use crate::can::def::Def;
use crate::can::expr::Expr;
use crate::can::expr::Field;
<<<<<<< HEAD
use crate::can::ident::{Lowercase, ModuleName};
use crate::can::pattern::{Pattern, RecordDestruct};
use crate::can::symbol::Symbol;
use crate::collections::{ImMap, ImSet, SendMap};
=======
use crate::can::ident::{Ident, Lowercase};
use crate::can::pattern;
use crate::can::pattern::{Pattern, RecordDestruct};
use crate::collections::{ImMap, SendMap};
>>>>>>> b397c875
use crate::constrain::builtins;
use crate::constrain::expr::{exists, Env, Info};
use crate::module::symbol::{ModuleId, Symbol};
use crate::region::{Located, Region};
use crate::subs::{VarStore, Variable};
use crate::types::AnnotationSource::TypedWhenBranch;
use crate::types::Constraint::{self, *};
use crate::types::Expected::{self};
use crate::types::LetConstraint;
use crate::types::PExpected::{self};
use crate::types::PReason::{self};
use crate::types::Reason;
use crate::types::Type::{self, *};
use crate::uniqueness::boolean_algebra::Bool;
use crate::uniqueness::sharing::{FieldAccess, ReferenceCount, VarUsage};

pub use crate::can::expr::Expr::*;

pub mod boolean_algebra;
mod constrain;
pub mod sharing;

pub fn constrain_declaration(
    home: ModuleId,
    var_store: &VarStore,
    region: Region,
    loc_expr: Located<Expr>,
    _declared_idents: &ImMap<Ident, (Symbol, Region)>,
    expected: Expected<Type>,
) -> Constraint {
    // TODO this means usage is local to individual declarations.
    // Should be per-module in the future!
    let mut var_usage = VarUsage::default();

    sharing::annotate_usage(&loc_expr.value, &mut var_usage);

    let mut applied_usage_constraint = ImSet::default();
    constrain_expr(
        &crate::constrain::expr::Env {
            rigids: ImMap::default(),
            home,
        },
        var_store,
        &var_usage,
        &mut applied_usage_constraint,
        region,
        &loc_expr.value,
        expected,
    )
}

pub struct PatternState {
    pub headers: SendMap<Symbol, Located<Type>>,
    pub vars: Vec<Variable>,
    pub constraints: Vec<Constraint>,
}

fn constrain_pattern(
    var_store: &VarStore,
    state: &mut PatternState,
    pattern: &Located<Pattern>,
    expected: PExpected<Type>,
) {
    use crate::can::pattern::Pattern::*;
    use crate::types::PatternCategory;

    match &pattern.value {
        Identifier(symbol) => {
            state.headers.insert(
                symbol.clone(),
                Located {
                    region: pattern.region,
                    value: expected.get_type(),
                },
            );
        }

        IntLiteral(_) => {
            let uniq_var = var_store.fresh();
            state.constraints.push(exists(
                vec![uniq_var],
                Constraint::Pattern(
                    pattern.region,
                    PatternCategory::Int,
                    constrain::attr_type(Bool::Variable(uniq_var), Type::int()),
                    expected,
                ),
            ));
        }
        FloatLiteral(_) => {
            let uniq_var = var_store.fresh();
            state.constraints.push(exists(
                vec![uniq_var],
                Constraint::Pattern(
                    pattern.region,
                    PatternCategory::Float,
                    constrain::attr_type(Bool::Variable(uniq_var), Type::float()),
                    expected,
                ),
            ));
        }

        StrLiteral(_) => {
            let uniq_var = var_store.fresh();
            state.constraints.push(exists(
                vec![uniq_var],
                Constraint::Pattern(
                    pattern.region,
                    PatternCategory::Str,
                    constrain::attr_type(Bool::Variable(uniq_var), Type::string()),
                    expected,
                ),
            ));
        }

        RecordDestructure(ext_var, patterns) => {
            // TODO if a subpattern doesn't bind any identifiers, it doesn't count for uniqueness
            let mut pattern_uniq_vars = Vec::with_capacity(patterns.len());

            state.vars.push(*ext_var);
            let ext_type = Type::Variable(*ext_var);

            let mut field_types: SendMap<Lowercase, Type> = SendMap::default();
            for Located {
                value:
                    RecordDestruct {
                        var,
                        label,
                        symbol,
                        guard,
                    },
                ..
            } in patterns
            {
                let pat_uniq_var = var_store.fresh();
                pattern_uniq_vars.push(pat_uniq_var);

                let pat_type =
                    constrain::attr_type(Bool::Variable(pat_uniq_var), Type::Variable(*var));
                let expected = PExpected::NoExpectation(pat_type.clone());

                if !state.headers.contains_key(&symbol) {
                    state.headers.insert(
                        symbol.clone(),
                        Located::at(pattern.region, pat_type.clone()),
                    );
                }

                field_types.insert(label.clone(), pat_type.clone());

                if let Some((guard_var, loc_guard)) = guard {
                    state.constraints.push(Eq(
                        Type::Variable(*guard_var),
                        Expected::NoExpectation(pat_type.clone()),
                        pattern.region,
                    ));
                    state.vars.push(*guard_var);
                    constrain_pattern(var_store, state, loc_guard, expected);
                }

                state.vars.push(*var);
            }

            let record_uniq_type = {
                let empty_var = var_store.fresh();
                state.vars.push(empty_var);
                state.vars.extend(pattern_uniq_vars.clone());
                Bool::WithFree(
                    empty_var,
                    Box::new(boolean_algebra::any(
                        pattern_uniq_vars.into_iter().map(Bool::Variable),
                    )),
                )
            };

            let record_type = constrain::attr_type(
                record_uniq_type,
                Type::Record(field_types, Box::new(ext_type)),
            );
            let record_con = Constraint::Pattern(
                pattern.region,
                PatternCategory::Record,
                record_type,
                expected,
            );

            state.constraints.push(record_con);
        }

        AppliedTag(ext_var, symbol, patterns) => {
            // TODO if a subpattern doesn't bind any identifiers, it doesn't count for uniqueness
            let mut argument_types = Vec::with_capacity(patterns.len());
            let mut pattern_uniq_vars = Vec::with_capacity(patterns.len());

            for (pattern_var, loc_pattern) in patterns {
                state.vars.push(*pattern_var);

                let pat_uniq_var = var_store.fresh();
                pattern_uniq_vars.push(pat_uniq_var);

                let pattern_type = constrain::attr_type(
                    Bool::Variable(pat_uniq_var),
                    Type::Variable(*pattern_var),
                );
                argument_types.push(pattern_type.clone());

                let expected = PExpected::NoExpectation(pattern_type);
                constrain_pattern(var_store, state, loc_pattern, expected);
            }

            let tag_union_uniq_type = {
                let empty_var = var_store.fresh();
                state.vars.push(empty_var);
                state.vars.extend(pattern_uniq_vars.clone());
                Bool::WithFree(
                    empty_var,
                    Box::new(boolean_algebra::any(
                        pattern_uniq_vars.into_iter().map(Bool::Variable),
                    )),
                )
            };
            let union_type = constrain::attr_type(
                tag_union_uniq_type,
                Type::TagUnion(
                    vec![(symbol.clone(), argument_types)],
                    Box::new(Type::Variable(*ext_var)),
                ),
            );

            let tag_con = Constraint::Pattern(
                pattern.region,
                PatternCategory::Ctor(symbol.clone()),
                union_type,
                expected,
            );

            state.vars.push(*ext_var);
            state.constraints.push(tag_con);
        }

        Underscore | Shadowed(_, _) | UnsupportedPattern(_) => {
            // no constraints
        }
    }
}

pub fn constrain_expr(
    env: &Env,
    var_store: &VarStore,
    var_usage: &VarUsage,
    applied_usage_constraint: &mut ImSet<Symbol>,
    region: Region,
    expr: &Expr,
    expected: Expected<Type>,
) -> Constraint {
    pub use crate::can::expr::Expr::*;

    match expr {
        Int(var, _) => {
            let uniq_var = var_store.fresh();
            let bvar = Bool::Variable(uniq_var);

            exists(
                vec![*var, uniq_var],
                And(vec![
                    Eq(
                        Type::Variable(*var),
                        Expected::ForReason(
                            Reason::IntLiteral,
                            constrain::attr_type(bvar, Type::int()),
                            region,
                        ),
                        region,
                    ),
                    Eq(Type::Variable(*var), expected, region),
                ]),
            )
        }
        Float(var, _) => {
            let uniq_var = var_store.fresh();
            exists(
                vec![*var, uniq_var],
                And(vec![
                    Eq(
                        Type::Variable(*var),
                        Expected::ForReason(
                            Reason::FloatLiteral,
                            constrain::attr_type(Bool::Variable(uniq_var), Type::float()),
                            region,
                        ),
                        region,
                    ),
                    Eq(Type::Variable(*var), expected, region),
                ]),
            )
        }
        BlockStr(_) | Str(_) => {
            let uniq_type = var_store.fresh();
            let inferred = constrain::attr_type(Bool::Variable(uniq_type), Type::string());

            exists(vec![uniq_type], Eq(inferred, expected, region))
        }
        EmptyRecord => {
            let uniq_type = var_store.fresh();

            exists(
                vec![uniq_type],
                Eq(
                    constrain::attr_type(Bool::Variable(uniq_type), EmptyRec),
                    expected,
                    region,
                ),
            )
        }
        Record(variable, fields) => {
            // NOTE: canonicalization guarantees at least one field
            // zero fields generates an EmptyRecord
            let mut field_types = SendMap::default();
            let mut field_vars = Vec::with_capacity(fields.len());
            field_vars.push(*variable);

            // Constraints need capacity for each field + 1 for the record itself + 1 for ext
            let mut constraints = Vec::with_capacity(2 + fields.len());

            for (label, ref field) in fields.iter() {
                let field_var = var_store.fresh();
                let field_type = Variable(field_var);
                let field_expected = Expected::NoExpectation(field_type.clone());
                let loc_expr = &*field.loc_expr;
                let field_con = constrain_expr(
                    env,
                    var_store,
                    var_usage,
                    applied_usage_constraint,
                    loc_expr.region,
                    &loc_expr.value,
                    field_expected,
                );

                field_vars.push(field_var);
                field_types.insert(label.clone(), field_type);

                constraints.push(field_con);
            }

            let record_uniq_var = var_store.fresh();
            field_vars.push(record_uniq_var);
            let record_type = constrain::attr_type(
                Bool::Variable(record_uniq_var),
                Type::Record(
                    field_types,
                    // TODO can we avoid doing Box::new on every single one of these?
                    // For example, could we have a single lazy_static global Box they
                    // could all share?
                    Box::new(Type::EmptyRec),
                ),
            );
            let record_con = Eq(record_type, expected.clone(), region);
            let ext_con = Eq(Type::Variable(*variable), expected, region);

            constraints.push(record_con);
            constraints.push(ext_con);

            exists(field_vars, And(constraints))
        }
        Tag {
            variant_var,
            ext_var,
            name,
            arguments,
        } => {
            let mut vars = Vec::with_capacity(arguments.len());
            let mut types = Vec::with_capacity(arguments.len());
            let mut arg_cons = Vec::with_capacity(arguments.len());

            for (var, loc_expr) in arguments {
                let arg_con = constrain_expr(
                    env,
                    var_store,
                    var_usage,
                    applied_usage_constraint,
                    loc_expr.region,
                    &loc_expr.value,
                    Expected::NoExpectation(Type::Variable(*var)),
                );

                arg_cons.push(arg_con);
                vars.push(*var);
                types.push(Type::Variable(*var));
            }

            let uniq_var = var_store.fresh();

            let union_type = constrain::attr_type(
                Bool::Variable(uniq_var),
                Type::TagUnion(
                    vec![(name.clone(), types)],
                    Box::new(Type::Variable(*ext_var)),
                ),
            );

            let union_con = Eq(union_type, expected.clone(), region);
            let ast_con = Eq(Type::Variable(*variant_var), expected, region);

            vars.push(uniq_var);
            vars.push(*variant_var);
            vars.push(*ext_var);
            arg_cons.push(union_con);
            arg_cons.push(ast_con);

            exists(vars, And(arg_cons))
        }
        List {
            entry_var,
            loc_elems,
        } => {
            let uniq_var = var_store.fresh();
            if loc_elems.is_empty() {
                let inferred = constrain::attr_type(
                    Bool::Variable(uniq_var),
                    builtins::empty_list_type(*entry_var),
                );
                exists(vec![*entry_var, uniq_var], Eq(inferred, expected, region))
            } else {
                // constrain `expected ~ List a` and that all elements `~ a`.
                let entry_type = Type::Variable(*entry_var);
                let mut constraints = Vec::with_capacity(1 + loc_elems.len());

                for loc_elem in loc_elems.iter() {
                    let elem_expected =
                        Expected::ForReason(Reason::ElemInList, entry_type.clone(), region);
                    let constraint = constrain_expr(
                        env,
                        var_store,
                        var_usage,
                        applied_usage_constraint,
                        loc_elem.region,
                        &loc_elem.value,
                        elem_expected,
                    );

                    constraints.push(constraint);
                }

                let inferred =
                    constrain::attr_type(Bool::Variable(uniq_var), builtins::list_type(entry_type));
                constraints.push(Eq(inferred, expected, region));

                exists(vec![*entry_var, uniq_var], And(constraints))
            }
        }
<<<<<<< HEAD
        Var {
            symbol_for_lookup,
            module,
            ..
        } => {
            let usage = var_usage.get_usage(symbol_for_lookup);

            constrain_var(
                var_store,
                applied_usage_constraint,
                module.clone(),
                symbol_for_lookup.clone(),
                usage,
                region,
                expected,
            )
=======
        Var(symbol) => {
            var_usage.register(*symbol);
            let usage = var_usage.get_usage(*symbol);

            constrain_var(var_store, *symbol, usage, region, expected)
>>>>>>> b397c875
        }
        Closure(fn_var, _symbol, recursion, args, boxed) => {
            use crate::can::expr::Recursive;

            let (loc_body_expr, ret_var) = &**boxed;
            let mut state = PatternState {
                headers: SendMap::default(),
                vars: Vec::with_capacity(args.len()),
                constraints: Vec::with_capacity(1),
            };
            let mut vars = Vec::with_capacity(state.vars.capacity() + 1);
            let mut pattern_types = Vec::with_capacity(state.vars.capacity());
            let ret_var = *ret_var;
            let ret_type = Type::Variable(ret_var);

            vars.push(ret_var);
            vars.push(*fn_var);

            for (pattern_var, loc_pattern) in args {
                let pattern_type = Type::Variable(*pattern_var);
                let pattern_expected = PExpected::NoExpectation(pattern_type.clone());

                pattern_types.push(pattern_type);

                constrain_pattern(var_store, &mut state, loc_pattern, pattern_expected);

                vars.push(*pattern_var);
            }

            let fn_uniq_type;
            if let Recursive::NotRecursive = recursion {
                let fn_uniq_var = var_store.fresh();
                vars.push(fn_uniq_var);
                fn_uniq_type = Bool::Variable(fn_uniq_var);
            } else {
                // recursive definitions MUST be Shared
                fn_uniq_type = Bool::Zero
            }

            let fn_type = constrain::attr_type(
                fn_uniq_type,
                Type::Function(pattern_types, Box::new(ret_type.clone())),
            );
            let body_type = Expected::NoExpectation(ret_type);
            let ret_constraint = constrain_expr(
                env,
                var_store,
                var_usage,
                applied_usage_constraint,
                loc_body_expr.region,
                &loc_body_expr.value,
                body_type,
            );

            let defs_constraint = And(state.constraints);

<<<<<<< HEAD
=======
            // remove identifiers bound in the arguments from VarUsage
            // makes e.g. `(\x -> x) (\x -> x)` count as unique in both cases
            for (_, pattern) in args {
                for identifier in pattern::symbols_from_pattern(&pattern.value) {
                    var_usage.unregister(identifier);
                }
            }

>>>>>>> b397c875
            exists(
                vars,
                And(vec![
                    Let(Box::new(LetConstraint {
                        rigid_vars: Vec::new(),
                        flex_vars: state.vars,
                        def_types: state.headers,
                        defs_constraint,
                        ret_constraint,
                    })),
                    // "the closure's type is equal to expected type"
                    Eq(fn_type.clone(), expected, region),
                    // "fn_var is equal to the closure's type" - fn_var is used in code gen
                    Eq(
                        Type::Variable(*fn_var),
                        Expected::NoExpectation(fn_type),
                        region,
                    ),
                ]),
            )
        }

        Call(boxed, loc_args, _) => {
            let (fn_var, fn_expr, ret_var) = &**boxed;
            let fn_type = Variable(*fn_var);
            let ret_type = Variable(*ret_var);
            let fn_expected = Expected::NoExpectation(fn_type.clone());
            let fn_region = fn_expr.region;

            let mut vars = Vec::with_capacity(2 + loc_args.len());

            vars.push(*fn_var);
            vars.push(*ret_var);

            // Canonicalize the function expression and its arguments
            let fn_con = constrain_expr(
                env,
                var_store,
                var_usage,
                applied_usage_constraint,
                fn_region,
                &fn_expr.value,
                fn_expected,
            );

            // TODO look up the name and use NamedFnArg if possible.
            let fn_reason = Reason::AnonymousFnCall {
                arity: loc_args.len() as u8,
            };

            let mut arg_types = Vec::with_capacity(loc_args.len());
            let mut arg_cons = Vec::with_capacity(loc_args.len());

            for (index, (arg_var, loc_arg)) in loc_args.iter().enumerate() {
                let region = loc_arg.region;
                let arg_type = Variable(*arg_var);

                let reason = Reason::AnonymousFnArg {
                    arg_index: index as u8,
                };

                let expected_arg = Expected::ForReason(reason, arg_type.clone(), region);
                let arg_con = constrain_expr(
                    env,
                    var_store,
                    var_usage,
                    applied_usage_constraint,
                    loc_arg.region,
                    &loc_arg.value,
                    expected_arg,
                );

                vars.push(*arg_var);
                arg_types.push(arg_type);
                arg_cons.push(arg_con);
            }

            let expected_uniq_type = var_store.fresh();
            vars.push(expected_uniq_type);
            let expected_fn_type = Expected::ForReason(
                fn_reason,
                constrain::attr_type(
                    Bool::Variable(expected_uniq_type),
                    Function(arg_types, Box::new(ret_type.clone())),
                ),
                region,
            );

            exists(
                vars,
                And(vec![
                    fn_con,
                    Eq(fn_type, expected_fn_type, fn_region),
                    And(arg_cons),
                    Eq(ret_type, expected, region),
                ]),
            )
        }
        LetRec(defs, loc_ret, var) => {
            // NOTE doesn't currently unregister bound symbols
            // may be a problem when symbols are not globally unique
            let body_con = constrain_expr(
                env,
                var_store,
                var_usage,
                applied_usage_constraint,
                loc_ret.region,
                &loc_ret.value,
                expected.clone(),
            );
            exists(
                vec![*var],
                And(vec![
                    constrain_recursive_defs(
                        env,
                        var_store,
                        var_usage,
                        applied_usage_constraint,
                        defs,
                        body_con,
                    ),
                    // Record the type of tne entire def-expression in the variable.
                    // Code gen will need that later!
                    Eq(Type::Variable(*var), expected, loc_ret.region),
                ]),
            )
        }
        LetNonRec(def, loc_ret, var) => {
            // NOTE doesn't currently unregister bound symbols
            // may be a problem when symbols are not globally unique
            let body_con = constrain_expr(
                env,
                var_store,
                var_usage,
                applied_usage_constraint,
                loc_ret.region,
                &loc_ret.value,
                expected.clone(),
            );

            exists(
                vec![*var],
                And(vec![
                    constrain_def(
                        env,
                        var_store,
                        var_usage,
                        applied_usage_constraint,
                        def,
                        body_con,
                    ),
                    // Record the type of tne entire def-expression in the variable.
                    // Code gen will need that later!
                    Eq(Type::Variable(*var), expected, loc_ret.region),
                ]),
            )
        }
        If { .. } => panic!("TODO constrain uniq if"),
        When {
            cond_var,
            expr_var,
            loc_cond,
            branches,
        } => {
            let cond_var = *cond_var;
            let cond_type = Variable(cond_var);
            let expr_con = constrain_expr(
                env,
                var_store,
                var_usage,
                applied_usage_constraint,
                region,
                &loc_cond.value,
                Expected::NoExpectation(cond_type.clone()),
            );

            let mut constraints = Vec::with_capacity(branches.len() + 1);
            constraints.push(expr_con);

            match &expected {
                Expected::FromAnnotation(name, arity, _, typ) => {
                    constraints.push(Eq(Type::Variable(*expr_var), expected.clone(), region));

                    for (index, (loc_pattern, loc_expr)) in branches.iter().enumerate() {
                        let branch_con = constrain_when_branch(
                            var_store,
                            var_usage,
                            applied_usage_constraint,
                            env,
                            region,
<<<<<<< HEAD
                            &loc_pattern.pattern,
=======
                            &loc_when_pattern,
>>>>>>> b397c875
                            loc_expr,
                            PExpected::ForReason(
                                PReason::WhenMatch { index },
                                cond_type.clone(),
                                region,
                            ),
                            Expected::FromAnnotation(
                                name.clone(),
                                *arity,
                                TypedWhenBranch(index),
                                typ.clone(),
                            ),
                        );

<<<<<<< HEAD
=======
                        // required for a case like
                        //
                        // when b is
                        //      Foo x -> x + x
                        //      Bar x -> x
                        //
                        // In this case the `x` in the second branch is used uniquely
                        for symbol in pattern::symbols_from_pattern(&loc_when_pattern.value) {
                            branch_var_usage.unregister(symbol);
                        }

                        var_usage.or(&branch_var_usage);

>>>>>>> b397c875
                        constraints.push(
                            // Each branch's pattern must have the same type
                            // as the condition expression did.
                            branch_con,
                        );
                    }
                }

                _ => {
                    let branch_type = Variable(*expr_var);
                    let mut branch_cons = Vec::with_capacity(branches.len());

                    for (index, (loc_pattern, loc_expr)) in branches.iter().enumerate() {
                        let branch_con = constrain_when_branch(
                            var_store,
                            var_usage,
                            applied_usage_constraint,
                            env,
                            region,
<<<<<<< HEAD
                            &loc_pattern.pattern,
=======
                            &loc_when_pattern,
>>>>>>> b397c875
                            loc_expr,
                            PExpected::ForReason(
                                PReason::WhenMatch { index },
                                cond_type.clone(),
                                region,
                            ),
                            Expected::ForReason(
                                Reason::WhenBranch { index },
                                branch_type.clone(),
                                region,
                            ),
                        );

<<<<<<< HEAD
=======
                        // required for a case like
                        //
                        // case b when
                        //      Foo x -> x + x
                        //      Bar x -> x
                        //
                        // In this case the `x` in the second branch is used uniquely
                        for symbol in pattern::symbols_from_pattern(&loc_when_pattern.value) {
                            branch_var_usage.unregister(symbol);
                        }

                        var_usage.or(&branch_var_usage);

>>>>>>> b397c875
                        branch_cons.push(branch_con);
                    }

                    constraints.push(And(vec![
                        // Each branch's pattern must have the same type
                        // as the condition expression did.
                        And(branch_cons),
                        // The return type of each branch must equal
                        // the return type of the entire case-expression.
                        Eq(branch_type, expected, region),
                    ]))
                }
            }

            exists(vec![cond_var, *expr_var], And(constraints))
        }

        Update {
            record_var,
            ext_var,
            symbol,
            updates,
        } => {
<<<<<<< HEAD
=======
            var_usage.register(*symbol);

>>>>>>> b397c875
            let mut fields: SendMap<Lowercase, Type> = SendMap::default();
            let mut vars = Vec::with_capacity(updates.len() + 2);
            let mut cons = Vec::with_capacity(updates.len() + 3);
            for (field_name, Field { var, loc_expr, .. }) in updates.clone() {
                let (var, tipe, con) = constrain_field_update(
                    env,
                    var_store,
                    var_usage,
                    applied_usage_constraint,
                    var,
                    region,
                    field_name.clone(),
                    &loc_expr,
                );
                fields.insert(field_name, tipe);
                vars.push(var);
                cons.push(con);
            }

            let uniq_var = var_store.fresh();
            vars.push(uniq_var);

            let fields_type = constrain::attr_type(
                Bool::Variable(uniq_var),
                Type::Record(fields.clone(), Box::new(Type::Variable(*ext_var))),
            );
            let record_type = Type::Variable(*record_var);

            // NOTE from elm compiler: fields_type is separate so that Error propagates better
            let fields_con = Eq(
                record_type.clone(),
                Expected::NoExpectation(fields_type),
                region,
            );
            let record_con = Eq(record_type.clone(), expected, region);

            vars.push(*record_var);
            vars.push(*ext_var);

            let con = Lookup(
                *symbol,
                Expected::ForReason(
                    Reason::RecordUpdateKeys(*symbol, fields),
                    record_type,
                    region,
                ),
                region,
            );

            cons.push(con);
            cons.push(fields_con);
            cons.push(record_con);

            exists(vars, And(cons))
        }

        Access {
            ext_var,
            field_var,
            loc_expr,
            field,
        } => {
            let mut field_types = SendMap::default();

            let field_uniq_var = var_store.fresh();
            let field_uniq_type = Bool::Variable(field_uniq_var);
            let field_type = constrain::attr_type(field_uniq_type, Type::Variable(*field_var));

            field_types.insert(field.clone(), field_type.clone());

            let record_uniq_var = var_store.fresh();
            let record_uniq_type =
                Bool::WithFree(record_uniq_var, Box::new(Bool::Variable(field_uniq_var)));
            let record_type = constrain::attr_type(
                record_uniq_type,
                Type::Record(field_types, Box::new(Type::Variable(*ext_var))),
            );

            let record_expected = Expected::NoExpectation(record_type);
            let inner_constraint = constrain_expr(
                env,
                var_store,
                var_usage,
                applied_usage_constraint,
                loc_expr.region,
                &loc_expr.value,
                record_expected,
            );

            exists(
                vec![*field_var, *ext_var, field_uniq_var, record_uniq_var],
                And(vec![Eq(field_type, expected, region), inner_constraint]),
            )
        }

        Accessor {
            field,
            field_var,
            ext_var,
        } => {
            let mut field_types = SendMap::default();

            let field_uniq_var = var_store.fresh();
            let field_uniq_type = Bool::Variable(field_uniq_var);
            let field_type = constrain::attr_type(field_uniq_type, Type::Variable(*field_var));

            field_types.insert(field.clone(), field_type.clone());

            let record_uniq_var = var_store.fresh();
            let record_uniq_type =
                Bool::WithFree(record_uniq_var, Box::new(Bool::Variable(field_uniq_var)));
            let record_type = constrain::attr_type(
                record_uniq_type,
                Type::Record(field_types, Box::new(Type::Variable(*ext_var))),
            );

            let fn_uniq_var = var_store.fresh();
            let fn_type = constrain::attr_type(
                Bool::Variable(fn_uniq_var),
                Type::Function(vec![record_type], Box::new(field_type)),
            );

            exists(
                vec![
                    *field_var,
                    *ext_var,
                    fn_uniq_var,
                    field_uniq_var,
                    record_uniq_var,
                ],
                And(vec![Eq(fn_type, expected, region)]),
            )
        }
        RuntimeError(_) => True,
    }
}

fn constrain_var(
    var_store: &VarStore,
<<<<<<< HEAD
    applied_usage_constraint: &mut ImSet<Symbol>,
    module: ModuleName,
=======
>>>>>>> b397c875
    symbol_for_lookup: Symbol,
    usage: Option<&ReferenceCount>,
    region: Region,
    expected: Expected<Type>,
) -> Constraint {
    use sharing::ReferenceCount::*;
    match usage {
        Some(Shared) => {
            // the variable is used/consumed more than once, so it must be Shared
            let val_var = var_store.fresh();
            let uniq_var = var_store.fresh();

            let val_type = Variable(val_var);
            let uniq_type = Bool::Variable(uniq_var);

            let attr_type = constrain::attr_type(uniq_type.clone(), val_type);

            exists(
                vec![val_var, uniq_var],
                And(vec![
                    Lookup(symbol_for_lookup, expected.clone(), region),
                    Eq(attr_type, expected, region),
                    Eq(
                        Type::Boolean(uniq_type),
                        Expected::NoExpectation(Type::Boolean(constrain::shared_type())),
                        region,
                    ),
                ]),
            )
        }
        Some(Unique) => {
            // no additional constraints, keep uniqueness unbound
            Lookup(symbol_for_lookup, expected, region)
        }
        Some(ReferenceCount::Access(field_access))
        | Some(ReferenceCount::Update(_, field_access)) => {
            if !applied_usage_constraint.contains(&symbol_for_lookup) {
                applied_usage_constraint.insert(symbol_for_lookup.clone());

                let mut variables = Vec::new();
                let (free, rest, inner_type) =
                    constrain_field_access(var_store, &field_access, &mut variables);

                let record_type =
                    constrain::attr_type(Bool::WithFree(free, Box::new(rest)), inner_type);

                // NOTE breaking the expectation up like this REALLY matters!
                let new_expected = Expected::NoExpectation(record_type.clone());
                exists(
                    variables,
                    And(vec![
                        Lookup(module, symbol_for_lookup, new_expected, region),
                        Eq(record_type, expected, region),
                    ]),
                )
            } else {
                Lookup(module, symbol_for_lookup, expected, region)
            }
        }

        Some(other) => panic!("some other rc value: {:?}", other),
        None => panic!("symbol not analyzed"),
    }
}

fn constrain_field_access(
    var_store: &VarStore,
    field_access: &FieldAccess,
    field_vars: &mut Vec<Variable>,
) -> (Variable, Bool, Type) {
    use constrain::attr_type;
    use sharing::ReferenceCount::Shared;

    let mut field_types = SendMap::default();
    let mut uniq_vars = Vec::new();

    for (field, (rc, nested)) in field_access.fields.clone() {
        // handle nested fields
        let field_type = if nested.is_empty() {
            // generate constraint for this field
            let field_var = var_store.fresh();
            field_vars.push(field_var);

            if rc == Shared {
                attr_type(Bool::Zero, Variable(field_var))
            } else {
                // TODO don't generate constraint when field is possible unique?
                let uniq_var = var_store.fresh();
                field_vars.push(uniq_var);
                uniq_vars.push(Bool::Variable(uniq_var));
                attr_type(Bool::Variable(uniq_var), Variable(field_var))
            }
        } else {
            let (inner_free, inner_rest, inner_type) =
                constrain_field_access(var_store, &nested, field_vars);

            if rc == Shared {
                attr_type(Bool::Zero, inner_type)
            } else {
                uniq_vars.push(Bool::Variable(inner_free));
                uniq_vars.push(inner_rest.clone());
                attr_type(Bool::WithFree(inner_free, Box::new(inner_rest)), inner_type)
            }
        };
        field_types.insert(field.into(), field_type);
    }

    let record_uniq_var = var_store.fresh();
    let record_ext_var = var_store.fresh();
    field_vars.push(record_uniq_var);
    field_vars.push(record_ext_var);

    (
        record_uniq_var,
        boolean_algebra::any(uniq_vars),
        Type::Record(
            field_types,
            // TODO can we avoid doing Box::new on every single one of these?
            // For example, could we have a single lazy_static global Box they
            // could all share?
            Box::new(Variable(record_ext_var)),
        ),
    )
}

// TODO trim down these arguments
#[allow(clippy::too_many_arguments)]
#[inline(always)]
fn constrain_when_branch(
    var_store: &VarStore,
    var_usage: &VarUsage,
    applied_usage_constraint: &mut ImSet<Symbol>,
    env: &Env,
    region: Region,
    loc_pattern: &Located<Pattern>,
    loc_expr: &Located<Expr>,
    pattern_expected: PExpected<Type>,
    expr_expected: Expected<Type>,
) -> Constraint {
    let ret_constraint = constrain_expr(
        env,
        var_store,
        var_usage,
        applied_usage_constraint,
        region,
        &loc_expr.value,
        expr_expected,
    );

    let mut state = PatternState {
        headers: SendMap::default(),
        vars: Vec::with_capacity(1),
        constraints: Vec::with_capacity(1),
    };

    // mutates the state, so return value is not used
    constrain_pattern(var_store, &mut state, &loc_pattern, pattern_expected);

    Constraint::Let(Box::new(LetConstraint {
        rigid_vars: Vec::new(),
        flex_vars: state.vars,
        def_types: state.headers,
        defs_constraint: Constraint::And(state.constraints),
        ret_constraint,
    }))
}

fn constrain_def_pattern(
    var_store: &VarStore,
    loc_pattern: &Located<Pattern>,
    expr_type: Type,
) -> PatternState {
    // Exclude the current ident from shadowable_idents; you can't shadow yourself!
    // (However, still include it in scope, because you *can* recursively refer to yourself.)
    let pattern_expected = PExpected::NoExpectation(expr_type);

    let mut state = PatternState {
        headers: SendMap::default(),
        vars: Vec::with_capacity(1),
        constraints: Vec::with_capacity(1),
    };

    constrain_pattern(var_store, &mut state, loc_pattern, pattern_expected);

    state
}

/// Turn e.g. `Int` into `Attr.Attr * Int`
fn annotation_to_attr_type(var_store: &VarStore, ann: &Type) -> (Vec<Variable>, Type) {
    use crate::types::Type::*;

    match ann {
        Variable(_) | Boolean(_) | Erroneous(_) => (vec![], ann.clone()),
        EmptyRec | EmptyTagUnion => {
            let uniq_var = var_store.fresh();
            (
                vec![uniq_var],
                constrain::attr_type(Bool::Variable(uniq_var), ann.clone()),
            )
        }

        Function(arguments, result) => {
            let uniq_var = var_store.fresh();
            let (mut arg_vars, args_lifted) = annotation_to_attr_type_many(var_store, arguments);
            let (result_vars, result_lifted) = annotation_to_attr_type(var_store, result);

            arg_vars.extend(result_vars);
            arg_vars.push(uniq_var);

            (
                arg_vars,
                constrain::attr_type(
                    Bool::Variable(uniq_var),
                    Type::Function(args_lifted, Box::new(result_lifted)),
                ),
            )
        }

        Apply(symbol, args) => {
            let uniq_var = var_store.fresh();

            if *symbol == Symbol::NUM_NUM {
                let arg = args
                    .iter()
                    .next()
                    .unwrap_or_else(|| panic!("Num did not have any type parameters somehow."));

                match arg {
                    Apply(symbol, _) if *symbol == Symbol::INT_INTEGER => {
                        return (
                            vec![uniq_var],
                            constrain::attr_type(Bool::Variable(uniq_var), Type::int()),
                        )
                    }
                    Apply(symbol, _) if *symbol == Symbol::FLOAT_FLOATINGPOINT => {
                        return (
                            vec![uniq_var],
                            constrain::attr_type(Bool::Variable(uniq_var), Type::float()),
                        )
                    }
                    _ => {}
                }
            }
            let (mut arg_vars, args_lifted) = annotation_to_attr_type_many(var_store, args);

            arg_vars.push(uniq_var);

            (
                arg_vars,
                constrain::attr_type(Bool::Variable(uniq_var), Type::Apply(*symbol, args_lifted)),
            )
        }

        Record(fields, ext_type) => {
            let uniq_var = var_store.fresh();
            let mut vars = Vec::with_capacity(fields.len());
            let mut lifted_fields = SendMap::default();

            for (label, tipe) in fields.clone() {
                let (new_vars, lifted_field) = annotation_to_attr_type(var_store, &tipe);
                vars.extend(new_vars);
                lifted_fields.insert(label, lifted_field);
            }

            vars.push(uniq_var);

            (
                vars,
                constrain::attr_type(
                    Bool::Variable(uniq_var),
                    Type::Record(lifted_fields, ext_type.clone()),
                ),
            )
        }

        TagUnion(tags, ext_type) => {
            let uniq_var = var_store.fresh();
            let mut vars = Vec::with_capacity(tags.len());
            let mut lifted_tags = Vec::with_capacity(tags.len());

            for (tag, fields) in tags {
                let (new_vars, lifted_fields) = annotation_to_attr_type_many(var_store, fields);
                vars.extend(new_vars);
                lifted_tags.push((tag.clone(), lifted_fields));
            }

            vars.push(uniq_var);

            (
                vars,
                constrain::attr_type(
                    Bool::Variable(uniq_var),
                    Type::TagUnion(lifted_tags, ext_type.clone()),
                ),
            )
        }

        Alias(symbol, fields, actual) => {
            let uniq_var = var_store.fresh();

            let (mut actual_vars, lifted_actual) = annotation_to_attr_type(var_store, actual);

            actual_vars.push(uniq_var);

            (
                actual_vars,
                constrain::attr_type(
                    Bool::Variable(uniq_var),
                    Type::Alias(*symbol, fields.clone(), Box::new(lifted_actual)),
                ),
            )
        }
        As(_, _) => panic!("TODO implement lifting for As"),
        RecursiveTagUnion(_, _, _) => panic!("TODO implement lifting for RecursiveTagUnion"),
    }
}

fn annotation_to_attr_type_many(var_store: &VarStore, anns: &[Type]) -> (Vec<Variable>, Vec<Type>) {
    anns.iter()
        .fold((Vec::new(), Vec::new()), |(mut vars, mut types), value| {
            let (new_vars, tipe) = annotation_to_attr_type(var_store, value);
            vars.extend(new_vars);
            types.push(tipe);

            (vars, types)
        })
}

pub fn constrain_def(
    env: &Env,
    var_store: &VarStore,
    var_usage: &VarUsage,

    applied_usage_constraint: &mut ImSet<Symbol>,
    def: &Def,
    body_con: Constraint,
) -> Constraint {
    use crate::types::AnnotationSource;

    let expr_var = def.expr_var;
    let expr_type = Type::Variable(expr_var);

    let mut pattern_state = constrain_def_pattern(var_store, &def.loc_pattern, expr_type.clone());

    pattern_state.vars.push(expr_var);

    let mut new_rigids = Vec::new();

    let expr_con = match &def.annotation {
        Some((annotation, free_vars)) => {
            let rigids = &env.rigids;
            let mut ftv: ImMap<Lowercase, Type> = rigids.clone();
            let (uniq_vars, annotation) = annotation_to_attr_type(var_store, annotation);

            pattern_state.vars.extend(uniq_vars);

            for (var, name) in free_vars {
                // if the rigid is known already, nothing needs to happen
                // otherwise register it.
                if !rigids.contains_key(name) {
                    // possible use this rigid in nested def's
                    ftv.insert(name.clone(), Type::Variable(*var));

                    new_rigids.push(*var);
                }
            }

            let annotation_expected = Expected::FromAnnotation(
                def.loc_pattern.clone(),
                annotation.arity(),
                AnnotationSource::TypedBody,
                annotation,
            );

            pattern_state.constraints.push(Eq(
                expr_type,
                annotation_expected.clone(),
                Region::zero(),
            ));

            constrain_expr(
                &Env {
                    rigids: ftv,
                    home: env.home,
                },
                var_store,
                var_usage,
                applied_usage_constraint,
                def.loc_expr.region,
                &def.loc_expr.value,
                annotation_expected,
            )
        }
        None => constrain_expr(
            env,
            var_store,
            var_usage,
            applied_usage_constraint,
            def.loc_expr.region,
            &def.loc_expr.value,
            Expected::NoExpectation(expr_type),
        ),
    };

    Let(Box::new(LetConstraint {
        rigid_vars: new_rigids,
        flex_vars: pattern_state.vars,
        def_types: pattern_state.headers,
        defs_constraint: Let(Box::new(LetConstraint {
            rigid_vars: Vec::new(),        // always empty
            flex_vars: Vec::new(),         // empty, because our functions have no arguments
            def_types: SendMap::default(), // empty, because our functions have no arguments!
            defs_constraint: And(pattern_state.constraints),
            ret_constraint: expr_con,
        })),
        ret_constraint: body_con,
    }))
}

fn constrain_recursive_defs(
    env: &Env,
    var_store: &VarStore,
    var_usage: &VarUsage,
    applied_usage_constraint: &mut ImSet<Symbol>,
    defs: &[Def],
    body_con: Constraint,
) -> Constraint {
    rec_defs_help(
        env,
        var_store,
        var_usage,
        applied_usage_constraint,
        defs,
        body_con,
        Info::with_capacity(defs.len()),
        Info::with_capacity(defs.len()),
    )
}

#[allow(clippy::too_many_arguments)]
pub fn rec_defs_help(
    env: &Env,
    var_store: &VarStore,
    var_usage: &VarUsage,
    applied_usage_constraint: &mut ImSet<Symbol>,
    defs: &[Def],
    body_con: Constraint,
    mut rigid_info: Info,
    mut flex_info: Info,
) -> Constraint {
    use crate::types::AnnotationSource;
    for def in defs {
        let expr_var = def.expr_var;
        let expr_type = Type::Variable(expr_var);

        let pattern_expected = PExpected::NoExpectation(expr_type.clone());

        let mut pattern_state = PatternState {
            headers: SendMap::default(),
            vars: flex_info.vars.clone(),
            constraints: Vec::with_capacity(1),
        };

        constrain_pattern(
            var_store,
            &mut pattern_state,
            &def.loc_pattern,
            pattern_expected,
        );

        pattern_state.vars.push(expr_var);

        let mut new_rigids = Vec::new();
        match &def.annotation {
            None => {
                let expr_con = constrain_expr(
                    env,
                    var_store,
                    var_usage,
                    applied_usage_constraint,
                    def.loc_expr.region,
                    &def.loc_expr.value,
                    Expected::NoExpectation(expr_type),
                );

                // TODO investigate if this let can be safely removed
                let def_con = Let(Box::new(LetConstraint {
                    rigid_vars: Vec::new(),
                    flex_vars: Vec::new(), // empty because Roc function defs have no args
                    def_types: SendMap::default(), // empty because Roc function defs have no args
                    defs_constraint: True, // I think this is correct, once again because there are no args
                    ret_constraint: expr_con,
                }));

                flex_info.vars = pattern_state.vars;
                flex_info.constraints.push(def_con);
                flex_info.def_types.extend(pattern_state.headers);
            }

            Some((annotation, seen_rigids)) => {
                let rigids = &env.rigids;
                let mut ftv: ImMap<Lowercase, Type> = rigids.clone();

                for (var, name) in seen_rigids {
                    // if the rigid is known already, nothing needs to happen
                    // otherwise register it.
                    if !rigids.contains_key(name) {
                        // possible use this rigid in nested def's
                        ftv.insert(name.clone(), Type::Variable(*var));

                        new_rigids.push(*var);
                    }
                }

                let annotation_expected = Expected::FromAnnotation(
                    def.loc_pattern.clone(),
                    annotation.arity(),
                    AnnotationSource::TypedBody,
                    annotation.clone(),
                );
                let expr_con = constrain_expr(
                    &Env {
                        rigids: ftv,
                        home: env.home,
                    },
                    var_store,
                    var_usage,
                    applied_usage_constraint,
                    def.loc_expr.region,
                    &def.loc_expr.value,
                    Expected::NoExpectation(expr_type.clone()),
                );

                // ensure expected type unifies with annotated type
                rigid_info.constraints.push(Eq(
                    expr_type,
                    annotation_expected.clone(),
                    def.loc_expr.region,
                ));

                // TODO investigate if this let can be safely removed
                let def_con = Let(Box::new(LetConstraint {
                    rigid_vars: Vec::new(),
                    flex_vars: Vec::new(), // empty because Roc function defs have no args
                    def_types: SendMap::default(), // empty because Roc function defs have no args
                    defs_constraint: True, // I think this is correct, once again because there are no args
                    ret_constraint: expr_con,
                }));

                rigid_info.vars.extend(&new_rigids);
                rigid_info.constraints.push(Let(Box::new(LetConstraint {
                    rigid_vars: new_rigids,
                    flex_vars: Vec::new(),         // no flex vars introduced
                    def_types: SendMap::default(), // no headers introduced (at this level)
                    defs_constraint: def_con,
                    ret_constraint: True,
                })));
                rigid_info.def_types.extend(pattern_state.headers);
            }
        }
    }

    Let(Box::new(LetConstraint {
        rigid_vars: rigid_info.vars,
        flex_vars: Vec::new(),
        def_types: rigid_info.def_types,
        defs_constraint: True,
        ret_constraint: Let(Box::new(LetConstraint {
            rigid_vars: Vec::new(),
            flex_vars: flex_info.vars,
            def_types: flex_info.def_types.clone(),
            defs_constraint: Let(Box::new(LetConstraint {
                rigid_vars: Vec::new(),
                flex_vars: Vec::new(),
                def_types: flex_info.def_types,
                defs_constraint: True,
                ret_constraint: And(flex_info.constraints),
            })),
            ret_constraint: And(vec![And(rigid_info.constraints), body_con]),
        })),
    }))
}

#[allow(clippy::too_many_arguments)]
#[inline(always)]
fn constrain_field_update(
    env: &Env,
    var_store: &VarStore,
    var_usage: &VarUsage,
    applied_usage_constraint: &mut ImSet<Symbol>,
    var: Variable,
    region: Region,
    field: Lowercase,
    loc_expr: &Located<Expr>,
) -> (Variable, Type, Constraint) {
    let field_type = Type::Variable(var);
    let reason = Reason::RecordUpdateValue(field);
    let expected = Expected::ForReason(reason, field_type.clone(), region);
    let con = constrain_expr(
        env,
        var_store,
        var_usage,
        applied_usage_constraint,
        loc_expr.region,
        &loc_expr.value,
        expected,
    );

    (var, field_type, con)
}<|MERGE_RESOLUTION|>--- conflicted
+++ resolved
@@ -1,17 +1,9 @@
 use crate::can::def::Def;
 use crate::can::expr::Expr;
 use crate::can::expr::Field;
-<<<<<<< HEAD
-use crate::can::ident::{Lowercase, ModuleName};
+use crate::can::ident::{Ident, Lowercase};
 use crate::can::pattern::{Pattern, RecordDestruct};
-use crate::can::symbol::Symbol;
 use crate::collections::{ImMap, ImSet, SendMap};
-=======
-use crate::can::ident::{Ident, Lowercase};
-use crate::can::pattern;
-use crate::can::pattern::{Pattern, RecordDestruct};
-use crate::collections::{ImMap, SendMap};
->>>>>>> b397c875
 use crate::constrain::builtins;
 use crate::constrain::expr::{exists, Env, Info};
 use crate::module::symbol::{ModuleId, Symbol};
@@ -463,30 +455,17 @@
                 exists(vec![*entry_var, uniq_var], And(constraints))
             }
         }
-<<<<<<< HEAD
-        Var {
-            symbol_for_lookup,
-            module,
-            ..
-        } => {
-            let usage = var_usage.get_usage(symbol_for_lookup);
+        Var(symbol) => {
+            let usage = var_usage.get_usage(*symbol);
 
             constrain_var(
                 var_store,
                 applied_usage_constraint,
-                module.clone(),
-                symbol_for_lookup.clone(),
+                *symbol,
                 usage,
                 region,
                 expected,
             )
-=======
-        Var(symbol) => {
-            var_usage.register(*symbol);
-            let usage = var_usage.get_usage(*symbol);
-
-            constrain_var(var_store, *symbol, usage, region, expected)
->>>>>>> b397c875
         }
         Closure(fn_var, _symbol, recursion, args, boxed) => {
             use crate::can::expr::Recursive;
@@ -543,17 +522,6 @@
 
             let defs_constraint = And(state.constraints);
 
-<<<<<<< HEAD
-=======
-            // remove identifiers bound in the arguments from VarUsage
-            // makes e.g. `(\x -> x) (\x -> x)` count as unique in both cases
-            for (_, pattern) in args {
-                for identifier in pattern::symbols_from_pattern(&pattern.value) {
-                    var_usage.unregister(identifier);
-                }
-            }
-
->>>>>>> b397c875
             exists(
                 vars,
                 And(vec![
@@ -744,11 +712,7 @@
                             applied_usage_constraint,
                             env,
                             region,
-<<<<<<< HEAD
-                            &loc_pattern.pattern,
-=======
-                            &loc_when_pattern,
->>>>>>> b397c875
+                            &loc_pattern,
                             loc_expr,
                             PExpected::ForReason(
                                 PReason::WhenMatch { index },
@@ -763,22 +727,6 @@
                             ),
                         );
 
-<<<<<<< HEAD
-=======
-                        // required for a case like
-                        //
-                        // when b is
-                        //      Foo x -> x + x
-                        //      Bar x -> x
-                        //
-                        // In this case the `x` in the second branch is used uniquely
-                        for symbol in pattern::symbols_from_pattern(&loc_when_pattern.value) {
-                            branch_var_usage.unregister(symbol);
-                        }
-
-                        var_usage.or(&branch_var_usage);
-
->>>>>>> b397c875
                         constraints.push(
                             // Each branch's pattern must have the same type
                             // as the condition expression did.
@@ -798,11 +746,7 @@
                             applied_usage_constraint,
                             env,
                             region,
-<<<<<<< HEAD
-                            &loc_pattern.pattern,
-=======
-                            &loc_when_pattern,
->>>>>>> b397c875
+                            &loc_pattern,
                             loc_expr,
                             PExpected::ForReason(
                                 PReason::WhenMatch { index },
@@ -816,22 +760,6 @@
                             ),
                         );
 
-<<<<<<< HEAD
-=======
-                        // required for a case like
-                        //
-                        // case b when
-                        //      Foo x -> x + x
-                        //      Bar x -> x
-                        //
-                        // In this case the `x` in the second branch is used uniquely
-                        for symbol in pattern::symbols_from_pattern(&loc_when_pattern.value) {
-                            branch_var_usage.unregister(symbol);
-                        }
-
-                        var_usage.or(&branch_var_usage);
-
->>>>>>> b397c875
                         branch_cons.push(branch_con);
                     }
 
@@ -855,11 +783,6 @@
             symbol,
             updates,
         } => {
-<<<<<<< HEAD
-=======
-            var_usage.register(*symbol);
-
->>>>>>> b397c875
             let mut fields: SendMap<Lowercase, Type> = SendMap::default();
             let mut vars = Vec::with_capacity(updates.len() + 2);
             let mut cons = Vec::with_capacity(updates.len() + 3);
@@ -999,11 +922,7 @@
 
 fn constrain_var(
     var_store: &VarStore,
-<<<<<<< HEAD
     applied_usage_constraint: &mut ImSet<Symbol>,
-    module: ModuleName,
-=======
->>>>>>> b397c875
     symbol_for_lookup: Symbol,
     usage: Option<&ReferenceCount>,
     region: Region,
@@ -1055,12 +974,12 @@
                 exists(
                     variables,
                     And(vec![
-                        Lookup(module, symbol_for_lookup, new_expected, region),
+                        Lookup(symbol_for_lookup, new_expected, region),
                         Eq(record_type, expected, region),
                     ]),
                 )
             } else {
-                Lookup(module, symbol_for_lookup, expected, region)
+                Lookup(symbol_for_lookup, expected, region)
             }
         }
 
