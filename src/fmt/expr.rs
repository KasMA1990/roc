--- conflicted
+++ resolved
@@ -146,44 +146,20 @@
             let mut it = branches.iter().peekable();
             while let Some((patterns, expr)) = it.next() {
                 add_spaces(buf, indent + INDENT);
-<<<<<<< HEAD
                 let ((first_pattern, _first_guard), rest) = patterns.split_first().unwrap();
-
-                match first_pattern.value {
-                    Pattern::SpaceBefore(nested, spaces) => {
-                        fmt_comments_only(buf, spaces.iter(), indent + INDENT);
-                        fmt_pattern(buf, nested, indent + INDENT, false);
-                    }
-                    _ => {
-                        fmt_pattern(buf, &first_pattern.value, indent + INDENT, false);
-                    }
-                };
-                for (pattern, _guard) in rest {
-                    buf.push_str(" | ");
-                    match pattern.value {
-                        Pattern::SpaceBefore(nested, spaces) => {
-                            fmt_comments_only(buf, spaces.iter(), indent + INDENT);
-                            fmt_pattern(buf, nested, indent + INDENT, false);
-                        }
-                        _ => {
-                            fmt_pattern(buf, &pattern.value, indent + INDENT, false);
-                        }
-=======
-                let (first, rest) = patterns.split_first().unwrap();
                 let is_multiline = match rest.last() {
                     None => false,
-                    Some(last) => first.region.start_line != last.region.end_line,
+                    Some((last_pattern, _last_guard)) => first_pattern.region.start_line != last_pattern.region.end_line,
                 };
 
-                fmt_pattern(buf, &first.value, indent + INDENT, false, true);
-                for pattern in rest {
+                fmt_pattern(buf, &first_pattern.value, indent + INDENT, false, true);
+                for (pattern, _guard) in rest {
                     if is_multiline {
                         buf.push_str("\n");
                         add_spaces(buf, indent + INDENT);
                         buf.push_str("| ");
                     } else {
                         buf.push_str(" | ");
->>>>>>> d0c02af6
                     }
                     fmt_pattern(buf, &pattern.value, indent + INDENT, false, true);
                 }
