--- conflicted
+++ resolved
@@ -254,10 +254,7 @@
                 },
             work_done_progress_params: _,
         } = params;
-<<<<<<< HEAD
-=======
-
->>>>>>> 74b9175a
+
         unwind_async(self.state.registry.hover(&text_document.uri, position)).await
     }
 
@@ -274,10 +271,7 @@
             work_done_progress_params: _,
             partial_result_params: _,
         } = params;
-<<<<<<< HEAD
-=======
-
->>>>>>> 74b9175a
+
         unwind_async(
             self.state
                 .registry
@@ -292,10 +286,7 @@
             options: _,
             work_done_progress_params: _,
         } = params;
-<<<<<<< HEAD
-=======
-
->>>>>>> 74b9175a
+
         unwind_async(self.state.registry.formatting(&text_document.uri)).await
     }
 
@@ -308,21 +299,14 @@
             work_done_progress_params: _,
             partial_result_params: _,
         } = params;
-<<<<<<< HEAD
-=======
-
->>>>>>> 74b9175a
+
         unwind_async(self.state.registry.semantic_tokens(&text_document.uri)).await
     }
 
     async fn completion(&self, params: CompletionParams) -> Result<Option<CompletionResponse>> {
         let doc = params.text_document_position;
-<<<<<<< HEAD
-        trace!("Got completion request");
-=======
         trace!("Got completion request.");
 
->>>>>>> 74b9175a
         unwind_async(
             self.state
                 .registry
@@ -331,15 +315,6 @@
         .await
     }
 }
-<<<<<<< HEAD
-async fn unwind_async<F, T>(f: F) -> tower_lsp::jsonrpc::Result<T>
-where
-    F: Future<Output = T>,
-{
-    let result = { futures::FutureExt::catch_unwind(AssertUnwindSafe(f)).await };
-    match result {
-        Ok(a) => tower_lsp::jsonrpc::Result::Ok(a),
-=======
 
 async fn unwind_async<Fut, T>(future: Fut) -> tower_lsp::jsonrpc::Result<T>
 where
@@ -350,7 +325,6 @@
     match result {
         Ok(a) => tower_lsp::jsonrpc::Result::Ok(a),
 
->>>>>>> 74b9175a
         Err(err) => tower_lsp::jsonrpc::Result::Err(jsonrpc::Error {
             code: jsonrpc::ErrorCode::InternalError,
             message: format!("{:?}", err),
@@ -390,14 +364,8 @@
         .map(|item| (item.label, item.documentation))
         .collect::<Vec<_>>()
     }
-<<<<<<< HEAD
     ///Gets completion and returns only the label and docs for each completion
     async fn get_completion_strings(
-=======
-
-    /// Gets completion and returns only the label for each completion
-    async fn get_completion_labels(
->>>>>>> 74b9175a
         reg: &Registry,
         url: &Url,
         position: Position,
@@ -443,34 +411,22 @@
         inner.change(&url, doc, 0).await.unwrap();
         (inner, url)
     }
-<<<<<<< HEAD
-    ///Runs a basic completion and returns the response
-=======
 
     /// Runs a basic completion and returns the response
->>>>>>> 74b9175a
     async fn completion_test(
         initial: &str,
         addition: &str,
         position: Position,
-<<<<<<< HEAD
     ) -> Option<Vec<(String, Option<Documentation>)>> {
         let doc = DOC_LIT.to_string() + initial;
         let (inner, url) = test_setup(doc.clone()).await;
         let reg = &inner.registry;
-=======
-    ) -> Option<std::vec::Vec<std::string::String>> {
-        let doc = DOC_LIT.to_string() + initial;
-        let (inner, url) = test_setup(doc.clone()).await;
-        let registry = &inner.registry;
->>>>>>> 74b9175a
 
         let change = doc.clone() + addition;
         info!("doc is:\n{0}", change);
 
         inner.change(&url, change, 1).await.unwrap();
 
-<<<<<<< HEAD
         get_completion_strings(reg, &url, position).await
     }
     async fn completion_test_labels(
@@ -489,12 +445,6 @@
     }
 
     ///Test that completion works properly when we apply an "as" pattern to an identifier
-=======
-        get_completion_labels(registry, &url, position).await
-    }
-
-    /// Tests that completion works properly when we apply an "as" pattern to an identifier.
->>>>>>> 74b9175a
     #[tokio::test]
     async fn test_completion_as_identifier() {
         let suffix = DOC_LIT.to_string()
@@ -579,18 +529,10 @@
         "#]]
         .assert_debug_eq(&actual);
     }
-<<<<<<< HEAD
     ///Test that completion works properly when we apply an "as" pattern to a record
     #[tokio::test]
     async fn test_completion_fun_params() {
         let actual = completion_test_labels(
-=======
-
-    /// Tests that completion of function args in scope works properly.
-    #[tokio::test]
-    async fn test_completion_fun_params() {
-        let actual = completion_test(
->>>>>>> 74b9175a
             indoc! {r"
             main = \param1, param2 ->
               "},
@@ -609,20 +551,11 @@
         "#]]
         .assert_debug_eq(&actual);
     }
-<<<<<<< HEAD
     #[tokio::test]
     async fn test_completion_closure() {
         let actual = completion_test_labels(
             indoc! {r"
             main = [] |> List.map \ param1 , param2-> 
-=======
-
-    #[tokio::test]
-    async fn test_completion_fun_params_map() {
-        let actual = completion_test(
-            indoc! {r"
-            main = [] |> List.map \param1 , param2-> 
->>>>>>> 74b9175a
               "},
             "par",
             Position::new(4, 3),
@@ -638,7 +571,6 @@
         "#]]
         .assert_debug_eq(&actual);
     }
-<<<<<<< HEAD
     #[tokio::test]
     async fn test_completion_with_docs() {
         let actual = completion_test(
@@ -669,6 +601,4 @@
         "#]]
         .assert_debug_eq(&actual);
     }
-=======
->>>>>>> 74b9175a
 }