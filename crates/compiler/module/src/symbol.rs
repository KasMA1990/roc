use crate::ident::{Ident, ModuleName};
use crate::module_err::{IdentIdNotFoundSnafu, ModuleIdNotFoundSnafu, ModuleResult};
use roc_collections::{SmallStringInterner, VecMap};
use roc_ident::IdentStr;
use roc_region::all::Region;
use snafu::OptionExt;
use std::num::NonZeroU32;
use std::{fmt, u32};

// the packed(4) is needed for faster equality comparisons. With it, the structure is
// treated as a single u64, and comparison is one instruction
//
//  example::eq_sym64:
//          cmp     rdi, rsi
//          sete    al
//          ret
//
// while without it we get 2 extra instructions
//
//  example::eq_sym64:
//          xor     edi, edx
//          xor     esi, ecx
//          or      esi, edi
//          sete    al
//          ret
//
// #[repr(packed)] gives you #[repr(packed(1))], and then all your reads are unaligned
// so we set the alignment to (the natural) 4
#[derive(Copy, Clone, PartialEq, Eq, Hash, PartialOrd, Ord)]
#[repr(packed(4))]
pub struct Symbol {
    ident_id: u32,
    module_id: NonZeroU32,
}

/// An Option<Symbol> will use the 0 that is not used by the NonZeroU32 module_id field to encode
/// the Nothing case. An Option<Symbol> hence takes no more space than a Symbol.
#[allow(dead_code)]
const SYMBOL_HAS_NICHE: () =
    assert!(std::mem::size_of::<Symbol>() == std::mem::size_of::<Option<Symbol>>());

// When this is `true` (which it normally should be), Symbol's Debug::fmt implementation
// attempts to pretty print debug symbols using interns recorded using
// register_debug_idents calls (which should be made in debug mode).
// Set it to false if you want to see the raw ModuleId and IdentId ints,
// but please set it back to true before checking in the result!
#[cfg(debug_assertions)]
const PRETTY_PRINT_DEBUG_SYMBOLS: bool = true;

pub const BUILTIN_ABILITIES: &[Symbol] = &[Symbol::ENCODE_ENCODING];

/// In Debug builds only, Symbol has a name() method that lets
/// you look up its name in a global intern table. This table is
/// behind a mutex, so it is neither populated nor available in release builds.
impl Symbol {
    // NOTE: the define_builtins! macro adds a bunch of constants to this impl,
    //
    // e.g. pub const NUM_NUM: Symbol = …

    pub const fn new(module_id: ModuleId, ident_id: IdentId) -> Symbol {
        // The bit layout of the inside of a Symbol is:
        //
        // |------ 32 bits -----|------ 32 bits -----|
        // |      ident_id      |      module_id     |
        // |--------------------|--------------------|
        //
        // module_id comes second because we need to query it more often,
        // and this way we can get it by truncating the u64 to u32,
        // whereas accessing the first slot requires a bit shift first.

        Self {
            module_id: module_id.0,
            ident_id: ident_id.0,
        }
    }

    pub const fn module_id(self) -> ModuleId {
        ModuleId(self.module_id)
    }

    pub const fn ident_id(self) -> IdentId {
        IdentId(self.ident_id)
    }

    pub const fn is_builtin(self) -> bool {
        self.module_id().is_builtin()
    }

    pub fn is_builtin_ability(self) -> bool {
        BUILTIN_ABILITIES.contains(&self)
    }

    pub fn module_string<'a>(&self, interns: &'a Interns) -> &'a ModuleName {
        interns
            .module_ids
            .get_name(self.module_id())
            .unwrap_or_else(|| {
                panic!(
                    "module_string could not find IdentIds for module {:?} in {:?}",
                    self.module_id(),
                    interns
                )
            })
    }

    pub fn as_str(self, interns: &Interns) -> &str {
        let ident_ids = interns
            .all_ident_ids
            .get(&self.module_id())
            .unwrap_or_else(|| {
                panic!(
                    "ident_string could not find IdentIds for module {:?} in {:?}",
                    self.module_id(),
                    interns
                )
            });

        ident_ids.get_name(self.ident_id()).unwrap_or_else(|| {
            panic!(
                "ident_string's IdentIds did not contain an entry for {} in module {:?}",
                self.ident_id().0,
                self.module_id()
            )
        })
    }

    pub const fn as_u64(self) -> u64 {
        u64::from_ne_bytes(self.to_ne_bytes())
    }

    pub fn fully_qualified(self, interns: &Interns, home: ModuleId) -> ModuleName {
        let module_id = self.module_id();

        if module_id == home {
            ModuleName::from(self.as_str(interns))
        } else {
            // TODO do this without format! to avoid allocation for short strings
            format!(
                "{}.{}",
                self.module_string(interns).as_str(),
                self.as_str(interns)
            )
            .into()
        }
    }

    pub const fn to_ne_bytes(self) -> [u8; 8] {
        unsafe { std::mem::transmute(self) }
    }

    #[cfg(debug_assertions)]
    pub fn contains(self, needle: &str) -> bool {
        format!("{:?}", self).contains(needle)
    }
}

/// Rather than displaying as this:
///
/// Symbol("Foo.bar")
///
/// ...instead display as this:
///
/// `Foo.bar`
impl fmt::Debug for Symbol {
    #[cfg(debug_assertions)]
    #[allow(clippy::print_in_format_impl)]
    fn fmt(&self, f: &mut fmt::Formatter) -> fmt::Result {
        if PRETTY_PRINT_DEBUG_SYMBOLS {
            let module_id = self.module_id();
            let ident_id = self.ident_id();

            match DEBUG_IDENT_IDS_BY_MODULE_ID.lock() {
                Ok(names) => match &names.get(&(module_id.to_zero_indexed() as u32)) {
                    Some(ident_ids) => match ident_ids.get_name(ident_id) {
                        Some(ident_str) => write!(f, "`{:?}.{}`", module_id, ident_str),
                        None => fallback_debug_fmt(*self, f),
                    },
                    None => fallback_debug_fmt(*self, f),
                },
                Err(err) => {
                    // Print and return Err rather than panicking, because this
                    // might be used in a panic error message, and if we panick
                    // while we're already panicking it'll kill the process
                    // without printing any of the errors!
                    use std::io::Write;

                    let mut stderr = std::io::stderr();
                    writeln!(stderr, "DEBUG INFO: Failed to acquire lock for Debug reading from DEBUG_IDENT_IDS_BY_MODULE_ID, presumably because a thread panicked: {:?}", err).unwrap();

                    fallback_debug_fmt(*self, f)
                }
            }
        } else {
            fallback_debug_fmt(*self, f)
        }
    }

    #[cfg(not(debug_assertions))]
    fn fmt(&self, f: &mut fmt::Formatter) -> fmt::Result {
        fallback_debug_fmt(*self, f)
    }
}

impl fmt::Display for Symbol {
    fn fmt(&self, f: &mut fmt::Formatter) -> fmt::Result {
        let module_id = self.module_id();
        let ident_id = self.ident_id();

        match ident_id {
            IdentId(value) => write!(f, "{:?}.{:?}", module_id, value),
        }
    }
}

impl From<Symbol> for u64 {
    fn from(symbol: Symbol) -> Self {
        symbol.as_u64()
    }
}

fn fallback_debug_fmt(symbol: Symbol, f: &mut fmt::Formatter) -> fmt::Result {
    let module_id = symbol.module_id();
    let ident_id = symbol.ident_id();

    write!(f, "`{:?}.{:?}`", module_id, ident_id)
}

// TODO this is only here to prevent clippy from complaining about an unused
// #[macro_use] on lazy_statc in --release builds, because as of January 2020,
// we only use lazy_static in the debug configuration. If we ever start using
// lazy_static in release builds, this do-nothing macro invocation will be safe to delete!
//
// There's probably also a way to get clippy to stop complaining about the unused
// #[macro_use] but it didn't seem worth the effort since probably someday we'll
// end up using it in release builds anyway. Right? ...Right?
lazy_static! {}

#[cfg(debug_assertions)]
lazy_static! {
    /// This is used in Debug builds only, to let us have a Debug instance
    /// which displays not only the Module ID, but also the Module Name which
    /// corresponds to that ID.
    ///
    static ref DEBUG_MODULE_ID_NAMES: std::sync::Mutex<roc_collections::SmallStringInterner> =
        // This stores a u32 key instead of a ModuleId key so that if there's
        // a problem with ModuleId's Debug implementation, logging this for diagnostic
        // purposes won't recursively trigger ModuleId's Debug instance in the course of printing
        // this out.
        std::sync::Mutex::new(roc_collections::SmallStringInterner::with_capacity(10));
}

#[derive(Debug, Default)]
pub struct Interns {
    pub module_ids: ModuleIds,
    pub all_ident_ids: IdentIdsByModule,
}

impl Interns {
    pub fn module_id(&mut self, name: &ModuleName) -> ModuleId {
        self.module_ids.get_or_insert(name)
    }

    pub fn module_name(&self, module_id: ModuleId) -> &ModuleName {
        self.module_ids.get_name(module_id).unwrap_or_else(|| {
            panic!(
                "Unable to find interns entry for module_id {:?} in Interns {:?}",
                module_id, self
            )
        })
    }

    pub fn symbol(&self, module_id: ModuleId, ident: IdentStr) -> Symbol {
        let ident: Ident = ident.into();

        match self.all_ident_ids.get(&module_id) {
            Some(ident_ids) => match ident_ids.get_id(ident.as_str()) {
                Some(ident_id) => Symbol::new(module_id, ident_id),
                None => {
                    panic!("Interns::symbol could not find ident entry for {:?} for module {:?} in Interns {:?}", ident, module_id, self);
                }
            },
            None => {
                panic!(
                    "Interns::symbol could not find entry for module {:?} in Interns {:?}",
                    module_id, self
                );
            }
        }
    }

    pub fn from_index(module_id: ModuleId, ident_id: u32) -> Symbol {
        Symbol::new(module_id, IdentId(ident_id))
    }
}

pub fn get_module_ident_ids<'a>(
    all_ident_ids: &'a IdentIdsByModule,
    module_id: &ModuleId,
) -> ModuleResult<&'a IdentIds> {
    all_ident_ids
        .get(module_id)
        .with_context(|| ModuleIdNotFoundSnafu {
            module_id: format!("{:?}", module_id),
            all_ident_ids: format!("{:?}", all_ident_ids),
        })
}

pub fn get_module_ident_ids_mut<'a>(
    all_ident_ids: &'a mut IdentIdsByModule,
    module_id: &ModuleId,
) -> ModuleResult<&'a mut IdentIds> {
    all_ident_ids
        .get_mut(module_id)
        .with_context(|| ModuleIdNotFoundSnafu {
            module_id: format!("{:?}", module_id),
            all_ident_ids: "I could not return all_ident_ids here because of borrowing issues.",
        })
}

#[cfg(any(debug_assertions, feature = "debug-symbols"))]
lazy_static! {
    /// This is used in Debug builds only, to let us have a Debug instance
    /// which displays not only the Module ID, but also the Module Name which
    /// corresponds to that ID.
    static ref DEBUG_IDENT_IDS_BY_MODULE_ID: std::sync::Mutex<roc_collections::VecMap<u32, IdentIds>> =
        // This stores a u32 key instead of a ModuleId key so that if there's
        // a problem with ModuleId's Debug implementation, logging this for diagnostic
        // purposes won't recursively trigger ModuleId's Debug instance in the course of printing
        // this out.
        std::sync::Mutex::new(roc_collections::VecMap::default());
}

/// A globally unique ID that gets assigned to each module as it is loaded.
#[derive(Copy, Clone, PartialEq, Eq, Hash)]
pub struct ModuleId(NonZeroU32);

impl ModuleId {
    // NOTE: the define_builtins! macro adds a bunch of constants to this impl,
    //
    // e.g. pub const NUM: ModuleId = …

    const fn from_zero_indexed(mut id: usize) -> Self {
        id += 1;

        // only happens on overflow
        debug_assert!(id != 0);

        ModuleId(unsafe { NonZeroU32::new_unchecked(id as u32) })
    }

    const fn to_zero_indexed(self) -> usize {
        (self.0.get() - 1) as usize
    }

    #[cfg(any(debug_assertions, feature = "debug-symbols"))]
    pub fn register_debug_idents(self, ident_ids: &IdentIds) {
        let mut all = DEBUG_IDENT_IDS_BY_MODULE_ID.lock().expect("Failed to acquire lock for Debug interning into DEBUG_MODULE_ID_NAMES, presumably because a thread panicked.");

        all.insert(self.to_zero_indexed() as u32, ident_ids.clone());
    }

    #[cfg(not(any(debug_assertions, feature = "debug-symbols")))]
    pub fn register_debug_idents(self, _ident_ids: &IdentIds) {
        // This is a no-op that should get DCE'd
    }

    pub fn to_ident_str(self, interns: &Interns) -> &ModuleName {
        interns
            .module_ids
            .get_name(self)
            .unwrap_or_else(|| panic!("Could not find ModuleIds for {:?}", self))
    }
}

impl fmt::Debug for ModuleId {
    /// In debug builds, whenever we create a new ModuleId, we record is name in
    /// a global interning table so that Debug can look it up later. That table
    /// needs a global mutex, so we don't do this in release builds. This means
    /// the Debug impl in release builds only shows the number, not the name (which
    /// it does not have available, due to having never stored it in the mutexed intern table.)
    #[cfg(debug_assertions)]
    fn fmt(&self, f: &mut fmt::Formatter) -> fmt::Result {
        // Originally, this printed both name and numeric ID, but the numeric ID
        // didn't seem to add anything useful. Feel free to temporarily re-add it
        // if it's helpful in debugging!
        let names =
            DEBUG_MODULE_ID_NAMES
                .lock()
                .expect("Failed to acquire lock for Debug reading from DEBUG_MODULE_ID_NAMES, presumably because a thread panicked.");

        if PRETTY_PRINT_DEBUG_SYMBOLS {
            match names.try_get(self.to_zero_indexed()) {
                Some(str_ref) => write!(f, "{}", str_ref),
                None => {
                    panic!(
                        "Could not find a Debug name for module ID {} in {:?}",
                        self.0, names,
                    );
                }
            }
        } else {
            write!(f, "{}", self.0)
        }
    }

    /// In release builds, all we have access to is the number, so only display that.
    #[cfg(not(debug_assertions))]
    fn fmt(&self, f: &mut fmt::Formatter) -> fmt::Result {
        self.0.fmt(f)
    }
}

/// pf.Task
/// 1. build mapping from short name to package
/// 2. when adding new modules from package we need to register them in some other map (this module id goes with short name) (shortname, module-name) -> moduleId
/// 3. pass this around to other modules getting headers parsed. when parsing interfaces we need to use this map to reference shortnames
/// 4. throw away short names. stash the module id in the can env under the resolved module name
/// 5. test:

#[derive(Debug, Clone, PartialEq, Eq, Hash)]
pub enum PackageQualified<'a, T> {
    Unqualified(T),
    Qualified(&'a str, T),
}

/// Package-qualified module name
pub type PQModuleName<'a> = PackageQualified<'a, ModuleName>;

impl<'a, T> PackageQualified<'a, T> {
    pub fn as_inner(&self) -> &T {
        match self {
            PackageQualified::Unqualified(name) => name,
            PackageQualified::Qualified(_, name) => name,
        }
    }
}

#[derive(Debug, Clone)]
pub struct PackageModuleIds<'a> {
    by_id: Vec<PQModuleName<'a>>,
}

impl<'a> PackageModuleIds<'a> {
    pub fn get_or_insert(&mut self, module_name: &PQModuleName<'a>) -> ModuleId {
        if let Some(module_id) = self.get_id(module_name) {
            return module_id;
        }

        // didn't find it, so we'll add it
        let module_id = ModuleId::from_zero_indexed(self.by_id.len());
        self.by_id.push(module_name.clone());
        if cfg!(debug_assertions) {
            Self::insert_debug_name(module_id, module_name);
        }

        module_id
    }

    pub fn into_module_ids(self) -> ModuleIds {
        let by_id: Vec<ModuleName> = self
            .by_id
            .into_iter()
            .map(|pqname| pqname.as_inner().clone())
            .collect();

        ModuleIds { by_id }
    }

    #[cfg(debug_assertions)]
    fn insert_debug_name(module_id: ModuleId, module_name: &PQModuleName) {
        let mut names = DEBUG_MODULE_ID_NAMES.lock().expect("Failed to acquire lock for Debug interning into DEBUG_MODULE_ID_NAMES, presumably because a thread panicked.");

        if names.try_get(module_id.to_zero_indexed()).is_none() {
            match module_name {
                PQModuleName::Unqualified(module) => {
                    names.insert(module.as_str());
                }
                PQModuleName::Qualified(package, module) => {
                    names.insert(&format!("{}.{}", package, module.as_str()));
                }
            }
        }
    }

    #[cfg(not(debug_assertions))]
    fn insert_debug_name(_module_id: ModuleId, _module_name: &PQModuleName) {
        // By design, this is a no-op in release builds!
    }

    pub fn get_id(&self, module_name: &PQModuleName<'a>) -> Option<ModuleId> {
        for (index, name) in self.by_id.iter().enumerate() {
            if name == module_name {
                return Some(ModuleId::from_zero_indexed(index));
            }
        }

        None
    }

    pub fn get_name(&self, id: ModuleId) -> Option<&PQModuleName> {
        self.by_id.get(id.to_zero_indexed())
    }

    pub fn available_modules(&self) -> impl Iterator<Item = &PQModuleName> {
        self.by_id.iter()
    }
}

/// Stores a mapping between ModuleId and InlinableString.
#[derive(Debug, Clone)]
pub struct ModuleIds {
    /// Each ModuleId is an index into this Vec
    by_id: Vec<ModuleName>,
}

impl ModuleIds {
    pub fn get_or_insert(&mut self, module_name: &ModuleName) -> ModuleId {
        if let Some(module_id) = self.get_id(module_name) {
            return module_id;
        }

        // didn't find it, so we'll add it
        let module_id = ModuleId::from_zero_indexed(self.by_id.len());
        self.by_id.push(module_name.clone());
        if cfg!(debug_assertions) {
            Self::insert_debug_name(module_id, module_name);
        }

        module_id
    }

    #[cfg(debug_assertions)]
    fn insert_debug_name(module_id: ModuleId, module_name: &ModuleName) {
        let mut names = DEBUG_MODULE_ID_NAMES.lock().expect("Failed to acquire lock for Debug interning into DEBUG_MODULE_ID_NAMES, presumably because a thread panicked.");

        // TODO make sure modules are never added more than once!
        if names.try_get(module_id.to_zero_indexed()).is_none() {
            names.insert(module_name.as_str());
        }
    }

    #[cfg(not(debug_assertions))]
    fn insert_debug_name(_module_id: ModuleId, _module_name: &ModuleName) {
        // By design, this is a no-op in release builds!
    }

    #[inline]
    pub fn get_id(&self, module_name: &ModuleName) -> Option<ModuleId> {
        for (index, name) in self.by_id.iter().enumerate() {
            if name == module_name {
                return Some(ModuleId::from_zero_indexed(index));
            }
        }

        None
    }

    pub fn get_name(&self, id: ModuleId) -> Option<&ModuleName> {
        self.by_id.get(id.to_zero_indexed())
    }

    pub fn available_modules(&self) -> impl Iterator<Item = &ModuleName> {
        self.by_id.iter()
    }
}

/// An ID that is assigned to interned string identifiers within a module.
/// By turning these strings into numbers, post-canonicalization processes
/// like unification and optimization can run a lot faster.
///
/// This ID is unique within a given module, not globally - so to turn this back into
/// a string, you would need a ModuleId, an IdentId, and a Map<ModuleId, Map<IdentId, String>>.
#[derive(Copy, Clone, Debug, PartialEq, Eq, Hash)]
pub struct IdentId(u32);

impl IdentId {
    pub const fn index(self) -> usize {
        self.0 as usize
    }
}

/// Stores a mapping between Ident and IdentId.
#[derive(Clone, Debug, Default, PartialEq, Eq)]
pub struct IdentIds {
    pub interner: SmallStringInterner,
}

impl IdentIds {
    pub fn ident_strs(&self) -> impl Iterator<Item = (IdentId, &str)> {
        self.interner
            .iter()
            .enumerate()
            .map(|(index, ident)| (IdentId(index as u32), ident))
    }

    pub fn add_str(&mut self, ident_name: &str) -> IdentId {
        IdentId(self.interner.insert(ident_name) as u32)
    }

    pub fn duplicate_ident(&mut self, ident_id: IdentId) -> IdentId {
        IdentId(self.interner.duplicate(ident_id.0 as usize) as u32)
    }

    pub fn get_or_insert(&mut self, name: &str) -> IdentId {
        match self.get_id(name) {
            Some(id) => id,
            None => self.add_str(name),
        }
    }

    // necessary when the name of a value is changed in the editor
    // TODO fix when same ident_name is present multiple times, see issue #2548
    pub fn update_key(&mut self, old_name: &str, new_name: &str) -> Result<IdentId, String> {
        match self.interner.find_and_update(old_name, new_name) {
            Some(index) => Ok(IdentId(index as u32)),
            None => Err(format!("The identifier {:?} is not in IdentIds", old_name)),
        }
    }

    /// Generates a unique, new name that's just a strigified integer
    /// (e.g. "1" or "5"), using an internal counter. Since valid Roc variable
    /// names cannot begin with a number, this has no chance of colliding
    /// with actual user-defined variables.
    ///
    /// This is used, for example, during canonicalization of an Expr::Closure
    /// to generate a unique symbol to refer to that closure.
    pub fn gen_unique(&mut self) -> IdentId {
        IdentId(self.interner.insert_index_str() as u32)
    }

    #[inline(always)]
    pub fn get_id(&self, ident_name: &str) -> Option<IdentId> {
        self.interner
            .find_index(ident_name)
            .map(|i| IdentId(i as u32))
    }

    #[inline(always)]
    pub fn get_id_many<'a>(&'a self, ident_name: &'a str) -> impl Iterator<Item = IdentId> + 'a {
        self.interner
            .find_indices(ident_name)
            .map(|i| IdentId(i as u32))
    }

    pub fn get_name(&self, id: IdentId) -> Option<&str> {
        self.interner.try_get(id.0 as usize)
    }

    pub fn get_name_str_res(&self, ident_id: IdentId) -> ModuleResult<&str> {
        self.get_name(ident_id)
            .with_context(|| IdentIdNotFoundSnafu {
                ident_id,
                ident_ids_str: format!("{:?}", self),
            })
    }

    pub fn len(&self) -> usize {
        self.interner.len()
    }

    pub fn is_empty(&self) -> bool {
        self.interner.is_empty()
    }
}

#[derive(Debug, Default)]
pub struct IdentIdsByModule(VecMap<ModuleId, IdentIds>);

impl IdentIdsByModule {
    pub fn get_or_insert(&mut self, module_id: ModuleId) -> &mut IdentIds {
        self.0.get_or_insert(module_id, IdentIds::default)
    }

    pub fn get_mut(&mut self, key: &ModuleId) -> Option<&mut IdentIds> {
        self.0.get_mut(key)
    }

    pub fn get(&self, key: &ModuleId) -> Option<&IdentIds> {
        self.0.get(key)
    }

    pub fn insert(&mut self, key: ModuleId, value: IdentIds) -> Option<IdentIds> {
        self.0.insert(key, value)
    }

    pub fn keys(&self) -> impl Iterator<Item = &ModuleId> {
        self.0.keys()
    }

    pub fn len(&self) -> usize {
        self.0.len()
    }

    pub fn is_empty(&self) -> bool {
        self.0.is_empty()
    }
}

// BUILTINS

const fn offset_helper<const N: usize>(mut array: [u32; N]) -> [u32; N] {
    let mut sum = 0u32;

    let mut i = 0;
    while i < N {
        // In rust 1.60 change to: (array[i], sum) = (sum, sum + array[i]);
        let temp = array[i];
        array[i] = sum;
        sum += temp;

        i += 1;
    }

    array
}

const fn byte_slice_equality(a: &[u8], b: &[u8]) -> bool {
    if a.len() != b.len() {
        return false;
    }

    let mut i = 0;
    while i < a.len() {
        if a[i] != b[i] {
            return false;
        }

        i += 1;
    }

    true
}

const fn find_duplicates<const N: usize>(array: [&str; N]) -> Option<(usize, usize)> {
    let mut i = 0;
    while i < N {
        let needle = array[i];
        let mut j = i + 1;
        while j < N {
            if byte_slice_equality(needle.as_bytes(), array[j].as_bytes()) {
                return Some((i, j));
            }

            j += 1;
        }

        i += 1;
    }

    None
}

const fn check_indices<const N: usize>(array: [u32; N]) -> Option<(u32, usize)> {
    let mut i = 0;
    while i < N {
        if array[i] as usize != i {
            return Some((array[i], i));
        }

        i += 1;
    }

    None
}

macro_rules! define_builtins {
    {
        $(
            $module_id:literal $module_const:ident: $module_name:literal => {
                $(
                    $ident_id:literal $ident_const:ident: $ident_name:literal $($imported:ident)?
                )*
            }
        )+
        num_modules: $total:literal
    } => {
        impl IdentIds {
            pub fn exposed_builtins(extra_capacity: usize) -> IdentIdsByModule {
                let mut exposed_idents_by_module = VecMap::with_capacity(extra_capacity + $total);

                $(
                    let module_id = ModuleId::$module_const;
                    debug_assert!(!exposed_idents_by_module.contains_key(&module_id), r"Error setting up Builtins: when setting up module {} {:?} - the module ID {} is already present in the map. Check the map for duplicate module IDs!", $module_id, $module_name, $module_id);

                    let ident_ids = {
                        const TOTAL : usize = (&[ $($ident_name),* ] as &[&str]).len();
                        const NAMES : [ &str; TOTAL] = [ $($ident_name),* ];
                        const LENGTHS: [ u16; TOTAL] = [ $($ident_name.len() as u16),* ];
                        const OFFSETS: [ u32; TOTAL] = offset_helper([ $($ident_name.len() as u32),* ]);
                        const BUFFER: &str = concat!($($ident_name),*);

                        const LENGTH_CHECK: Option<(u32, usize)> = check_indices([ $($ident_id),* ]);
                        const DUPLICATE_CHECK: Option<(usize, usize)> = find_duplicates(NAMES);

                        if cfg!(debug_assertions) {
                            match LENGTH_CHECK {
                                None => (),
                                Some((given, expected)) => panic!(
                                    "Symbol {} : {} should have index {} based on the insertion order, try {} : {} instead",
                                    given, NAMES[expected], expected, expected, NAMES[expected],
                                ),
                            }
                        };

                        if cfg!(debug_assertions) {
                            match DUPLICATE_CHECK {
                                None => (),
                                Some((first, second)) => panic!(
                                    "Symbol {} : {} is duplicated at position {}, try removing the duplicate",
                                    first, NAMES[first], second
                                ),
                            }
                        };

                        // Safety: all lengths are non-negative and smaller than 2^15
                        let interner = unsafe {
                            SmallStringInterner::from_parts (
                            BUFFER.as_bytes().to_vec(),
                            LENGTHS.to_vec(),
                            OFFSETS.to_vec(),
                        )};

                        IdentIds{ interner }
                    };

                    if cfg!(debug_assertions) {
                        let name = PQModuleName::Unqualified($module_name.into());
                        PackageModuleIds::insert_debug_name(module_id, &name);
                        module_id.register_debug_idents(&ident_ids);
                    }


                    exposed_idents_by_module.insert(
                        module_id,
                        ident_ids
                    );
                )+

                debug_assert!(exposed_idents_by_module.len() == $total, "Error setting up Builtins: `total:` is set to the wrong amount. It was set to {} but {} modules were set up.", $total, exposed_idents_by_module.len());

                IdentIdsByModule(exposed_idents_by_module)
            }
        }

        impl ModuleId {
            pub const fn is_builtin(self) -> bool {
                // This is a builtin ModuleId iff it's below the
                // total number of builtin modules, since they
                // take up the first $total ModuleId numbers.
                self.to_zero_indexed() < $total
            }

            $(
                pub const $module_const: ModuleId = ModuleId::from_zero_indexed($module_id);
            )+
        }

        impl Default for ModuleIds {
            fn default() -> Self {
                // +1 because the user will be compiling at least 1 non-builtin module!
                let capacity = $total + 1;

                let mut by_id = Vec::with_capacity(capacity);

                let mut insert_both = |id: ModuleId, name_str: &'static str| {
                    let name: ModuleName = name_str.into();

                    if cfg!(debug_assertions) {
                        Self::insert_debug_name(id, &name);
                    }

                    by_id.push(name);
                };

                $(
                    insert_both(ModuleId::$module_const, $module_name);
                )+

                ModuleIds {  by_id }
            }
        }

        impl<'a> Default for PackageModuleIds<'a> {
            fn default() -> Self {
                // +1 because the user will be compiling at least 1 non-builtin module!
                let capacity = $total + 1;

                let mut by_id = Vec::with_capacity(capacity);

                let mut insert_both = |id: ModuleId, name_str: &'static str| {
                    let raw_name: IdentStr = name_str.into();
                    let name = PQModuleName::Unqualified(raw_name.into());

                    if cfg!(debug_assertions) {
                        Self::insert_debug_name(id, &name);
                    }

                    by_id.push(name);
                };

                $(
                    insert_both(ModuleId::$module_const, $module_name);
                )+

                PackageModuleIds { by_id }
            }
        }

        impl Symbol {
            $(
                $(
                    pub const $ident_const: Symbol = Symbol::new(ModuleId::$module_const, IdentId($ident_id));
                )*
            )+

            /// The default idents that should be in scope,
            /// and what symbols they should resolve to.
            ///
            /// This is for type aliases like `Int` and `Str` and such.
            pub fn default_in_scope() -> VecMap<Ident, (Symbol, Region)> {
                let mut scope = VecMap::default();

                $(
                    $(
                        $(
                            // TODO is there a cleaner way to do this?
                            // The goal is to make sure that we only
                            // actually import things into scope if
                            // they are tagged as "imported" in define_builtins!
                            let $imported = true;

                            if $imported {
                                scope.insert($ident_name.into(), (Symbol::new(ModuleId::$module_const, IdentId($ident_id)), Region::zero()));
                            }
                        )?
                    )*
                )+

                scope
            }
        }
    };
}

// NOTE: Some of these builtins have a # in their names.
// This is because they are for compiler use only, and should not cause
// namespace conflicts with userspace!
define_builtins! {
    0 ATTR: "#Attr" => {
        0 UNDERSCORE: "_" // the _ used in pattern matches. This is Symbol 0.
        1 ATTR_ATTR: "Attr" // the #Attr.Attr type alias, used in uniqueness types.
        2 ARG_1: "#arg1"
        3 ARG_2: "#arg2"
        4 ARG_3: "#arg3"
        5 ARG_4: "#arg4"
        6 ARG_5: "#arg5"
        7 ARG_6: "#arg6"
        8 ARG_7: "#arg7"
        9 ARG_8: "#arg8"
        10 INC: "#inc" // internal function that increments the refcount
        11 DEC: "#dec" // internal function that increments the refcount
        12 ARG_CLOSURE: "#arg_closure" // symbol used to store the closure record
        13 LIST_EQ: "#list_eq" // internal function that checks list equality

        14 GENERIC_HASH: "#generic_hash" // hash of arbitrary layouts
        15 GENERIC_HASH_REF: "#generic_hash_by_ref" // hash of arbitrary layouts, passed as an opaque pointer

        16 GENERIC_EQ_REF: "#generic_eq_by_ref" // equality of arbitrary layouts, passed as an opaque pointer
        17 GENERIC_RC_REF: "#generic_rc_by_ref" // refcount of arbitrary layouts, passed as an opaque pointer

        18 GENERIC_EQ: "#generic_eq" // internal function that checks generic equality

        // a user-defined function that we need to capture in a closure
        // see e.g. Set.walk
        19 USER_FUNCTION: "#user_function"

        // A caller (wrapper) that we pass to zig for it to be able to call Roc functions
        20 ZIG_FUNCTION_CALLER: "#zig_function_caller"

        // a caller (wrapper) for comparison
        21 GENERIC_COMPARE_REF: "#generic_compare_ref"

        // used to initialize parameters in borrow.rs
        22 EMPTY_PARAM: "#empty_param"

        // used by the dev backend to store the pointer to where to store large return types
        23 RET_POINTER: "#ret_pointer"

        // used in wasm dev backend to mark temporary values in the VM stack
        24 WASM_TMP: "#wasm_tmp"

        // the _ used in mono when a specialized symbol is deleted
        25 REMOVED_SPECIALIZATION: "#removed_specialization"

        // used in dev backend
        26 DEV_TMP: "#dev_tmp"
        27 DEV_TMP2: "#dev_tmp2"
        28 DEV_TMP3: "#dev_tmp3"
        29 DEV_TMP4: "#dev_tmp4"
        30 DEV_TMP5: "#dev_tmp5"

        31 ATTR_INVALID: "#attr_invalid"
    }
    // Fake module for storing derived function symbols
    1 DERIVED: "#Derived" => {
    }
    2 NUM: "Num" => {
        0 NUM_NUM: "Num"  // the Num.Num type alias
        1 NUM_I128: "I128"  // the Num.I128 type alias
        2 NUM_U128: "U128"  // the Num.U128 type alias
        3 NUM_I64: "I64"  // the Num.I64 type alias
        4 NUM_U64: "U64"  // the Num.U64 type alias
        5 NUM_I32: "I32"  // the Num.I32 type alias
        6 NUM_U32: "U32"  // the Num.U32 type alias
        7 NUM_I16: "I16"  // the Num.I16 type alias
        8 NUM_U16: "U16"  // the Num.U16 type alias
        9 NUM_I8: "I8"  // the Num.I8 type alias
        10 NUM_U8: "U8"  // the Num.U8 type alias
        11 NUM_INTEGER: "Integer" // Int : Num Integer
        12 NUM_F64: "F64"  // the Num.F64 type alias
        13 NUM_F32: "F32"  // the Num.F32 type alias
        14 NUM_FLOATINGPOINT: "FloatingPoint" // Float : Num FloatingPoint
        15 NUM_MAX_F32: "maxF32"
        16 NUM_MIN_F32: "minF32"
        17 NUM_ABS: "abs"
        18 NUM_NEG: "neg"
        19 NUM_ADD: "add"
        20 NUM_SUB: "sub"
        21 NUM_MUL: "mul"
        22 NUM_LT: "isLt"
        23 NUM_LTE: "isLte"
        24 NUM_GT: "isGt"
        25 NUM_GTE: "isGte"
        26 NUM_TO_FRAC: "toFrac"
        27 NUM_SIN: "sin"
        28 NUM_COS: "cos"
        29 NUM_TAN: "tan"
        30 NUM_IS_ZERO: "isZero"
        31 NUM_IS_EVEN: "isEven"
        32 NUM_IS_ODD: "isOdd"
        33 NUM_IS_POSITIVE: "isPositive"
        34 NUM_IS_NEGATIVE: "isNegative"
        35 NUM_REM: "rem"
        36 NUM_REM_CHECKED: "remChecked"
        37 NUM_DIV_FRAC: "div"
        38 NUM_DIV_FRAC_CHECKED: "divChecked"
        39 NUM_DIV_TRUNC: "divTrunc"
        40 NUM_DIV_TRUNC_CHECKED: "divTruncChecked"
        41 NUM_SQRT: "sqrt"
        42 NUM_SQRT_CHECKED: "sqrtChecked"
        43 NUM_LOG: "log"
        44 NUM_LOG_CHECKED: "logChecked"
        45 NUM_ROUND: "round"
        46 NUM_COMPARE: "compare"
        47 NUM_POW: "pow"
        48 NUM_CEILING: "ceiling"
        49 NUM_POW_INT: "powInt"
        50 NUM_FLOOR: "floor"
        51 NUM_ADD_WRAP: "addWrap"
        52 NUM_ADD_CHECKED: "addChecked"
        53 NUM_ADD_SATURATED: "addSaturated"
        54 NUM_ATAN: "atan"
        55 NUM_ACOS: "acos"
        56 NUM_ASIN: "asin"
        57 NUM_SIGNED128: "Signed128"
        58 NUM_SIGNED64: "Signed64"
        59 NUM_SIGNED32: "Signed32"
        60 NUM_SIGNED16: "Signed16"
        61 NUM_SIGNED8: "Signed8"
        62 NUM_UNSIGNED128: "Unsigned128"
        63 NUM_UNSIGNED64: "Unsigned64"
        64 NUM_UNSIGNED32: "Unsigned32"
        65 NUM_UNSIGNED16: "Unsigned16"
        66 NUM_UNSIGNED8: "Unsigned8"
        67 NUM_BINARY64: "Binary64"
        68 NUM_BINARY32: "Binary32"
        69 NUM_BITWISE_AND: "bitwiseAnd"
        70 NUM_BITWISE_XOR: "bitwiseXor"
        71 NUM_BITWISE_OR: "bitwiseOr"
        72 NUM_SHIFT_LEFT: "shiftLeftBy"
        73 NUM_SHIFT_RIGHT: "shiftRightBy"
        74 NUM_SHIFT_RIGHT_ZERO_FILL: "shiftRightZfBy"
        75 NUM_SUB_WRAP: "subWrap"
        76 NUM_SUB_CHECKED: "subChecked"
        77 NUM_SUB_SATURATED: "subSaturated"
        78 NUM_MUL_WRAP: "mulWrap"
        79 NUM_MUL_CHECKED: "mulChecked"
        80 NUM_MUL_SATURATED: "mulSaturated"
        81 NUM_INT: "Int"
        82 NUM_FRAC: "Frac"
        83 NUM_NATURAL: "Natural"
        84 NUM_NAT: "Nat"
        85 NUM_INT_CAST: "intCast"
        86 NUM_IS_MULTIPLE_OF: "isMultipleOf"
        87 NUM_DECIMAL: "Decimal"
        88 NUM_DEC: "Dec"  // the Num.Dectype alias
        89 NUM_BYTES_TO_U16: "bytesToU16"
        90 NUM_BYTES_TO_U32: "bytesToU32"
        91 NUM_CAST_TO_NAT: "#castToNat"
        92 NUM_DIV_CEIL: "divCeil"
        93 NUM_DIV_CEIL_CHECKED: "divCeilChecked"
        94 NUM_TO_STR: "toStr"
        95 NUM_MIN_I8: "minI8"
        96 NUM_MAX_I8: "maxI8"
        97 NUM_MIN_U8: "minU8"
        98 NUM_MAX_U8: "maxU8"
        99 NUM_MIN_I16: "minI16"
        100 NUM_MAX_I16: "maxI16"
        101 NUM_MIN_U16: "minU16"
        102 NUM_MAX_U16: "maxU16"
        103 NUM_MIN_I32: "minI32"
        104 NUM_MAX_I32: "maxI32"
        105 NUM_MIN_U32: "minU32"
        106 NUM_MAX_U32: "maxU32"
        107 NUM_MIN_I64: "minI64"
        108 NUM_MAX_I64: "maxI64"
        109 NUM_MIN_U64: "minU64"
        110 NUM_MAX_U64: "maxU64"
        111 NUM_MIN_I128: "minI128"
        112 NUM_MAX_I128: "maxI128"
        113 NUM_TO_I8: "toI8"
        114 NUM_TO_I8_CHECKED: "toI8Checked"
        115 NUM_TO_I16: "toI16"
        116 NUM_TO_I16_CHECKED: "toI16Checked"
        117 NUM_TO_I32: "toI32"
        118 NUM_TO_I32_CHECKED: "toI32Checked"
        119 NUM_TO_I64: "toI64"
        120 NUM_TO_I64_CHECKED: "toI64Checked"
        121 NUM_TO_I128: "toI128"
        122 NUM_TO_I128_CHECKED: "toI128Checked"
        123 NUM_TO_U8: "toU8"
        124 NUM_TO_U8_CHECKED: "toU8Checked"
        125 NUM_TO_U16: "toU16"
        126 NUM_TO_U16_CHECKED: "toU16Checked"
        127 NUM_TO_U32: "toU32"
        128 NUM_TO_U32_CHECKED: "toU32Checked"
        129 NUM_TO_U64: "toU64"
        130 NUM_TO_U64_CHECKED: "toU64Checked"
        131 NUM_TO_U128: "toU128"
        132 NUM_TO_U128_CHECKED: "toU128Checked"
        133 NUM_TO_NAT: "toNat"
        134 NUM_TO_NAT_CHECKED: "toNatChecked"
        135 NUM_TO_F32: "toF32"
        136 NUM_TO_F32_CHECKED: "toF32Checked"
        137 NUM_TO_F64: "toF64"
        138 NUM_TO_F64_CHECKED: "toF64Checked"
        139 NUM_MAX_F64: "maxF64"
        140 NUM_MIN_F64: "minF64"
        141 NUM_ADD_CHECKED_LOWLEVEL: "addCheckedLowlevel"
        142 NUM_SUB_CHECKED_LOWLEVEL: "subCheckedLowlevel"
        143 NUM_MUL_CHECKED_LOWLEVEL: "mulCheckedLowlevel"
        144 NUM_BYTES_TO_U16_LOWLEVEL: "bytesToU16Lowlevel"
        145 NUM_BYTES_TO_U32_LOWLEVEL: "bytesToU32Lowlevel"
    }
    3 BOOL: "Bool" => {
        0 BOOL_BOOL: "Bool" // the Bool.Bool type alias
        1 BOOL_FALSE: "False" imported // Bool.Bool = [False, True]
                                       // NB: not strictly needed; used for finding tag names in error suggestions
        2 BOOL_TRUE: "True" imported // Bool.Bool = [False, True]
                                     // NB: not strictly needed; used for finding tag names in error suggestions
        3 BOOL_AND: "and"
        4 BOOL_OR: "or"
        5 BOOL_NOT: "not"
        6 BOOL_XOR: "xor"
        7 BOOL_EQ: "isEq"
        8 BOOL_NEQ: "isNotEq"
    }
    4 STR: "Str" => {
        0 STR_STR: "Str" imported // the Str.Str type alias
        1 STR_IS_EMPTY: "isEmpty"
        2 STR_APPEND: "#append" // unused
        3 STR_CONCAT: "concat"
        4 STR_JOIN_WITH: "joinWith"
        5 STR_SPLIT: "split"
        6 STR_COUNT_GRAPHEMES: "countGraphemes"
        7 STR_STARTS_WITH: "startsWith"
        8 STR_ENDS_WITH: "endsWith"
        9 STR_FROM_UTF8: "fromUtf8"
        10 STR_UT8_PROBLEM: "Utf8Problem" // the Utf8Problem type alias
        11 STR_UT8_BYTE_PROBLEM: "Utf8ByteProblem" // the Utf8ByteProblem type alias
        12 STR_TO_UTF8: "toUtf8"
        13 STR_STARTS_WITH_SCALAR: "startsWithScalar"
        14 STR_ALIAS_ANALYSIS_STATIC: "#aliasAnalysisStatic" // string with the static lifetime
        15 STR_FROM_UTF8_RANGE: "fromUtf8Range"
        16 STR_REPEAT: "repeat"
        17 STR_TRIM: "trim"
        18 STR_TRIM_LEFT: "trimLeft"
        19 STR_TRIM_RIGHT: "trimRight"
        20 STR_TO_DEC: "toDec"
        21 STR_TO_F64: "toF64"
        22 STR_TO_F32: "toF32"
        23 STR_TO_NAT: "toNat"
        24 STR_TO_U128: "toU128"
        25 STR_TO_I128: "toI128"
        26 STR_TO_U64: "toU64"
        27 STR_TO_I64: "toI64"
        28 STR_TO_U32: "toU32"
        29 STR_TO_I32: "toI32"
        30 STR_TO_U16: "toU16"
        31 STR_TO_I16: "toI16"
        32 STR_TO_U8: "toU8"
        33 STR_TO_I8: "toI8"
        34 STR_TO_SCALARS: "toScalars"
        35 STR_GET_UNSAFE: "getUnsafe"
        36 STR_COUNT_UTF8_BYTES: "countUtf8Bytes"
        37 STR_SUBSTRING_UNSAFE: "substringUnsafe"
        38 STR_SPLIT_FIRST: "splitFirst"
        39 STR_SPLIT_LAST: "splitLast"
        40 STR_WALK_UTF8_WITH_INDEX: "walkUtf8WithIndex"
        41 STR_RESERVE: "reserve"
        42 STR_APPEND_SCALAR_UNSAFE: "appendScalarUnsafe"
        43 STR_APPEND_SCALAR: "appendScalar"
        44 STR_GET_SCALAR_UNSAFE: "getScalarUnsafe"
        45 STR_WALK_SCALARS: "walkScalars"
        46 STR_WALK_SCALARS_UNTIL: "walkScalarsUntil"
        47 STR_TO_NUM: "strToNum"
        48 STR_FROM_UTF8_RANGE_LOWLEVEL: "fromUtf8RangeLowlevel"
        49 STR_CAPACITY: "capacity"
    }
    5 LIST: "List" => {
        0 LIST_LIST: "List" imported // the List.List type alias
        1 LIST_IS_EMPTY: "isEmpty"
        2 LIST_GET: "get"
        3 LIST_SET: "set"
        4 LIST_APPEND: "append"
        5 LIST_MAP: "map"
        6 LIST_LEN: "len"
        7 LIST_WALK_BACKWARDS: "walkBackwards"
        8 LIST_CONCAT: "concat"
        9 LIST_FIRST: "first"
        10 LIST_SINGLE: "single"
        11 LIST_REPEAT: "repeat"
        12 LIST_REVERSE: "reverse"
        13 LIST_PREPEND: "prepend"
        14 LIST_JOIN: "join"
        15 LIST_KEEP_IF: "keepIf"
        16 LIST_CONTAINS: "contains"
        17 LIST_SUM: "sum"
        18 LIST_WALK: "walk"
        19 LIST_LAST: "last"
        20 LIST_KEEP_OKS: "keepOks"
        21 LIST_KEEP_ERRS: "keepErrs"
        22 LIST_MAP_WITH_INDEX: "mapWithIndex"
        23 LIST_MAP2: "map2"
        24 LIST_MAP3: "map3"
        25 LIST_PRODUCT: "product"
        26 LIST_WALK_UNTIL: "walkUntil"
        27 LIST_RANGE: "range"
        28 LIST_SORT_WITH: "sortWith"
        29 LIST_DROP: "drop"
        30 LIST_SWAP: "swap"
        31 LIST_DROP_AT: "dropAt"
        32 LIST_DROP_LAST: "dropLast"
        33 LIST_MIN: "min"
        34 LIST_MIN_LT: "#minlt"
        35 LIST_MAX: "max"
        36 LIST_MAX_GT: "#maxGt"
        37 LIST_MAP4: "map4"
        38 LIST_DROP_FIRST: "dropFirst"
        39 LIST_JOIN_MAP: "joinMap"
        40 LIST_JOIN_MAP_CONCAT: "#joinMapConcat"
        41 LIST_ANY: "any"
        42 LIST_TAKE_FIRST: "takeFirst"
        43 LIST_TAKE_LAST: "takeLast"
        44 LIST_FIND: "find"
        45 LIST_FIND_RESULT: "#find_result" // symbol used in the definition of List.find
        46 LIST_SUBLIST: "sublist"
        47 LIST_INTERSPERSE: "intersperse"
        48 LIST_INTERSPERSE_CLOS: "#intersperseClos"
        49 LIST_SPLIT: "split"
        50 LIST_SPLIT_CLOS: "#splitClos"
        51 LIST_ALL: "all"
        52 LIST_DROP_IF: "dropIf"
        53 LIST_DROP_IF_PREDICATE: "#dropIfPred"
        54 LIST_SORT_ASC: "sortAsc"
        55 LIST_SORT_DESC: "sortDesc"
        56 LIST_SORT_DESC_COMPARE: "#sortDescCompare"
        57 LIST_REPLACE: "replace"
        58 LIST_IS_UNIQUE: "#isUnique"
        59 LIST_FIND_INDEX: "findIndex"
        60 LIST_GET_UNSAFE: "getUnsafe"
        61 LIST_REPLACE_UNSAFE: "replaceUnsafe"
        62 LIST_WITH_CAPACITY: "withCapacity"
        63 LIST_ITERATE: "iterate"
        64 LIST_UNREACHABLE: "unreachable"
        65 LIST_RESERVE: "reserve"
        66 LIST_APPEND_UNSAFE: "appendUnsafe"
        67 LIST_SUBLIST_LOWLEVEL: "sublistLowlevel"
        68 LIST_CAPACITY: "capacity"
    }
    6 RESULT: "Result" => {
        0 RESULT_RESULT: "Result" // the Result.Result type alias
        1 RESULT_OK: "Ok" imported // Result.Result a e = [Ok a, Err e]
                                   // NB: not strictly needed; used for finding tag names in error suggestions
        2 RESULT_ERR: "Err" imported // Result.Result a e = [Ok a, Err e]
                                     // NB: not strictly needed; used for finding tag names in error suggestions
        3 RESULT_MAP: "map"
        4 RESULT_MAP_ERR: "mapErr"
        5 RESULT_WITH_DEFAULT: "withDefault"
        6 RESULT_AFTER: "after"
        7 RESULT_IS_OK: "isOk"
        8 RESULT_IS_ERR: "isErr"
        9 RESULT_AFTER_ERR: "afterErr"
    }
    7 DICT: "Dict" => {
        0 DICT_DICT: "Dict" // the Dict.Dict type alias
        1 DICT_EMPTY: "empty"
        2 DICT_SINGLE: "single"
        3 DICT_GET: "get"
        4 DICT_GET_RESULT: "#get_result" // symbol used in the definition of Dict.get
        5 DICT_WALK: "walk"
        6 DICT_INSERT: "insert"
        7 DICT_LEN: "len"

        8 DICT_REMOVE: "remove"
        9 DICT_CONTAINS: "contains"
        10 DICT_KEYS: "keys"
        11 DICT_VALUES: "values"

        12 DICT_INSERT_ALL: "insertAll" // union
        13 DICT_KEEP_SHARED: "keepShared" // intersection
        14 DICT_REMOVE_ALL: "removeAll" // difference

<<<<<<< HEAD
        15 DICT_WITH_CAPACITY: "withCapacity"
=======
        15 DICT_GET_LOWLEVEL: "getLowlevel"
        16 DICT_CAPACITY: "capacity"
>>>>>>> 6e6f1703
    }
    8 SET: "Set" => {
        0 SET_SET: "Set" // the Set.Set type alias
        1 SET_EMPTY: "empty"
        2 SET_SINGLE: "single"
        3 SET_LEN: "len"
        4 SET_INSERT: "insert"
        5 SET_REMOVE: "remove"
        6 SET_UNION: "union"
        7 SET_DIFFERENCE: "difference"
        8 SET_INTERSECTION: "intersection"
        9 SET_TO_LIST: "toList"
        10 SET_FROM_LIST: "fromList"
        11 SET_WALK: "walk"
        12 SET_WALK_USER_FUNCTION: "#walk_user_function"
        13 SET_CONTAINS: "contains"
        14 SET_TO_DICT: "toDict"
        15 SET_CAPACITY: "capacity"
    }
    9 BOX: "Box" => {
        0 BOX_BOX_TYPE: "Box" imported // the Box.Box opaque type
        1 BOX_BOX_FUNCTION: "box" // Box.box
        2 BOX_UNBOX: "unbox"
    }
    10 ENCODE: "Encode" => {
        0 ENCODE_ENCODER: "Encoder"
        1 ENCODE_ENCODING: "Encoding"
        2 ENCODE_TO_ENCODER: "toEncoder"
        3 ENCODE_ENCODERFORMATTING: "EncoderFormatting"
        4 ENCODE_U8: "u8"
        5 ENCODE_U16: "u16"
        6 ENCODE_U32: "u32"
        7 ENCODE_U64: "u64"
        8 ENCODE_U128: "u128"
        9 ENCODE_I8: "i8"
        10 ENCODE_I16: "i16"
        11 ENCODE_I32: "i32"
        12 ENCODE_I64: "i64"
        13 ENCODE_I128: "i128"
        14 ENCODE_F32: "f32"
        15 ENCODE_F64: "f64"
        16 ENCODE_DEC: "dec"
        17 ENCODE_BOOL: "bool"
        18 ENCODE_STRING: "string"
        19 ENCODE_LIST: "list"
        20 ENCODE_RECORD: "record"
        21 ENCODE_TAG: "tag"
        22 ENCODE_CUSTOM: "custom"
        23 ENCODE_APPEND_WITH: "appendWith"
        24 ENCODE_APPEND: "append"
        25 ENCODE_TO_BYTES: "toBytes"
    }
    11 JSON: "Json" => {
        0 JSON_JSON: "Json"
    }

    num_modules: 12 // Keep this count up to date by hand! (TODO: see the mut_map! macro for how we could determine this count correctly in the macro)
}<|MERGE_RESOLUTION|>--- conflicted
+++ resolved
@@ -1321,12 +1321,8 @@
         13 DICT_KEEP_SHARED: "keepShared" // intersection
         14 DICT_REMOVE_ALL: "removeAll" // difference
 
-<<<<<<< HEAD
         15 DICT_WITH_CAPACITY: "withCapacity"
-=======
-        15 DICT_GET_LOWLEVEL: "getLowlevel"
         16 DICT_CAPACITY: "capacity"
->>>>>>> 6e6f1703
     }
     8 SET: "Set" => {
         0 SET_SET: "Set" // the Set.Set type alias
