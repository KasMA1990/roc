--- conflicted
+++ resolved
@@ -1,4 +1,3 @@
-<<<<<<< HEAD
 module [
     Dict,
     empty,
@@ -34,51 +33,9 @@
 import Result exposing [Result]
 import List
 import Str
-import Num exposing [Nat, U64, F32, U32, U8]
+import Num exposing [U64, F32, U32, U8]
 import Hash exposing [Hasher, Hash]
 import Inspect exposing [Inspect, Inspector, InspectFormatter]
-=======
-interface Dict
-    exposes [
-        Dict,
-        empty,
-        withCapacity,
-        single,
-        clear,
-        capacity,
-        reserve,
-        releaseExcessCapacity,
-        len,
-        isEmpty,
-        get,
-        contains,
-        insert,
-        remove,
-        update,
-        walk,
-        walkUntil,
-        keepIf,
-        dropIf,
-        toList,
-        fromList,
-        keys,
-        values,
-        insertAll,
-        keepShared,
-        removeAll,
-        map,
-        joinMap,
-    ]
-    imports [
-        Bool.{ Bool, Eq },
-        Result.{ Result },
-        List,
-        Str,
-        Num.{ U64, F32, U32, U8, I8 },
-        Hash.{ Hasher, Hash },
-        Inspect.{ Inspect, Inspector, InspectFormatter },
-    ]
->>>>>>> 9bf57d63
 
 ## A [dictionary](https://en.wikipedia.org/wiki/Associative_array) that lets you
 ## associate keys with values.
