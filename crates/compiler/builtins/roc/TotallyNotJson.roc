## THIS MODULE IS DEPRECATED AND CURRENTLY IN THE PROCESS OF BEING REMOVED
## FROM STD LIBRARY
<<<<<<< HEAD
module [
    Json,
    json,
    jsonWithOptions,
]

import List
import Str
import Result
import Encode exposing [EncoderFormatting, appendWith]
import Decode exposing [DecoderFormatting, DecodeResult]
import Num exposing [U8, U16, U64, F32, F64, Nat, Dec]
import Bool exposing [Bool]
=======
interface TotallyNotJson
    exposes [
        Json,
        json,
        jsonWithOptions,
    ]
    imports [
        List,
        Str,
        Result.{ Result },
        Encode,
        Encode.{
            Encoder,
            EncoderFormatting,
            appendWith,
        },
        Decode,
        Decode.{
            DecoderFormatting,
            DecodeResult,
        },
        Num.{
            U8,
            U16,
            U32,
            U64,
            U128,
            I8,
            I16,
            I32,
            I64,
            I128,
            F32,
            F64,
            Dec,
        },
        Bool.{ Bool, Eq },
        Result,
    ]
>>>>>>> 9bf57d63

## An opaque type with the `EncoderFormatting` and
## `DecoderFormatting` abilities.
Json := {}
    implements [
        EncoderFormatting {
            u8: encodeU8,
            u16: encodeU16,
            u32: encodeU32,
            u64: encodeU64,
            u128: encodeU128,
            i8: encodeI8,
            i16: encodeI16,
            i32: encodeI32,
            i64: encodeI64,
            i128: encodeI128,
            f32: encodeF32,
            f64: encodeF64,
            dec: encodeDec,
            bool: encodeBool,
            string: encodeString,
            list: encodeList,
            record: encodeRecord,
            tuple: encodeTuple,
            tag: encodeTag,
        },
        DecoderFormatting {
            u8: decodeU8,
            u16: decodeU16,
            u32: decodeU32,
            u64: decodeU64,
            u128: decodeU128,
            i8: decodeI8,
            i16: decodeI16,
            i32: decodeI32,
            i64: decodeI64,
            i128: decodeI128,
            f32: decodeF32,
            f64: decodeF64,
            dec: decodeDec,
            bool: decodeBool,
            string: decodeString,
            list: decodeList,
            record: decodeRecord,
            tuple: decodeTuple,
        },
    ]

## Returns a JSON `Encoder` and `Decoder`
json = @Json {}

## Returns a JSON `Encoder` and `Decoder` with configuration options
jsonWithOptions = \{} ->
    @Json {}

# TODO encode as JSON numbers as base 10 decimal digits
# e.g. the REPL `Num.toStr 12e42f64` gives
# "12000000000000000000000000000000000000000000" : Str
# which should be encoded as "12e42" : Str
numToBytes = \n ->
    n |> Num.toStr |> Str.toUtf8

encodeU8 = \n ->
    Encode.custom \bytes, @Json {} ->
        List.concat bytes (numToBytes n)

encodeU16 = \n ->
    Encode.custom \bytes, @Json {} ->
        List.concat bytes (numToBytes n)

encodeU32 = \n ->
    Encode.custom \bytes, @Json {} ->
        List.concat bytes (numToBytes n)

encodeU64 = \n ->
    Encode.custom \bytes, @Json {} ->
        List.concat bytes (numToBytes n)

encodeU128 = \n ->
    Encode.custom \bytes, @Json {} ->
        List.concat bytes (numToBytes n)

encodeI8 = \n ->
    Encode.custom \bytes, @Json {} ->
        List.concat bytes (numToBytes n)

encodeI16 = \n ->
    Encode.custom \bytes, @Json {} ->
        List.concat bytes (numToBytes n)

encodeI32 = \n ->
    Encode.custom \bytes, @Json {} ->
        List.concat bytes (numToBytes n)

encodeI64 = \n ->
    Encode.custom \bytes, @Json {} ->
        List.concat bytes (numToBytes n)

encodeI128 = \n ->
    Encode.custom \bytes, @Json {} ->
        List.concat bytes (numToBytes n)

encodeF32 = \n ->
    Encode.custom \bytes, @Json {} ->
        List.concat bytes (numToBytes n)

encodeF64 = \n ->
    Encode.custom \bytes, @Json {} ->
        List.concat bytes (numToBytes n)

encodeDec = \n ->
    Encode.custom \bytes, @Json {} ->
        List.concat bytes (numToBytes n)

encodeBool = \b ->
    Encode.custom \bytes, @Json {} ->
        if b then
            List.concat bytes (Str.toUtf8 "true")
        else
            List.concat bytes (Str.toUtf8 "false")

encodeString = \str ->
    Encode.custom \bytes, @Json {} ->
        List.concat bytes (encodeStrBytes str)

# TODO add support for unicode escapes (including 2,3,4 byte code points)
# these should be encoded using a 12-byte sequence encoding the UTF-16 surrogate
# pair. For example a string containing only G clef character U+1D11E is
# represented as "\\uD834\\uDD1E" (note "\\" here is a single reverse solidus)
encodeStrBytes = \str ->
    bytes = Str.toUtf8 str

    initialState = { bytePos: 0, status: NoEscapesFound }

    firstPassState =
        List.walkUntil bytes initialState \{ bytePos, status }, b ->
            when b is
                0x22 -> Break { bytePos, status: FoundEscape } # U+0022 Quotation mark
                0x5c -> Break { bytePos, status: FoundEscape } # U+005c Reverse solidus
                0x2f -> Break { bytePos, status: FoundEscape } # U+002f Solidus
                0x08 -> Break { bytePos, status: FoundEscape } # U+0008 Backspace
                0x0c -> Break { bytePos, status: FoundEscape } # U+000c Form feed
                0x0a -> Break { bytePos, status: FoundEscape } # U+000a Line feed
                0x0d -> Break { bytePos, status: FoundEscape } # U+000d Carriage return
                0x09 -> Break { bytePos, status: FoundEscape } # U+0009 Tab
                _ -> Continue { bytePos: bytePos + 1, status }

    when firstPassState.status is
        NoEscapesFound ->
            (List.len bytes)
            + 2
            |> List.withCapacity
            |> List.concat ['"']
            |> List.concat bytes
            |> List.concat ['"']

        FoundEscape ->
            { before: bytesBeforeEscape, others: bytesWithEscapes } =
                List.split bytes firstPassState.bytePos

            # Reserve List with 120% capacity for escaped bytes to reduce
            # allocations, include starting quote, and bytes up to first escape
            initial =
                List.len bytes
                |> Num.mul 120
                |> Num.divCeil 100
                |> List.withCapacity
                |> List.concat ['"']
                |> List.concat bytesBeforeEscape

            # Walk the remaining bytes and include escape '\' as required
            # add closing quote
            List.walk bytesWithEscapes initial \encodedBytes, byte ->
                List.concat encodedBytes (escapedByteToJson byte)
            |> List.concat ['"']

# Prepend an "\" escape byte
escapedByteToJson : U8 -> List U8
escapedByteToJson = \b ->
    when b is
        0x22 -> [0x5c, 0x22] # U+0022 Quotation mark
        0x5c -> [0x5c, 0x5c] # U+005c Reverse solidus
        0x2f -> [0x5c, 0x2f] # U+002f Solidus
        0x08 -> [0x5c, 'b'] # U+0008 Backspace
        0x0c -> [0x5c, 'f'] # U+000c Form feed
        0x0a -> [0x5c, 'n'] # U+000a Line feed
        0x0d -> [0x5c, 'r'] # U+000d Carriage return
        0x09 -> [0x5c, 'r'] # U+0009 Tab
        _ -> [b]

encodeList = \lst, encodeElem ->
    Encode.custom \bytes, @Json {} ->
        writeList = \{ buffer, elemsLeft }, elem ->
            bufferWithElem = appendWith buffer (encodeElem elem) (@Json {})
            bufferWithSuffix =
                if elemsLeft > 1 then
                    List.append bufferWithElem (Num.toU8 ',')
                else
                    bufferWithElem

            { buffer: bufferWithSuffix, elemsLeft: elemsLeft - 1 }

        head = List.append bytes (Num.toU8 '[')
        { buffer: withList } = List.walk lst { buffer: head, elemsLeft: List.len lst } writeList

        List.append withList (Num.toU8 ']')

encodeRecord = \fields ->
    Encode.custom \bytes, @Json {} ->
        writeRecord = \{ buffer, fieldsLeft }, { key, value } ->
            fieldName = key
            bufferWithKeyValue =
                List.append buffer (Num.toU8 '"')
                |> List.concat (Str.toUtf8 fieldName)
                |> List.append (Num.toU8 '"')
                |> List.append (Num.toU8 ':') # Note we need to encode using the json config here
                |> appendWith value (@Json {})

            bufferWithSuffix =
                if fieldsLeft > 1 then
                    List.append bufferWithKeyValue (Num.toU8 ',')
                else
                    bufferWithKeyValue

            { buffer: bufferWithSuffix, fieldsLeft: fieldsLeft - 1 }

        bytesHead = List.append bytes (Num.toU8 '{')
        { buffer: bytesWithRecord } = List.walk fields { buffer: bytesHead, fieldsLeft: List.len fields } writeRecord

        List.append bytesWithRecord (Num.toU8 '}')

encodeTuple = \elems ->
    Encode.custom \bytes, @Json {} ->
        writeTuple = \{ buffer, elemsLeft }, elemEncoder ->
            bufferWithElem =
                appendWith buffer elemEncoder (@Json {})

            bufferWithSuffix =
                if elemsLeft > 1 then
                    List.append bufferWithElem (Num.toU8 ',')
                else
                    bufferWithElem

            { buffer: bufferWithSuffix, elemsLeft: elemsLeft - 1 }

        bytesHead = List.append bytes (Num.toU8 '[')
        { buffer: bytesWithRecord } = List.walk elems { buffer: bytesHead, elemsLeft: List.len elems } writeTuple

        List.append bytesWithRecord (Num.toU8 ']')
encodeTag = \name, payload ->
    Encode.custom \bytes, @Json {} ->
        # Idea: encode `A v1 v2` as `{"A": [v1, v2]}`
        writePayload = \{ buffer, itemsLeft }, encoder ->
            bufferWithValue = appendWith buffer encoder (@Json {})
            bufferWithSuffix =
                if itemsLeft > 1 then
                    List.append bufferWithValue (Num.toU8 ',')
                else
                    bufferWithValue

            { buffer: bufferWithSuffix, itemsLeft: itemsLeft - 1 }

        bytesHead =
            List.append bytes (Num.toU8 '{')
            |> List.append (Num.toU8 '"')
            |> List.concat (Str.toUtf8 name)
            |> List.append (Num.toU8 '"')
            |> List.append (Num.toU8 ':')
            |> List.append (Num.toU8 '[')

        { buffer: bytesWithPayload } = List.walk payload { buffer: bytesHead, itemsLeft: List.len payload } writePayload

        List.append bytesWithPayload (Num.toU8 ']')
        |> List.append (Num.toU8 '}')

decodeU8 = Decode.custom \bytes, @Json {} ->
    { taken, rest } = takeJsonNumber bytes

    result =
        taken
        |> Str.fromUtf8
        |> Result.try Str.toU8
        |> Result.mapErr \_ -> TooShort

    { result, rest }

# Test decode of U8
expect
    actual = Str.toUtf8 "255" |> Decode.fromBytes json
    actual == Ok 255u8

decodeU16 = Decode.custom \bytes, @Json {} ->
    { taken, rest } = takeJsonNumber bytes

    result =
        taken
        |> Str.fromUtf8
        |> Result.try Str.toU16
        |> Result.mapErr \_ -> TooShort

    { result, rest }

# Test decode of U16
expect
    actual = Str.toUtf8 "65535" |> Decode.fromBytes json
    actual == Ok 65_535u16

decodeU32 = Decode.custom \bytes, @Json {} ->
    { taken, rest } = takeJsonNumber bytes

    result =
        taken
        |> Str.fromUtf8
        |> Result.try Str.toU32
        |> Result.mapErr \_ -> TooShort

    { result, rest }

# Test decode of U32
expect
    actual = Str.toUtf8 "4000000000" |> Decode.fromBytes json
    actual == Ok 4_000_000_000u32

decodeU64 = Decode.custom \bytes, @Json {} ->
    { taken, rest } = takeJsonNumber bytes

    result =
        taken
        |> Str.fromUtf8
        |> Result.try Str.toU64
        |> Result.mapErr \_ -> TooShort

    { result, rest }

# Test decode of U64
expect
    actual = Str.toUtf8 "18446744073709551614" |> Decode.fromBytes json
    actual == Ok 18_446_744_073_709_551_614u64

decodeU128 = Decode.custom \bytes, @Json {} ->
    { taken, rest } = takeJsonNumber bytes

    result =
        taken
        |> Str.fromUtf8
        |> Result.try Str.toU128
        |> Result.mapErr \_ -> TooShort

    { result, rest }

# Test decode of U128
expect
    actual = Str.toUtf8 "1234567" |> Decode.fromBytesPartial json
    actual.result == Ok 1234567u128

# TODO should we support decoding bigints, note that valid json is only a
# double precision float-64
# expect
#     actual = Str.toUtf8 "340282366920938463463374607431768211455" |> Decode.fromBytesPartial json
#     actual.result == Ok 340_282_366_920_938_463_463_374_607_431_768_211_455u128

decodeI8 = Decode.custom \bytes, @Json {} ->
    { taken, rest } = takeJsonNumber bytes

    result =
        taken
        |> Str.fromUtf8
        |> Result.try Str.toI8
        |> Result.mapErr \_ -> TooShort

    { result, rest }

# Test decode of I8
expect
    actual = Str.toUtf8 "-125" |> Decode.fromBytesPartial json
    actual.result == Ok -125i8

decodeI16 = Decode.custom \bytes, @Json {} ->
    { taken, rest } = takeJsonNumber bytes

    result =
        taken
        |> Str.fromUtf8
        |> Result.try Str.toI16
        |> Result.mapErr \_ -> TooShort

    { result, rest }

# Test decode of I16
expect
    actual = Str.toUtf8 "-32768" |> Decode.fromBytesPartial json
    actual.result == Ok -32_768i16

decodeI32 = Decode.custom \bytes, @Json {} ->
    { taken, rest } = takeJsonNumber bytes

    result =
        taken
        |> Str.fromUtf8
        |> Result.try Str.toI32
        |> Result.mapErr \_ -> TooShort

    { result, rest }

# Test decode of I32
expect
    actual = Str.toUtf8 "-2147483648" |> Decode.fromBytesPartial json
    actual.result == Ok -2_147_483_648i32

decodeI64 = Decode.custom \bytes, @Json {} ->
    { taken, rest } = takeJsonNumber bytes

    result =
        taken
        |> Str.fromUtf8
        |> Result.try Str.toI64
        |> Result.mapErr \_ -> TooShort

    { result, rest }

# Test decode of I64
expect
    actual = Str.toUtf8 "-9223372036854775808" |> Decode.fromBytesPartial json
    actual.result == Ok -9_223_372_036_854_775_808i64

decodeI128 = Decode.custom \bytes, @Json {} ->
    { taken, rest } = takeJsonNumber bytes

    result =
        taken
        |> Str.fromUtf8
        |> Result.try Str.toI128
        |> Result.mapErr \_ -> TooShort

    { result, rest }

# Test decode of I128
# expect
#     actual = Str.toUtf8 "-170141183460469231731687303715884105728" |> Decode.fromBytesPartial json
#     actual.result == Ok -170_141_183_460_469_231_731_687_303_715_884_105_728i128

decodeF32 = Decode.custom \bytes, @Json {} ->
    { taken, rest } = takeJsonNumber bytes

    result =
        taken
        |> Str.fromUtf8
        |> Result.try Str.toF32
        |> Result.mapErr \_ -> TooShort

    { result, rest }

# Test decode of F32
expect
    actual : DecodeResult F32
    actual = Str.toUtf8 "12.34e-5" |> Decode.fromBytesPartial json
    numStr = actual.result |> Result.map Num.toStr

    Result.withDefault numStr "" == "0.00012339999375399202"

decodeF64 = Decode.custom \bytes, @Json {} ->
    { taken, rest } = takeJsonNumber bytes

    result =
        taken
        |> Str.fromUtf8
        |> Result.try Str.toF64
        |> Result.mapErr \_ -> TooShort

    { result, rest }

# Test decode of F64
expect
    actual : DecodeResult F64
    actual = Str.toUtf8 "12.34e-5" |> Decode.fromBytesPartial json
    numStr = actual.result |> Result.map Num.toStr

    Result.withDefault numStr "" == "0.0001234"

decodeDec = Decode.custom \bytes, @Json {} ->
    { taken, rest } = takeJsonNumber bytes

    result =
        taken
        |> Str.fromUtf8
        |> Result.try Str.toDec
        |> Result.mapErr \_ -> TooShort

    { result, rest }

# Test decode of Dec
expect
    actual : DecodeResult Dec
    actual = Str.toUtf8 "12.0034" |> Decode.fromBytesPartial json

    actual.result == Ok 12.0034dec

decodeBool = Decode.custom \bytes, @Json {} ->
    when bytes is
        ['f', 'a', 'l', 's', 'e', ..] -> { result: Ok Bool.false, rest: List.dropFirst bytes 5 }
        ['t', 'r', 'u', 'e', ..] -> { result: Ok Bool.true, rest: List.dropFirst bytes 4 }
        _ -> { result: Err TooShort, rest: bytes }

# Test decode of Bool
expect
    actual = "true\n" |> Str.toUtf8 |> Decode.fromBytesPartial json
    expected = Ok Bool.true
    actual.result == expected

# Test decode of Bool
expect
    actual = "false ]\n" |> Str.toUtf8 |> Decode.fromBytesPartial json
    expected = Ok Bool.false
    actual.result == expected

decodeTuple = \initialState, stepElem, finalizer -> Decode.custom \initialBytes, @Json {} ->
        # NB: the stepper function must be passed explicitly until #2894 is resolved.
        decodeElems = \stepper, state, index, bytes ->
            { val: newState, rest: beforeCommaOrBreak } <- tryDecode
                    (
                        when stepper state index is
                            TooLong ->
                                { rest: beforeCommaOrBreak } <- bytes |> anything |> tryDecode
                                { result: Ok state, rest: beforeCommaOrBreak }

                            Next decoder ->
                                Decode.decodeWith bytes decoder json
                    )

            { result: commaResult, rest: nextBytes } = comma beforeCommaOrBreak

            when commaResult is
                Ok {} -> decodeElems stepElem newState (index + 1) nextBytes
                Err _ -> { result: Ok newState, rest: nextBytes }

        { rest: afterBracketBytes } <- initialBytes |> openBracket |> tryDecode

        { val: endStateResult, rest: beforeClosingBracketBytes } <- decodeElems stepElem initialState 0 afterBracketBytes |> tryDecode

        { rest: afterTupleBytes } <- beforeClosingBracketBytes |> closingBracket |> tryDecode

        when finalizer endStateResult is
            Ok val -> { result: Ok val, rest: afterTupleBytes }
            Err e -> { result: Err e, rest: afterTupleBytes }

# Test decode of tuple
expect
    input = Str.toUtf8 "[\"The Answer is\",42]"
    actual = Decode.fromBytesPartial input json

    actual.result == Ok ("The Answer is", 42)

parseExactChar : List U8, U8 -> DecodeResult {}
parseExactChar = \bytes, char ->
    when List.get bytes 0 is
        Ok c ->
            if
                c == char
            then
                { result: Ok {}, rest: (List.split bytes 1).others }
            else
                { result: Err TooShort, rest: bytes }

        Err _ -> { result: Err TooShort, rest: bytes }

openBracket : List U8 -> DecodeResult {}
openBracket = \bytes -> parseExactChar bytes '['

closingBracket : List U8 -> DecodeResult {}
closingBracket = \bytes -> parseExactChar bytes ']'

anything : List U8 -> DecodeResult {}
anything = \bytes -> { result: Err TooShort, rest: bytes }

comma : List U8 -> DecodeResult {}
comma = \bytes -> parseExactChar bytes ','

tryDecode : DecodeResult a, ({ val : a, rest : List U8 } -> DecodeResult b) -> DecodeResult b
tryDecode = \{ result, rest }, mapper ->
    when result is
        Ok val -> mapper { val, rest }
        Err e -> { result: Err e, rest }

# JSON NUMBER PRIMITIVE --------------------------------------------------------

# Takes the bytes for a valid Json number primitive into a RocStr
#
# Note that this does not handle leading whitespace, any whitespace must be
# handled in json list or record decoding.
#
# |> List.dropIf \b -> b == '+'
# TODO ^^ not needed if roc supports "1e+2", this supports
# "+" which is permitted in Json numbers
#
# |> List.map \b -> if b == 'E' then 'e' else b
# TODO ^^ not needed if roc supports "1E2", this supports
# "E" which is permitted in Json numbers
takeJsonNumber : List U8 -> { taken : List U8, rest : List U8 }
takeJsonNumber = \bytes ->
    when List.walkUntil bytes Start numberHelp is
        Finish n | Zero n | Integer n | FractionB n | ExponentC n ->
            taken =
                bytes
                |> List.sublist { start: 0, len: n }
                |> List.dropIf \b -> b == '+'
                |> List.map \b -> if b == 'E' then 'e' else b

            { taken, rest: List.dropFirst bytes n }

        _ ->
            { taken: [], rest: bytes }

numberHelp : NumberState, U8 -> [Continue NumberState, Break NumberState]
numberHelp = \state, byte ->
    when (state, byte) is
        (Start, b) if b == '0' -> Continue (Zero 1)
        (Start, b) if b == '-' -> Continue (Minus 1)
        (Start, b) if isDigit1to9 b -> Continue (Integer 1)
        (Minus n, b) if b == '0' -> Continue (Zero (n + 1))
        (Minus n, b) if isDigit1to9 b -> Continue (Integer (n + 1))
        (Zero n, b) if b == '.' -> Continue (FractionA (n + 1))
        (Zero n, b) if isValidEnd b -> Break (Finish n)
        (Integer n, b) if isDigit0to9 b && n <= maxBytes -> Continue (Integer (n + 1))
        (Integer n, b) if b == '.' && n < maxBytes -> Continue (FractionA (n + 1))
        (Integer n, b) if isValidEnd b && n <= maxBytes -> Break (Finish n)
        (FractionA n, b) if isDigit0to9 b && n <= maxBytes -> Continue (FractionB (n + 1))
        (FractionB n, b) if isDigit0to9 b && n <= maxBytes -> Continue (FractionB (n + 1))
        (FractionB n, b) if b == 'e' || b == 'E' && n <= maxBytes -> Continue (ExponentA (n + 1))
        (FractionB n, b) if isValidEnd b && n <= maxBytes -> Break (Finish n)
        (ExponentA n, b) if b == '-' || b == '+' && n <= maxBytes -> Continue (ExponentB (n + 1))
        (ExponentA n, b) if isDigit0to9 b && n <= maxBytes -> Continue (ExponentC (n + 1))
        (ExponentB n, b) if isDigit0to9 b && n <= maxBytes -> Continue (ExponentC (n + 1))
        (ExponentC n, b) if isDigit0to9 b && n <= maxBytes -> Continue (ExponentC (n + 1))
        (ExponentC n, b) if isValidEnd b && n <= maxBytes -> Break (Finish n)
        _ -> Break Invalid

NumberState : [
    Start,
    Minus U64,
    Zero U64,
    Integer U64,
    FractionA U64,
    FractionB U64,
    ExponentA U64,
    ExponentB U64,
    ExponentC U64,
    Invalid,
    Finish U64,
]

# TODO confirm if we would like to be able to decode
# "340282366920938463463374607431768211455" which is MAX U128 and 39 bytes
maxBytes : U64
maxBytes = 21 # Max bytes in a double precision float

isDigit0to9 : U8 -> Bool
isDigit0to9 = \b -> b >= '0' && b <= '9'

isDigit1to9 : U8 -> Bool
isDigit1to9 = \b -> b >= '1' && b <= '9'

isValidEnd : U8 -> Bool
isValidEnd = \b ->
    when b is
        ']' | ',' | ' ' | '\n' | '\r' | '\t' | '}' -> Bool.true
        _ -> Bool.false

expect
    actual = "0.0" |> Str.toUtf8 |> Decode.fromBytes json
    expected = Ok 0.0dec
    actual == expected

expect
    actual = "0" |> Str.toUtf8 |> Decode.fromBytes json
    expected = Ok 0u8
    actual == expected

expect
    actual = "1 " |> Str.toUtf8 |> Decode.fromBytesPartial json
    expected = { result: Ok 1dec, rest: [' '] }
    actual == expected

expect
    actual = "2]" |> Str.toUtf8 |> Decode.fromBytesPartial json
    expected = { result: Ok 2u64, rest: [']'] }
    actual == expected

expect
    actual = "30,\n" |> Str.toUtf8 |> Decode.fromBytesPartial json
    expected = { result: Ok 30i64, rest: [',', '\n'] }
    actual == expected

expect
    actual : DecodeResult U16
    actual = "+1" |> Str.toUtf8 |> Decode.fromBytesPartial json
    expected = { result: Err TooShort, rest: ['+', '1'] }
    actual == expected

expect
    actual : DecodeResult U16
    actual = ".0" |> Str.toUtf8 |> Decode.fromBytesPartial json
    expected = { result: Err TooShort, rest: ['.', '0'] }
    actual == expected

expect
    actual : DecodeResult U64
    actual = "-.1" |> Str.toUtf8 |> Decode.fromBytesPartial json
    actual.result == Err TooShort

expect
    actual : DecodeResult Dec
    actual = "72" |> Str.toUtf8 |> Decode.fromBytesPartial json
    expected = Ok 72dec
    actual.result == expected

expect
    actual : DecodeResult Dec
    actual = "-0" |> Str.toUtf8 |> Decode.fromBytesPartial json
    expected = Ok 0dec
    actual.result == expected

expect
    actual : DecodeResult Dec
    actual = "-7" |> Str.toUtf8 |> Decode.fromBytesPartial json
    expected = Ok -7dec
    actual.result == expected

expect
    actual : DecodeResult Dec
    actual = "-0\n" |> Str.toUtf8 |> Decode.fromBytesPartial json
    expected = { result: Ok 0dec, rest: ['\n'] }
    actual == expected

expect
    actual : DecodeResult Dec
    actual = "123456789000 \n" |> Str.toUtf8 |> Decode.fromBytesPartial json
    expected = { result: Ok 123456789000dec, rest: [' ', '\n'] }
    actual == expected

expect
    actual : DecodeResult Dec
    actual = "-12.03" |> Str.toUtf8 |> Decode.fromBytesPartial json
    expected = Ok -12.03
    actual.result == expected

expect
    actual : DecodeResult U64
    actual = "-12." |> Str.toUtf8 |> Decode.fromBytesPartial json
    expected = Err TooShort
    actual.result == expected

expect
    actual : DecodeResult U64
    actual = "01.1" |> Str.toUtf8 |> Decode.fromBytesPartial json
    expected = Err TooShort
    actual.result == expected

expect
    actual : DecodeResult U64
    actual = ".0" |> Str.toUtf8 |> Decode.fromBytesPartial json
    expected = Err TooShort
    actual.result == expected

expect
    actual : DecodeResult U64
    actual = "1.e1" |> Str.toUtf8 |> Decode.fromBytesPartial json
    expected = Err TooShort
    actual.result == expected

expect
    actual : DecodeResult U64
    actual = "-1.2E" |> Str.toUtf8 |> Decode.fromBytesPartial json
    expected = Err TooShort
    actual.result == expected

expect
    actual : DecodeResult U64
    actual = "0.1e+" |> Str.toUtf8 |> Decode.fromBytesPartial json
    expected = Err TooShort
    actual.result == expected

expect
    actual : DecodeResult U64
    actual = "-03" |> Str.toUtf8 |> Decode.fromBytesPartial json
    expected = Err TooShort
    actual.result == expected

# JSON STRING PRIMITIVE --------------------------------------------------------

# Decode a Json string primitive into a RocStr
#
# Note that decodeStr does not handle leading whitespace, any whitespace must be
# handled in json list or record decodin.
decodeString = Decode.custom \bytes, @Json {} ->
    when bytes is
        ['n', 'u', 'l', 'l', ..] ->
            { result: Ok "null", rest: List.dropFirst bytes 4 }

        _ ->
            { taken: strBytes, rest } = takeJsonString bytes

            if List.isEmpty strBytes then
                { result: Err TooShort, rest: bytes }
            else
                # Remove starting and ending quotation marks, replace unicode
                # escpapes with Roc equivalent, and try to parse RocStr from
                # bytes
                result =
                    strBytes
                    |> List.sublist {
                        start: 1,
                        len: Num.subSaturated (List.len strBytes) 2,
                    }
                    |> \bytesWithoutQuotationMarks ->
                        replaceEscapedChars { inBytes: bytesWithoutQuotationMarks, outBytes: [] }
                    |> .outBytes
                    |> Str.fromUtf8

                when result is
                    Ok str ->
                        { result: Ok str, rest }

                    Err _ ->
                        { result: Err TooShort, rest: bytes }

takeJsonString : List U8 -> { taken : List U8, rest : List U8 }
takeJsonString = \bytes ->
    when List.walkUntil bytes Start stringHelp is
        Finish n ->
            {
                taken: List.sublist bytes { start: 0, len: n },
                rest: List.dropFirst bytes n,
            }

        _ ->
            { taken: [], rest: bytes }

stringHelp : StringState, U8 -> [Continue StringState, Break StringState]
stringHelp = \state, byte ->
    when (state, byte) is
        (Start, b) if b == '"' -> Continue (Chars 1)
        (Chars n, b) if b == '"' -> Break (Finish (n + 1))
        (Chars n, b) if b == '\\' -> Continue (Escaped (n + 1))
        (Chars n, _) -> Continue (Chars (n + 1))
        (Escaped n, b) if isEscapedChar b -> Continue (Chars (n + 1))
        (Escaped n, b) if b == 'u' -> Continue (UnicodeA (n + 1))
        (UnicodeA n, b) if isHex b -> Continue (UnicodeB (n + 1))
        (UnicodeB n, b) if isHex b -> Continue (UnicodeC (n + 1))
        (UnicodeC n, b) if isHex b -> Continue (UnicodeD (n + 1))
        (UnicodeD n, b) if isHex b -> Continue (Chars (n + 1))
        _ -> Break (InvalidNumber)

StringState : [
    Start,
    Chars U64,
    Escaped U64,
    UnicodeA U64,
    UnicodeB U64,
    UnicodeC U64,
    UnicodeD U64,
    Finish U64,
    InvalidNumber,
]

isEscapedChar : U8 -> Bool
isEscapedChar = \b ->
    when b is
        '"' | '\\' | '/' | 'b' | 'f' | 'n' | 'r' | 't' -> Bool.true
        _ -> Bool.false

escapedCharFromJson : U8 -> U8
escapedCharFromJson = \b ->
    when b is
        '"' -> 0x22 # U+0022 Quotation mark
        '\\' -> 0x5c # U+005c Reverse solidus
        '/' -> 0x2f # U+002f Solidus
        'b' -> 0x08 # U+0008 Backspace
        'f' -> 0x0c # U+000c Form feed
        'n' -> 0x0a # U+000a Line feed
        'r' -> 0x0d # U+000d Carriage return
        't' -> 0x09 # U+0009 Tab
        _ -> b

expect escapedCharFromJson 'n' == '\n'

isHex : U8 -> Bool
isHex = \b ->
    (b >= '0' && b <= '9')
    || (b >= 'a' && b <= 'f')
    || (b >= 'A' && b <= 'F')

expect isHex '0' && isHex 'f' && isHex 'F' && isHex 'A' && isHex '9'
expect !(isHex 'g' && isHex 'x' && isHex 'u' && isHex '\\' && isHex '-')

jsonHexToDecimal : U8 -> U8
jsonHexToDecimal = \b ->
    if b >= '0' && b <= '9' then
        b - '0'
    else if b >= 'a' && b <= 'f' then
        b - 'a' + 10
    else if b >= 'A' && b <= 'F' then
        b - 'A' + 10
    else
        crash "got an invalid hex char"

expect jsonHexToDecimal '0' == 0
expect jsonHexToDecimal '9' == 9
expect jsonHexToDecimal 'a' == 10
expect jsonHexToDecimal 'A' == 10
expect jsonHexToDecimal 'f' == 15
expect jsonHexToDecimal 'F' == 15

decimalHexToByte : U8, U8 -> U8
decimalHexToByte = \upper, lower ->
    Num.bitwiseOr (Num.shiftLeftBy upper 4) lower

expect
    actual = decimalHexToByte 3 7
    expected = '7'
    actual == expected

expect
    actual = decimalHexToByte 7 4
    expected = 't'
    actual == expected

hexToUtf8 : U8, U8, U8, U8 -> List U8
hexToUtf8 = \a, b, c, d ->
    i = jsonHexToDecimal a
    j = jsonHexToDecimal b
    k = jsonHexToDecimal c
    l = jsonHexToDecimal d

    if i == 0 && j == 0 then
        [decimalHexToByte k l]
    else
        [decimalHexToByte i j, decimalHexToByte k l]

# Test for \u0074 == U+74 == 't' in Basic Multilingual Plane
expect
    actual = hexToUtf8 '0' '0' '7' '4'
    expected = ['t']
    actual == expected

# Test for \u0068 == U+68 == 'h' in Basic Multilingual Plane
expect
    actual = hexToUtf8 '0' '0' '6' '8'
    expected = ['h']
    actual == expected

# Test for \u2c64 == U+2C64 == 'Ɽ' in Latin Extended-C
expect
    actual = hexToUtf8 '2' 'C' '6' '4'
    expected = [44, 100]
    actual == expected

unicodeReplacement = hexToUtf8 'f' 'f' 'd' 'd'

replaceEscapedChars : { inBytes : List U8, outBytes : List U8 } -> { inBytes : List U8, outBytes : List U8 }
replaceEscapedChars = \{ inBytes, outBytes } ->

    firstByte = List.get inBytes 0
    secondByte = List.get inBytes 1
    inBytesWithoutFirstTwo = List.dropFirst inBytes 2
    inBytesWithoutFirstSix = List.dropFirst inBytes 6

    when Pair firstByte secondByte is
        Pair (Ok a) (Ok b) if a == '\\' && b == 'u' ->
            # Extended json unicode escape
            when inBytesWithoutFirstTwo is
                [c, d, e, f, ..] ->
                    utf8Bytes = hexToUtf8 c d e f

                    replaceEscapedChars {
                        inBytes: inBytesWithoutFirstSix,
                        outBytes: List.concat outBytes utf8Bytes,
                    }

                _ ->
                    # Invalid Unicode Escape
                    replaceEscapedChars {
                        inBytes: inBytesWithoutFirstTwo,
                        outBytes: List.concat outBytes unicodeReplacement,
                    }

        Pair (Ok a) (Ok b) if a == '\\' && isEscapedChar b ->
            # Shorthand json unicode escape
            replaceEscapedChars {
                inBytes: inBytesWithoutFirstTwo,
                outBytes: List.append outBytes (escapedCharFromJson b),
            }

        Pair (Ok a) _ ->
            # Process next character
            replaceEscapedChars {
                inBytes: List.dropFirst inBytes 1,
                outBytes: List.append outBytes a,
            }

        _ ->
            { inBytes, outBytes }

# Test replacement of both extended and shorthand unicode escapes
expect
    inBytes = Str.toUtf8 "\\\\\\u0074\\u0068\\u0065\\t\\u0071\\u0075\\u0069\\u0063\\u006b\\n"
    actual = replaceEscapedChars { inBytes, outBytes: [] }
    expected = { inBytes: [], outBytes: ['\\', 't', 'h', 'e', '\t', 'q', 'u', 'i', 'c', 'k', '\n'] }

    actual == expected

# Test decode simple string
expect
    input = "\"hello\", " |> Str.toUtf8
    actual = Decode.fromBytesPartial input json
    expected = Ok "hello"

    actual.result == expected

# Test decode string with extended and shorthand json escapes
expect
    input = "\"h\\\"\\u0065llo\\n\"]\n" |> Str.toUtf8
    actual = Decode.fromBytesPartial input json
    expected = Ok "h\"ello\n"

    actual.result == expected

# Test json string decoding with escapes
expect
    input = Str.toUtf8 "\"a\r\nbc\\txz\"\t\n,  "
    actual = Decode.fromBytesPartial input json
    expected = Ok "a\r\nbc\txz"

    actual.result == expected

# Test decode of a null
expect
    input = Str.toUtf8 "null"
    actual = Decode.fromBytesPartial input json
    expected = Ok "null"

    actual.result == expected

# JSON ARRAYS ------------------------------------------------------------------

decodeList = \elemDecoder -> Decode.custom \bytes, @Json {} ->

        decodeElems = arrayElemDecoder elemDecoder

        result =
            when List.walkUntil bytes (BeforeOpeningBracket 0) arrayOpeningHelp is
                AfterOpeningBracket n -> Ok (List.dropFirst bytes n)
                _ -> Err ExpectedOpeningBracket

        when result is
            Ok elemBytes -> decodeElems elemBytes []
            Err ExpectedOpeningBracket ->
                crash "expected opening bracket"

arrayElemDecoder = \elemDecoder ->

    decodeElems = \bytes, accum ->

        # Done't need a comma before the first element
        state =
            if List.isEmpty accum then
                BeforeNextElement 0
            else
                BeforeNextElemOrClosingBracket 0

        when List.walkUntil bytes state arrayClosingHelp is
            AfterClosingBracket n ->
                # Eat remaining whitespace
                rest = List.dropFirst bytes n

                # Return List of decoded elements
                { result: Ok accum, rest }

            BeforeNextElement n ->
                # Eat any whitespace before element
                elemBytes = List.dropFirst bytes n

                # Decode current element
                { result, rest } = Decode.decodeWith elemBytes elemDecoder json

                when result is
                    Ok elem ->
                        # Accumulate decoded value and walk to next element
                        # or the end of the list
                        decodeElems rest (List.append accum elem)

                    Err _ ->
                        # Unable to decode next element
                        { result: Err TooShort, rest }

            BeforeNextElemOrClosingBracket _ ->
                if List.isEmpty accum then
                    # Handle empty lists
                    { result: Ok [], rest: bytes }
                else
                    # Expected comma or closing bracket after last element
                    { result: Err TooShort, rest: bytes }

    decodeElems

arrayOpeningHelp : ArrayOpeningState, U8 -> [Continue ArrayOpeningState, Break ArrayOpeningState]
arrayOpeningHelp = \state, byte ->
    when (state, byte) is
        (BeforeOpeningBracket n, b) if isWhitespace b -> Continue (BeforeOpeningBracket (n + 1))
        (BeforeOpeningBracket n, b) if b == '[' -> Continue (AfterOpeningBracket (n + 1))
        (AfterOpeningBracket n, b) if isWhitespace b -> Continue (AfterOpeningBracket (n + 1))
        _ -> Break state

arrayClosingHelp : ArrayClosingState, U8 -> [Continue ArrayClosingState, Break ArrayClosingState]
arrayClosingHelp = \state, byte ->
    when (state, byte) is
        (BeforeNextElemOrClosingBracket n, b) if isWhitespace b -> Continue (BeforeNextElemOrClosingBracket (n + 1))
        (BeforeNextElemOrClosingBracket n, b) if b == ',' -> Continue (BeforeNextElement (n + 1))
        (BeforeNextElemOrClosingBracket n, b) if b == ']' -> Continue (AfterClosingBracket (n + 1))
        (BeforeNextElement n, b) if isWhitespace b -> Continue (BeforeNextElement (n + 1))
        (BeforeNextElement n, b) if b == ']' -> Continue (AfterClosingBracket (n + 1))
        (AfterClosingBracket n, b) if isWhitespace b -> Continue (AfterClosingBracket (n + 1))
        _ -> Break state

isWhitespace = \b ->
    when b is
        ' ' | '\n' | '\r' | '\t' -> Bool.true
        _ -> Bool.false

expect
    input = ['1', 'a', ' ', '\n', 0x0d, 0x09]
    actual = List.map input isWhitespace
    expected = [Bool.false, Bool.false, Bool.true, Bool.true, Bool.true, Bool.true]

    actual == expected

ArrayOpeningState : [
    BeforeOpeningBracket U64,
    AfterOpeningBracket U64,
]

ArrayClosingState : [
    BeforeNextElemOrClosingBracket U64,
    BeforeNextElement U64,
    AfterClosingBracket U64,
]

# Test decoding an empty array
expect
    input = Str.toUtf8 "[ ]"

    actual : DecodeResult (List U8)
    actual = Decode.fromBytesPartial input json

    actual.result == Ok []

# Test decode array of json numbers with whitespace
expect
    input = Str.toUtf8 "\n[\t 1 , 2  , 3]"

    actual : DecodeResult (List U64)
    actual = Decode.fromBytesPartial input json

    expected = Ok [1, 2, 3]

    actual.result == expected

# Test decode array of json strings ignoring whitespace
expect
    input = Str.toUtf8 "\n\t [\n \"one\"\r , \"two\" , \n\"3\"\t]"

    actual : DecodeResult (List Str)
    actual = Decode.fromBytesPartial input json
    expected = Ok ["one", "two", "3"]

    actual.result == expected

# JSON OBJECTS -----------------------------------------------------------------

decodeRecord = \initialState, stepField, finalizer -> Decode.custom \bytes, @Json {} ->

        # Recursively build up record from object field:value pairs
        decodeFields = \recordState, bytesBeforeField ->

            # Decode the json string field name
            { result: objectNameResult, rest: bytesAfterField } =
                Decode.decodeWith bytesBeforeField decodeString json

            # Count the bytes until the field value
            countBytesBeforeValue =
                when List.walkUntil bytesAfterField (BeforeColon 0) objectHelp is
                    AfterColon n -> n
                    _ -> 0

            valueBytes = List.dropFirst bytesAfterField countBytesBeforeValue

            when objectNameResult is
                Err TooShort ->
                    # Invalid object, unable to decode field name or find colon ':'
                    # after field and before the value
                    { result: Err TooShort, rest: bytes }

                Ok objectName ->
                    # Decode the json value
                    { val: updatedRecord, rest: bytesAfterValue } <-
                        (
                            fieldName = objectName

                            # Retrieve value decoder for the current field
                            when stepField recordState fieldName is
                                Skip ->
                                    # TODO This doesn't seem right, shouldn't we eat
                                    # the remaining json object value bytes if we are skipping this
                                    # field?
                                    { result: Ok recordState, rest: valueBytes }

                                Keep valueDecoder ->
                                    # Decode the value using the decoder from the recordState
                                    # Note we need to pass json config options recursively here
                                    Decode.decodeWith valueBytes valueDecoder (@Json {})
                        )
                        |> tryDecode

                    # Check if another field or '}' for end of object
                    when List.walkUntil bytesAfterValue (AfterObjectValue 0) objectHelp is
                        ObjectFieldNameStart n ->
                            rest = List.dropFirst bytesAfterValue n

                            # Decode the next field and value
                            decodeFields updatedRecord rest

                        AfterClosingBrace n ->
                            rest = List.dropFirst bytesAfterValue n

                            # Build final record from decoded fields and values
                            when finalizer updatedRecord is
                                Ok val -> { result: Ok val, rest }
                                Err e -> { result: Err e, rest }

                        _ ->
                            # Invalid object
                            { result: Err TooShort, rest: bytesAfterValue }

        countBytesBeforeFirstField =
            when List.walkUntil bytes (BeforeOpeningBrace 0) objectHelp is
                ObjectFieldNameStart n -> n
                _ -> 0

        if countBytesBeforeFirstField == 0 then
            # Invalid object, expected opening brace '{' followed by a field
            { result: Err TooShort, rest: bytes }
        else
            bytesBeforeFirstField = List.dropFirst bytes countBytesBeforeFirstField

            # Begin decoding field:value pairs
            decodeFields initialState bytesBeforeFirstField

objectHelp : ObjectState, U8 -> [Break ObjectState, Continue ObjectState]
objectHelp = \state, byte ->
    when (state, byte) is
        (BeforeOpeningBrace n, b) if isWhitespace b -> Continue (BeforeOpeningBrace (n + 1))
        (BeforeOpeningBrace n, b) if b == '{' -> Continue (AfterOpeningBrace (n + 1))
        (AfterOpeningBrace n, b) if isWhitespace b -> Continue (AfterOpeningBrace (n + 1))
        (AfterOpeningBrace n, b) if b == '"' -> Break (ObjectFieldNameStart n)
        (BeforeColon n, b) if isWhitespace b -> Continue (BeforeColon (n + 1))
        (BeforeColon n, b) if b == ':' -> Continue (AfterColon (n + 1))
        (AfterColon n, b) if isWhitespace b -> Continue (AfterColon (n + 1))
        (AfterColon n, _) -> Break (AfterColon n)
        (AfterObjectValue n, b) if isWhitespace b -> Continue (AfterObjectValue (n + 1))
        (AfterObjectValue n, b) if b == ',' -> Continue (AfterComma (n + 1))
        (AfterObjectValue n, b) if b == '}' -> Continue (AfterClosingBrace (n + 1))
        (AfterComma n, b) if isWhitespace b -> Continue (AfterComma (n + 1))
        (AfterComma n, b) if b == '"' -> Break (ObjectFieldNameStart n)
        (AfterClosingBrace n, b) if isWhitespace b -> Continue (AfterClosingBrace (n + 1))
        (AfterClosingBrace n, _) -> Break (AfterClosingBrace n)
        _ -> Break InvalidObject

ObjectState : [
    BeforeOpeningBrace U64,
    AfterOpeningBrace U64,
    ObjectFieldNameStart U64,
    BeforeColon U64,
    AfterColon U64,
    AfterObjectValue U64,
    AfterComma U64,
    AfterClosingBrace U64,
    InvalidObject,
]<|MERGE_RESOLUTION|>--- conflicted
+++ resolved
@@ -1,6 +1,5 @@
 ## THIS MODULE IS DEPRECATED AND CURRENTLY IN THE PROCESS OF BEING REMOVED
 ## FROM STD LIBRARY
-<<<<<<< HEAD
 module [
     Json,
     json,
@@ -12,49 +11,8 @@
 import Result
 import Encode exposing [EncoderFormatting, appendWith]
 import Decode exposing [DecoderFormatting, DecodeResult]
-import Num exposing [U8, U16, U64, F32, F64, Nat, Dec]
+import Num exposing [U8, U16, U64, F32, F64, Dec]
 import Bool exposing [Bool]
-=======
-interface TotallyNotJson
-    exposes [
-        Json,
-        json,
-        jsonWithOptions,
-    ]
-    imports [
-        List,
-        Str,
-        Result.{ Result },
-        Encode,
-        Encode.{
-            Encoder,
-            EncoderFormatting,
-            appendWith,
-        },
-        Decode,
-        Decode.{
-            DecoderFormatting,
-            DecodeResult,
-        },
-        Num.{
-            U8,
-            U16,
-            U32,
-            U64,
-            U128,
-            I8,
-            I16,
-            I32,
-            I64,
-            I128,
-            F32,
-            F64,
-            Dec,
-        },
-        Bool.{ Bool, Eq },
-        Result,
-    ]
->>>>>>> 9bf57d63
 
 ## An opaque type with the `EncoderFormatting` and
 ## `DecoderFormatting` abilities.
