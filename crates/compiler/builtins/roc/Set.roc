interface Set
    exposes [
        Set,
        empty,
        single,
        walk,
        walkUntil,
        insert,
        len,
        remove,
        contains,
        toList,
        fromList,
        union,
        intersection,
        difference,
    ]
    imports [
        List,
        Bool.{ Bool, Eq },
        Dict.{ Dict },
        Num.{ Nat },
        Hash.{ Hash, Hasher },
    ]

<<<<<<< HEAD
# We should have this line above the next has.
# It causes the formatter to fail currently.
# | k implements Hash & Eq
## Provides a [set](https://en.wikipedia.org/wiki/Set_(abstract_data_type))
## type which stores a collection of unique values, without any ordering
Set k := Dict.Dict k {} | k implements Hash & Eq
     implements [
=======
## Provides a [set](https://en.wikipedia.org/wiki/Set_(abstract_data_type))
## type which stores a collection of unique values, without any ordering
Set k := Dict.Dict k {} | k has Hash & Eq
     has [
>>>>>>> 569fd8ba
         Eq {
             isEq,
         },
         Hash {
             hash: hashSet,
         },
     ]

isEq : Set k, Set k -> Bool | k implements Hash & Eq
isEq = \xs, ys ->
    if len xs != len ys then
        Bool.false
    else
        walkUntil xs Bool.true \_, elem ->
            if contains ys elem then
                Continue Bool.true
            else
                Break Bool.false

hashSet : hasher, Set k -> hasher | k has Hash & Eq, hasher has Hasher
hashSet = \hasher, @Set inner -> Hash.hash hasher inner

## Creates a new empty `Set`.
## ```
## emptySet = Set.empty {}
## countValues = Set.len emptySet
##
## expect countValues == 0
## ```
empty : {} -> Set k | k implements Hash & Eq
empty = \{} -> @Set (Dict.empty {})

## Creates a new `Set` with a single value.
## ```
## singleItemSet = Set.single "Apple"
## countValues = Set.len singleItemSet
##
## expect countValues == 1
## ```
single : k -> Set k | k implements Hash & Eq
single = \key ->
    Dict.single key {} |> @Set

## Insert a value into a `Set`.
## ```
## fewItemSet =
##     Set.empty {}
##     |> Set.insert "Apple"
##     |> Set.insert "Pear"
##     |> Set.insert "Banana"
##
## countValues = Set.len fewItemSet
##
## expect countValues == 3
## ```
insert : Set k, k -> Set k | k implements Hash & Eq
insert = \@Set dict, key ->
    Dict.insert dict key {} |> @Set

# Inserting a duplicate key has no effect.
expect
    actual =
        empty {}
        |> insert "foo"
        |> insert "bar"
        |> insert "foo"
        |> insert "baz"

    expected =
        empty {}
        |> insert "foo"
        |> insert "bar"
        |> insert "baz"

    expected == actual

## Counts the number of values in a given `Set`.
## ```
## fewItemSet =
##     Set.empty {}
##     |> Set.insert "Apple"
##     |> Set.insert "Pear"
##     |> Set.insert "Banana"
##
## countValues = Set.len fewItemSet
##
## expect countValues == 3
## ```
len : Set k -> Nat | k implements Hash & Eq
len = \@Set dict ->
    Dict.len dict

# Inserting a duplicate key has no effect on length.
expect
    actual =
        empty {}
        |> insert "foo"
        |> insert "bar"
        |> insert "foo"
        |> insert "baz"
        |> len

    actual == 3

## Removes the value from the given `Set`.
## ```
## numbers =
##     Set.empty {}
##     |> Set.insert 10
##     |> Set.insert 20
##     |> Set.remove 10
##
## has10 = Set.contains numbers 10
## has20 = Set.contains numbers 20
##
## expect has10 == Bool.false
## expect has20 == Bool.true
## ```
remove : Set k, k -> Set k | k implements Hash & Eq
remove = \@Set dict, key ->
    Dict.remove dict key |> @Set

## Test if a value is in the `Set`.
## ```
## Fruit : [Apple, Pear, Banana]
##
## fruit : Set Fruit
## fruit =
##     Set.single Apple
##     |> Set.insert Pear
##
## hasApple = Set.contains fruit Apple
## hasBanana = Set.contains fruit Banana
##
## expect hasApple == Bool.true
## expect hasBanana == Bool.false
## ```
contains : Set k, k -> Bool | k implements Hash & Eq
contains = \@Set dict, key ->
    Dict.contains dict key

## Retrieve the values in a `Set` as a `List`.
## ```
## numbers : Set U64
## numbers = Set.fromList [1,2,3,4,5]
##
## values = [1,2,3,4,5]
##
## expect Set.toList numbers == values
## ```
toList : Set k -> List k | k implements Hash & Eq
toList = \@Set dict ->
    Dict.keys dict

## Create a `Set` from a `List` of values.
## ```
## values =
##     Set.empty {}
##     |> Set.insert Banana
##     |> Set.insert Apple
##     |> Set.insert Pear
##
## expect Set.fromList [Pear, Apple, Banana] == values
## ```
fromList : List k -> Set k | k implements Hash & Eq
fromList = \list ->
    initial = @Set (Dict.withCapacity (List.len list))

    List.walk list initial insert

## Combine two `Set` collection by keeping the
## [union](https://en.wikipedia.org/wiki/Union_(set_theory))
## of all the values pairs. This means that all of the values in both `Set`s
## will be combined.
## ```
## set1 = Set.single Left
## set2 = Set.single Right
##
## expect Set.union set1 set2 == Set.fromList [Left, Right]
## ```
union : Set k, Set k -> Set k | k implements Hash & Eq
union = \@Set dict1, @Set dict2 ->
    Dict.insertAll dict1 dict2 |> @Set

## Combine two `Set`s by keeping the [intersection](https://en.wikipedia.org/wiki/Intersection_(set_theory))
## of all the values pairs. This means that we keep only those values that are
## in both `Set`s.
## ```
## set1 = Set.fromList [Left, Other]
## set2 = Set.fromList [Left, Right]
##
## expect Set.intersection set1 set2 == Set.single Left
## ```
intersection : Set k, Set k -> Set k | k implements Hash & Eq
intersection = \@Set dict1, @Set dict2 ->
    Dict.keepShared dict1 dict2 |> @Set

## Remove the values in the first `Set` that are also in the second `Set`
## using the [set difference](https://en.wikipedia.org/wiki/Complement_(set_theory)#Relative_complement)
## of the values. This means that we will be left with only those values that
## are in the first and not in the second.
## ```
## first = Set.fromList [Left, Right, Up, Down]
## second = Set.fromList [Left, Right]
##
## expect Set.difference first second == Set.fromList [Up, Down]
## ```
difference : Set k, Set k -> Set k | k implements Hash & Eq
difference = \@Set dict1, @Set dict2 ->
    Dict.removeAll dict1 dict2 |> @Set

## Iterate through the values of a given `Set` and build a value.
## ```
## values = Set.fromList ["March", "April", "May"]
##
## startsWithLetterM = \month ->
##     when Str.toUtf8 month is
##         ['M', ..] -> Bool.true
##         _ -> Bool.false
##
## reduce = \state, k ->
##     if startsWithLetterM k then
##         state + 1
##     else
##         state
##
## result = Set.walk values 0 reduce
##
## expect result == 2
## ```
walk : Set k, state, (state, k -> state) -> state | k implements Hash & Eq
walk = \@Set dict, state, step ->
    Dict.walk dict state (\s, k, _ -> step s k)

## Iterate through the values of a given `Set` and build a value, can stop
## iterating part way through the collection.
## ```
## numbers = Set.fromList [1,2,3,4,5,6,42,7,8,9,10]
##
## find42 = \state, k ->
##     if k == 42 then
##         Break FoundTheAnswer
##     else
##         Continue state
##
## result = Set.walkUntil numbers NotFound find42
##
## expect result == FoundTheAnswer
## ```
walkUntil : Set k, state, (state, k -> [Continue state, Break state]) -> state | k implements Hash & Eq
walkUntil = \@Set dict, state, step ->
    Dict.walkUntil dict state (\s, k, _ -> step s k)

expect
    first =
        single "Keep Me"
        |> insert "And Me"
        |> insert "Remove Me"

    second =
        single "Remove Me"
        |> insert "I do nothing..."

    expected =
        single "Keep Me"
        |> insert "And Me"

    difference first second == expected

expect
    first =
        single "Keep Me"
        |> insert "And Me"
        |> insert "Remove Me"

    second =
        single "Remove Me"
        |> insert "I do nothing..."

    expected =
        single "Keep Me"
        |> insert "And Me"

    difference first second == expected

expect
    first =
        single 1
        |> insert 2

    second =
        single 1
        |> insert 3
        |> insert 4

    expected =
        single 1
        |> insert 2
        |> insert 3
        |> insert 4

    union first second == expected

expect
    base =
        single "Remove Me"
        |> insert "Keep Me"
        |> insert "And Me"

    expected =
        single "Keep Me"
        |> insert "And Me"

    remove base "Remove Me" == expected

expect
    x =
        single 0
        |> insert 1
        |> insert 2
        |> insert 3
        |> insert 4
        |> insert 5
        |> insert 6
        |> insert 7
        |> insert 8
        |> insert 9

    x == fromList (toList x)

expect
    orderOne : Set Nat
    orderOne =
        single 1
        |> insert 2

    orderTwo : Set Nat
    orderTwo =
        single 2
        |> insert 1

    wrapperOne : Set (Set Nat)
    wrapperOne =
        single orderOne
        |> insert orderTwo

    wrapperTwo : Set (Set Nat)
    wrapperTwo =
        single orderTwo
        |> insert orderOne

    wrapperOne == wrapperTwo<|MERGE_RESOLUTION|>--- conflicted
+++ resolved
@@ -23,20 +23,11 @@
         Hash.{ Hash, Hasher },
     ]
 
-<<<<<<< HEAD
-# We should have this line above the next has.
-# It causes the formatter to fail currently.
-# | k implements Hash & Eq
+
 ## Provides a [set](https://en.wikipedia.org/wiki/Set_(abstract_data_type))
 ## type which stores a collection of unique values, without any ordering
 Set k := Dict.Dict k {} | k implements Hash & Eq
      implements [
-=======
-## Provides a [set](https://en.wikipedia.org/wiki/Set_(abstract_data_type))
-## type which stores a collection of unique values, without any ordering
-Set k := Dict.Dict k {} | k has Hash & Eq
-     has [
->>>>>>> 569fd8ba
          Eq {
              isEq,
          },
