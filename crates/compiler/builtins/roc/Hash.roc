--- conflicted
+++ resolved
@@ -20,7 +20,6 @@
         hashStrBytes,
         hashList,
         hashUnordered,
-<<<<<<< HEAD
     ] imports []
 
 import Bool exposing [Bool]
@@ -37,17 +36,8 @@
     I32,
     I64,
     I128,
-    Nat,
     Dec,
 ]
-=======
-    ] imports [
-        Bool.{ Bool },
-        List,
-        Str,
-        Num.{ U8, U16, U32, U64, U128, I8, I16, I32, I64, I128, Dec },
-    ]
->>>>>>> a6f47fb5
 
 ## A value that can be hashed.
 Hash implements
