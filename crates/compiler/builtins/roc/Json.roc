interface Json
    exposes [
        Json,
        toUtf8,
    ]
    imports [
        List,
        Str,
        Encode.{
            Encoder,
            custom,
            appendWith,
            u8,
            u16,
            u32,
            u64,
            u128,
            i8,
            i16,
            i32,
            i64,
            i128,
            f32,
            f64,
            dec,
            bool,
            string,
            list,
            record,
            tag,
        },
    ]

Json := {}

toUtf8 = @Json {}

numToBytes = \n ->
    n |> Num.toStr |> Str.toUtf8

# impl EncoderFormatting for Json
u8 = \n -> custom \bytes, @Json {} -> List.concat bytes (numToBytes n)

u16 = \n -> custom \bytes, @Json {} -> List.concat bytes (numToBytes n)

u32 = \n -> custom \bytes, @Json {} -> List.concat bytes (numToBytes n)

u64 = \n -> custom \bytes, @Json {} -> List.concat bytes (numToBytes n)

u128 = \n -> custom \bytes, @Json {} -> List.concat bytes (numToBytes n)

i8 = \n -> custom \bytes, @Json {} -> List.concat bytes (numToBytes n)

i16 = \n -> custom \bytes, @Json {} -> List.concat bytes (numToBytes n)

i32 = \n -> custom \bytes, @Json {} -> List.concat bytes (numToBytes n)

i64 = \n -> custom \bytes, @Json {} -> List.concat bytes (numToBytes n)

i128 = \n -> custom \bytes, @Json {} -> List.concat bytes (numToBytes n)

f32 = \n -> custom \bytes, @Json {} -> List.concat bytes (numToBytes n)

f64 = \n -> custom \bytes, @Json {} -> List.concat bytes (numToBytes n)

dec = \n -> custom \bytes, @Json {} -> List.concat bytes (numToBytes n)

bool = \b -> custom \bytes, @Json {} ->
        if
            b
        then
            List.concat bytes (Str.toUtf8 "true")
        else
            List.concat bytes (Str.toUtf8 "false")

string = \s -> custom \bytes, @Json {} ->
        List.append bytes (Num.toU8 '"')
        |> List.concat (Str.toUtf8 s)
        |> List.append (Num.toU8 '"')

list = \lst, encodeElem ->
    custom \bytes, @Json {} ->
<<<<<<< HEAD
        writeList = \{ buffer, elemIndex }, elem ->
            bufferWithPrefix =
                if elemIndex > 0 then
                    List.append buffer (Num.toU8 ',')
                else
                    buffer
            bufferWithElem = appendWith bufferWithPrefix (encodeElem elem) (@Json {})

            { buffer: bufferWithElem, elemIndex: elemIndex + 1 }

        head = List.append bytes (Num.toU8 '[')
        { buffer: withList } = List.walk lst { buffer: head, elemIndex: 0 } writeList
=======
        writeList = \{ buffer, elemsLeft }, elem ->
            bufferWithElem = appendWith buffer (encodeElem elem) (@Json {})
            bufferWithSuffix =
                if elemsLeft > 1 then
                    List.append bufferWithElem (Num.toU8 ',')
                else
                    bufferWithElem

            { buffer: bufferWithSuffix, elemsLeft: elemsLeft - 1 }

        head = List.append bytes (Num.toU8 '[')
        { buffer: withList } = List.walk lst { buffer: head, elemsLeft: List.len lst } writeList
>>>>>>> 2c953671

        List.append withList (Num.toU8 ']')

record = \fields ->
    custom \bytes, @Json {} ->
        writeRecord = \{ buffer, fieldsLeft }, { key, value } ->
            bufferWithKeyValue =
                List.append buffer (Num.toU8 '"')
                |> List.concat (Str.toUtf8 key)
                |> List.append (Num.toU8 '"')
                |> List.append (Num.toU8 ':')
                |> appendWith value (@Json {})

            bufferWithSuffix =
                if fieldsLeft > 1 then
                    List.append bufferWithKeyValue (Num.toU8 ',')
                else
                    bufferWithKeyValue

            { buffer: bufferWithSuffix, fieldsLeft: fieldsLeft - 1 }

        bytesHead = List.append bytes (Num.toU8 '{')
        { buffer: bytesWithRecord } = List.walk fields { buffer: bytesHead, fieldsLeft: List.len fields } writeRecord

        List.append bytesWithRecord (Num.toU8 '}')

tag = \name, payload ->
    custom \bytes, @Json {} ->
        # Idea: encode `A v1 v2` as `{"A": [v1, v2]}`
        writePayload = \{ buffer, itemsLeft }, encoder ->
            bufferWithValue = appendWith buffer encoder (@Json {})
            bufferWithSuffix =
                if itemsLeft > 1 then
                    List.append bufferWithValue (Num.toU8 ',')
                else
                    bufferWithValue

            { buffer: bufferWithSuffix, itemsLeft: itemsLeft - 1 }

        bytesHead =
            List.append bytes (Num.toU8 '{')
            |> List.append (Num.toU8 '"')
            |> List.concat (Str.toUtf8 name)
            |> List.append (Num.toU8 '"')
            |> List.append (Num.toU8 ':')
            |> List.append (Num.toU8 '[')

        { buffer: bytesWithPayload } = List.walk payload { buffer: bytesHead, itemsLeft: List.len payload } writePayload

        List.append bytesWithPayload (Num.toU8 ']')
        |> List.append (Num.toU8 '}')<|MERGE_RESOLUTION|>--- conflicted
+++ resolved
@@ -80,20 +80,6 @@
 
 list = \lst, encodeElem ->
     custom \bytes, @Json {} ->
-<<<<<<< HEAD
-        writeList = \{ buffer, elemIndex }, elem ->
-            bufferWithPrefix =
-                if elemIndex > 0 then
-                    List.append buffer (Num.toU8 ',')
-                else
-                    buffer
-            bufferWithElem = appendWith bufferWithPrefix (encodeElem elem) (@Json {})
-
-            { buffer: bufferWithElem, elemIndex: elemIndex + 1 }
-
-        head = List.append bytes (Num.toU8 '[')
-        { buffer: withList } = List.walk lst { buffer: head, elemIndex: 0 } writeList
-=======
         writeList = \{ buffer, elemsLeft }, elem ->
             bufferWithElem = appendWith buffer (encodeElem elem) (@Json {})
             bufferWithSuffix =
@@ -106,7 +92,6 @@
 
         head = List.append bytes (Num.toU8 '[')
         { buffer: withList } = List.walk lst { buffer: head, elemsLeft: List.len lst } writeList
->>>>>>> 2c953671
 
         List.append withList (Num.toU8 ']')
 
