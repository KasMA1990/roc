--- conflicted
+++ resolved
@@ -15,279 +15,139 @@
     let Encode.108 : List U8 = CallByName Encode.24 Encode.109 Encode.110 Encode.106;
     ret Encode.108;
 
-<<<<<<< HEAD
 procedure List.18 (List.145, List.146, List.147):
-    let List.548 : U64 = 0i64;
-    let List.549 : U64 = CallByName List.6 List.145;
-    let List.547 : List U8 = CallByName List.86 List.145 List.146 List.147 List.548 List.549;
+    let List.549 : U64 = 0i64;
+    let List.550 : U64 = CallByName List.6 List.145;
+    let List.548 : List U8 = CallByName List.86 List.145 List.146 List.147 List.549 List.550;
+    ret List.548;
+
+procedure List.26 (List.172, List.173, List.174):
+    let List.575 : [C {U64, Int1}, C {U64, Int1}] = CallByName List.96 List.172 List.173 List.174;
+    let List.578 : U8 = 1i64;
+    let List.579 : U8 = GetTagId List.575;
+    let List.580 : Int1 = lowlevel Eq List.578 List.579;
+    if List.580 then
+        let List.175 : {U64, Int1} = UnionAtIndex (Id 1) (Index 0) List.575;
+        ret List.175;
+    else
+        let List.176 : {U64, Int1} = UnionAtIndex (Id 0) (Index 0) List.575;
+        ret List.176;
+
+procedure List.49 (List.390, List.391):
+    let List.567 : U64 = StructAtIndex 0 List.391;
+    let List.568 : U64 = 0i64;
+    let List.565 : Int1 = CallByName Bool.11 List.567 List.568;
+    if List.565 then
+        dec List.390;
+        let List.566 : List U8 = Array [];
+        ret List.566;
+    else
+        let List.562 : U64 = StructAtIndex 1 List.391;
+        let List.563 : U64 = StructAtIndex 0 List.391;
+        let List.561 : List U8 = CallByName List.72 List.390 List.562 List.563;
+        ret List.561;
+
+procedure List.52 (List.405, List.406):
+    let List.407 : U64 = CallByName List.6 List.405;
+    joinpoint List.573 List.408:
+        let List.571 : U64 = 0i64;
+        let List.570 : {U64, U64} = Struct {List.408, List.571};
+        inc List.405;
+        let List.409 : List U8 = CallByName List.49 List.405 List.570;
+        let List.569 : U64 = CallByName Num.75 List.407 List.408;
+        let List.560 : {U64, U64} = Struct {List.569, List.408};
+        let List.410 : List U8 = CallByName List.49 List.405 List.560;
+        let List.559 : {List U8, List U8} = Struct {List.409, List.410};
+        ret List.559;
+    in
+    let List.574 : Int1 = CallByName Num.24 List.407 List.406;
+    if List.574 then
+        jump List.573 List.406;
+    else
+        jump List.573 List.407;
+
+procedure List.6 (#Attr.2):
+    let List.547 : U64 = lowlevel ListLen #Attr.2;
     ret List.547;
 
-procedure List.26 (List.172, List.173, List.174):
-    let List.574 : [C {U64, Int1}, C {U64, Int1}] = CallByName List.96 List.172 List.173 List.174;
-    let List.577 : U8 = 1i64;
-    let List.578 : U8 = GetTagId List.574;
-    let List.579 : Int1 = lowlevel Eq List.577 List.578;
-    if List.579 then
-        let List.175 : {U64, Int1} = UnionAtIndex (Id 1) (Index 0) List.574;
-        ret List.175;
-    else
-        let List.176 : {U64, Int1} = UnionAtIndex (Id 0) (Index 0) List.574;
-        ret List.176;
-
-procedure List.49 (List.389, List.390):
-    let List.566 : U64 = StructAtIndex 0 List.390;
-    let List.567 : U64 = 0i64;
-    let List.564 : Int1 = CallByName Bool.11 List.566 List.567;
-    if List.564 then
-        dec List.389;
-        let List.565 : List U8 = Array [];
-        ret List.565;
-    else
-        let List.561 : U64 = StructAtIndex 1 List.390;
-        let List.562 : U64 = StructAtIndex 0 List.390;
-        let List.560 : List U8 = CallByName List.72 List.389 List.561 List.562;
-        ret List.560;
-
-procedure List.52 (List.404, List.405):
-    let List.406 : U64 = CallByName List.6 List.404;
-    joinpoint List.572 List.407:
-        let List.570 : U64 = 0i64;
-        let List.569 : {U64, U64} = Struct {List.407, List.570};
-        inc List.404;
-        let List.408 : List U8 = CallByName List.49 List.404 List.569;
-        let List.568 : U64 = CallByName Num.20 List.406 List.407;
-        let List.559 : {U64, U64} = Struct {List.568, List.407};
-        let List.409 : List U8 = CallByName List.49 List.404 List.559;
-        let List.558 : {List U8, List U8} = Struct {List.408, List.409};
-        ret List.558;
+procedure List.66 (#Attr.2, #Attr.3):
+    let List.558 : U8 = lowlevel ListGetUnsafe #Attr.2 #Attr.3;
+    ret List.558;
+
+procedure List.68 (#Attr.2):
+    let List.545 : List U8 = lowlevel ListWithCapacity #Attr.2;
+    ret List.545;
+
+procedure List.72 (#Attr.2, #Attr.3, #Attr.4):
+    let List.564 : List U8 = lowlevel ListSublist #Attr.2 #Attr.3 #Attr.4;
+    ret List.564;
+
+procedure List.8 (#Attr.2, #Attr.3):
+    let List.543 : List U8 = lowlevel ListConcat #Attr.2 #Attr.3;
+    ret List.543;
+
+procedure List.80 (#Derived_gen.8, #Derived_gen.9, #Derived_gen.10, #Derived_gen.11, #Derived_gen.12):
+    joinpoint List.584 List.453 List.454 List.455 List.456 List.457:
+        let List.586 : Int1 = CallByName Num.22 List.456 List.457;
+        if List.586 then
+            let List.595 : U8 = CallByName List.66 List.453 List.456;
+            let List.587 : [C {U64, Int1}, C {U64, Int1}] = CallByName TotallyNotJson.189 List.454 List.595;
+            let List.592 : U8 = 1i64;
+            let List.593 : U8 = GetTagId List.587;
+            let List.594 : Int1 = lowlevel Eq List.592 List.593;
+            if List.594 then
+                let List.458 : {U64, Int1} = UnionAtIndex (Id 1) (Index 0) List.587;
+                let List.590 : U64 = 1i64;
+                let List.589 : U64 = CallByName Num.51 List.456 List.590;
+                jump List.584 List.453 List.458 List.455 List.589 List.457;
+            else
+                dec List.453;
+                let List.459 : {U64, Int1} = UnionAtIndex (Id 0) (Index 0) List.587;
+                let List.591 : [C {U64, Int1}, C {U64, Int1}] = TagId(0) List.459;
+                ret List.591;
+        else
+            dec List.453;
+            let List.585 : [C {U64, Int1}, C {U64, Int1}] = TagId(1) List.454;
+            ret List.585;
     in
-    let List.573 : Int1 = CallByName Num.24 List.406 List.405;
-    if List.573 then
-        jump List.572 List.405;
-    else
-        jump List.572 List.406;
-
-procedure List.6 (#Attr.2):
-    let List.546 : U64 = lowlevel ListLen #Attr.2;
-    ret List.546;
-
-procedure List.66 (#Attr.2, #Attr.3):
-    let List.557 : U8 = lowlevel ListGetUnsafe #Attr.2 #Attr.3;
-    ret List.557;
-
-procedure List.68 (#Attr.2):
-    let List.544 : List U8 = lowlevel ListWithCapacity #Attr.2;
-    ret List.544;
-
-procedure List.72 (#Attr.2, #Attr.3, #Attr.4):
-    let List.563 : List U8 = lowlevel ListSublist #Attr.2 #Attr.3 #Attr.4;
-    ret List.563;
-
-procedure List.8 (#Attr.2, #Attr.3):
-    let List.542 : List U8 = lowlevel ListConcat #Attr.2 #Attr.3;
-    ret List.542;
-
-procedure List.80 (#Derived_gen.8, #Derived_gen.9, #Derived_gen.10, #Derived_gen.11, #Derived_gen.12):
-    joinpoint List.583 List.452 List.453 List.454 List.455 List.456:
-        let List.585 : Int1 = CallByName Num.22 List.455 List.456;
-        if List.585 then
-            let List.594 : U8 = CallByName List.66 List.452 List.455;
-            let List.586 : [C {U64, Int1}, C {U64, Int1}] = CallByName TotallyNotJson.189 List.453 List.594;
-            let List.591 : U8 = 1i64;
-            let List.592 : U8 = GetTagId List.586;
-            let List.593 : Int1 = lowlevel Eq List.591 List.592;
-            if List.593 then
-                let List.457 : {U64, Int1} = UnionAtIndex (Id 1) (Index 0) List.586;
-                let List.589 : U64 = 1i64;
-                let List.588 : U64 = CallByName Num.19 List.455 List.589;
-                jump List.583 List.452 List.457 List.454 List.588 List.456;
-            else
-                dec List.452;
-                let List.458 : {U64, Int1} = UnionAtIndex (Id 0) (Index 0) List.586;
-                let List.590 : [C {U64, Int1}, C {U64, Int1}] = TagId(0) List.458;
-                ret List.590;
-        else
-            dec List.452;
-            let List.584 : [C {U64, Int1}, C {U64, Int1}] = TagId(1) List.453;
-            ret List.584;
-    in
-    jump List.583 #Derived_gen.8 #Derived_gen.9 #Derived_gen.10 #Derived_gen.11 #Derived_gen.12;
+    jump List.584 #Derived_gen.8 #Derived_gen.9 #Derived_gen.10 #Derived_gen.11 #Derived_gen.12;
 
 procedure List.86 (#Derived_gen.3, #Derived_gen.4, #Derived_gen.5, #Derived_gen.6, #Derived_gen.7):
-    joinpoint List.550 List.148 List.149 List.150 List.151 List.152:
-        let List.552 : Int1 = CallByName Num.22 List.151 List.152;
-        if List.552 then
-            let List.556 : U8 = CallByName List.66 List.148 List.151;
-            let List.153 : List U8 = CallByName TotallyNotJson.215 List.149 List.556;
-            let List.555 : U64 = 1i64;
-            let List.554 : U64 = CallByName Num.51 List.151 List.555;
-            jump List.550 List.148 List.153 List.150 List.554 List.152;
+    joinpoint List.551 List.148 List.149 List.150 List.151 List.152:
+        let List.553 : Int1 = CallByName Num.22 List.151 List.152;
+        if List.553 then
+            let List.557 : U8 = CallByName List.66 List.148 List.151;
+            let List.153 : List U8 = CallByName TotallyNotJson.215 List.149 List.557;
+            let List.556 : U64 = 1i64;
+            let List.555 : U64 = CallByName Num.51 List.151 List.556;
+            jump List.551 List.148 List.153 List.150 List.555 List.152;
         else
             dec List.148;
             ret List.149;
     in
-    jump List.550 #Derived_gen.3 #Derived_gen.4 #Derived_gen.5 #Derived_gen.6 #Derived_gen.7;
-
-procedure List.96 (List.449, List.450, List.451):
-    let List.581 : U64 = 0i64;
-    let List.582 : U64 = CallByName List.6 List.449;
-    let List.580 : [C {U64, Int1}, C {U64, Int1}] = CallByName List.80 List.449 List.450 List.451 List.581 List.582;
-    ret List.580;
-
-procedure Num.19 (#Attr.2, #Attr.3):
-    let Num.301 : U64 = lowlevel NumAdd #Attr.2 #Attr.3;
-    ret Num.301;
-
-procedure Num.20 (#Attr.2, #Attr.3):
-    let Num.299 : U64 = lowlevel NumSub #Attr.2 #Attr.3;
-    ret Num.299;
-=======
-procedure List.145 (List.146, List.147, List.144):
-    let List.553 : List U8 = CallByName TotallyNotJson.215 List.146 List.147;
-    ret List.553;
-
-procedure List.18 (List.142, List.143, List.144):
-    let List.535 : List U8 = CallByName List.93 List.142 List.143 List.144;
-    ret List.535;
-
-procedure List.26 (List.159, List.160, List.161):
-    let List.570 : [C {U64, Int1}, C {U64, Int1}] = CallByName List.93 List.159 List.160 List.161;
-    let List.573 : U8 = 1i64;
-    let List.574 : U8 = GetTagId List.570;
-    let List.575 : Int1 = lowlevel Eq List.573 List.574;
-    if List.575 then
-        let List.162 : {U64, Int1} = UnionAtIndex (Id 1) (Index 0) List.570;
-        ret List.162;
-    else
-        let List.163 : {U64, Int1} = UnionAtIndex (Id 0) (Index 0) List.570;
-        ret List.163;
-
-procedure List.49 (List.377, List.378):
-    let List.562 : U64 = StructAtIndex 0 List.378;
-    let List.563 : U64 = 0i64;
-    let List.560 : Int1 = CallByName Bool.11 List.562 List.563;
-    if List.560 then
-        dec List.377;
-        let List.561 : List U8 = Array [];
-        ret List.561;
-    else
-        let List.557 : U64 = StructAtIndex 1 List.378;
-        let List.558 : U64 = StructAtIndex 0 List.378;
-        let List.556 : List U8 = CallByName List.72 List.377 List.557 List.558;
-        ret List.556;
-
-procedure List.52 (List.392, List.393):
-    let List.394 : U64 = CallByName List.6 List.392;
-    joinpoint List.568 List.395:
-        let List.566 : U64 = 0i64;
-        let List.565 : {U64, U64} = Struct {List.395, List.566};
-        inc List.392;
-        let List.396 : List U8 = CallByName List.49 List.392 List.565;
-        let List.564 : U64 = CallByName Num.75 List.394 List.395;
-        let List.555 : {U64, U64} = Struct {List.564, List.395};
-        let List.397 : List U8 = CallByName List.49 List.392 List.555;
-        let List.554 : {List U8, List U8} = Struct {List.396, List.397};
-        ret List.554;
-    in
-    let List.569 : Int1 = CallByName Num.24 List.394 List.393;
-    if List.569 then
-        jump List.568 List.393;
-    else
-        jump List.568 List.394;
-
-procedure List.6 (#Attr.2):
-    let List.534 : U64 = lowlevel ListLen #Attr.2;
-    ret List.534;
-
-procedure List.66 (#Attr.2, #Attr.3):
-    let List.551 : U8 = lowlevel ListGetUnsafe #Attr.2 #Attr.3;
-    ret List.551;
-
-procedure List.68 (#Attr.2):
-    let List.532 : List U8 = lowlevel ListWithCapacity #Attr.2;
-    ret List.532;
-
-procedure List.72 (#Attr.2, #Attr.3, #Attr.4):
-    let List.559 : List U8 = lowlevel ListSublist #Attr.2 #Attr.3 #Attr.4;
-    ret List.559;
-
-procedure List.8 (#Attr.2, #Attr.3):
-    let List.530 : List U8 = lowlevel ListConcat #Attr.2 #Attr.3;
-    ret List.530;
-
-procedure List.80 (#Derived_gen.0, #Derived_gen.1, #Derived_gen.2, #Derived_gen.3, #Derived_gen.4):
-    joinpoint List.541 List.440 List.441 List.442 List.443 List.444:
-        let List.543 : Int1 = CallByName Num.22 List.443 List.444;
-        if List.543 then
-            let List.550 : U8 = CallByName List.66 List.440 List.443;
-            let List.544 : List U8 = CallByName List.145 List.441 List.550 List.442;
-            let List.547 : U64 = 1i64;
-            let List.546 : U64 = CallByName Num.51 List.443 List.547;
-            jump List.541 List.440 List.544 List.442 List.546 List.444;
-        else
-            dec List.440;
-            ret List.441;
-    in
-    jump List.541 #Derived_gen.0 #Derived_gen.1 #Derived_gen.2 #Derived_gen.3 #Derived_gen.4;
-
-procedure List.80 (#Derived_gen.8, #Derived_gen.9, #Derived_gen.10, #Derived_gen.11, #Derived_gen.12):
-    joinpoint List.579 List.440 List.441 List.442 List.443 List.444:
-        let List.581 : Int1 = CallByName Num.22 List.443 List.444;
-        if List.581 then
-            let List.590 : U8 = CallByName List.66 List.440 List.443;
-            let List.582 : [C {U64, Int1}, C {U64, Int1}] = CallByName TotallyNotJson.189 List.441 List.590;
-            let List.587 : U8 = 1i64;
-            let List.588 : U8 = GetTagId List.582;
-            let List.589 : Int1 = lowlevel Eq List.587 List.588;
-            if List.589 then
-                let List.445 : {U64, Int1} = UnionAtIndex (Id 1) (Index 0) List.582;
-                let List.585 : U64 = 1i64;
-                let List.584 : U64 = CallByName Num.51 List.443 List.585;
-                jump List.579 List.440 List.445 List.442 List.584 List.444;
-            else
-                dec List.440;
-                let List.446 : {U64, Int1} = UnionAtIndex (Id 0) (Index 0) List.582;
-                let List.586 : [C {U64, Int1}, C {U64, Int1}] = TagId(0) List.446;
-                ret List.586;
-        else
-            dec List.440;
-            let List.580 : [C {U64, Int1}, C {U64, Int1}] = TagId(1) List.441;
-            ret List.580;
-    in
-    jump List.579 #Derived_gen.8 #Derived_gen.9 #Derived_gen.10 #Derived_gen.11 #Derived_gen.12;
-
-procedure List.93 (List.437, List.438, List.439):
-    let List.539 : U64 = 0i64;
-    let List.540 : U64 = CallByName List.6 List.437;
-    let List.538 : List U8 = CallByName List.80 List.437 List.438 List.439 List.539 List.540;
-    ret List.538;
-
-procedure List.93 (List.437, List.438, List.439):
-    let List.577 : U64 = 0i64;
-    let List.578 : U64 = CallByName List.6 List.437;
-    let List.576 : [C {U64, Int1}, C {U64, Int1}] = CallByName List.80 List.437 List.438 List.439 List.577 List.578;
-    ret List.576;
+    jump List.551 #Derived_gen.3 #Derived_gen.4 #Derived_gen.5 #Derived_gen.6 #Derived_gen.7;
+
+procedure List.96 (List.450, List.451, List.452):
+    let List.582 : U64 = 0i64;
+    let List.583 : U64 = CallByName List.6 List.450;
+    let List.581 : [C {U64, Int1}, C {U64, Int1}] = CallByName List.80 List.450 List.451 List.452 List.582 List.583;
+    ret List.581;
 
 procedure Num.19 (#Attr.2, #Attr.3):
     let Num.293 : U64 = lowlevel NumAdd #Attr.2 #Attr.3;
     ret Num.293;
->>>>>>> 2eb8326a
 
 procedure Num.21 (#Attr.2, #Attr.3):
     let Num.295 : U64 = lowlevel NumMul #Attr.2 #Attr.3;
     ret Num.295;
 
 procedure Num.22 (#Attr.2, #Attr.3):
-    let Num.298 : Int1 = lowlevel NumLt #Attr.2 #Attr.3;
-    ret Num.298;
+    let Num.299 : Int1 = lowlevel NumLt #Attr.2 #Attr.3;
+    ret Num.299;
 
 procedure Num.24 (#Attr.2, #Attr.3):
-    let Num.300 : Int1 = lowlevel NumGt #Attr.2 #Attr.3;
-    ret Num.300;
-
-procedure Num.51 (#Attr.2, #Attr.3):
-    let Num.296 : U64 = lowlevel NumAddWrap #Attr.2 #Attr.3;
-    ret Num.296;
+    let Num.301 : Int1 = lowlevel NumGt #Attr.2 #Attr.3;
+    ret Num.301;
 
 procedure Num.51 (#Attr.2, #Attr.3):
     let Num.297 : U64 = lowlevel NumAddWrap #Attr.2 #Attr.3;
