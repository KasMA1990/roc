<<<<<<< HEAD
procedure List.2 (List.76, List.77):
    let List.306 : U64 = CallByName List.6 List.76;
    let List.302 : Int1 = CallByName Num.22 List.77 List.306;
    if List.302 then
        let List.304 : I64 = CallByName List.60 List.76 List.77;
        let List.303 : [C {}, C I64] = Ok List.304;
        ret List.303;
    else
        let List.301 : {} = Struct {};
        let List.300 : [C {}, C I64] = Err List.301;
        ret List.300;

procedure List.3 (List.85, List.86, List.87):
    let List.290 : {List I64, I64} = CallByName List.57 List.85 List.86 List.87;
    let List.289 : List I64 = StructAtIndex 0 List.290;
    inc List.289;
    dec List.290;
    ret List.289;

procedure List.57 (List.82, List.83, List.84):
    let List.312 : U64 = CallByName List.6 List.82;
    let List.309 : Int1 = CallByName Num.22 List.83 List.312;
    if List.309 then
        let List.310 : {List I64, I64} = CallByName List.61 List.82 List.83 List.84;
        ret List.310;
    else
        let List.308 : {List I64, I64} = Struct {List.82, List.84};
        ret List.308;

procedure List.6 (#Attr.2):
    let List.313 : U64 = lowlevel ListLen #Attr.2;
    ret List.313;

procedure List.60 (#Attr.2, #Attr.3):
    let List.314 : I64 = lowlevel ListGetUnsafe #Attr.2 #Attr.3;
    ret List.314;

procedure List.61 (#Attr.2, #Attr.3, #Attr.4):
    let List.311 : {List I64, I64} = lowlevel ListReplaceUnsafe #Attr.2 #Attr.3 #Attr.4;
    ret List.311;
=======
procedure List.2 (List.74, List.75):
    let List.286 : U64 = CallByName List.6 List.74;
    let List.282 : Int1 = CallByName Num.22 List.75 List.286;
    if List.282 then
        let List.284 : I64 = CallByName List.60 List.74 List.75;
        let List.283 : [C {}, C I64] = TagId(1) List.284;
        ret List.283;
    else
        let List.281 : {} = Struct {};
        let List.280 : [C {}, C I64] = TagId(0) List.281;
        ret List.280;

procedure List.3 (List.82, List.83, List.84):
    let List.270 : {List I64, I64} = CallByName List.57 List.82 List.83 List.84;
    let List.269 : List I64 = StructAtIndex 0 List.270;
    inc List.269;
    dec List.270;
    ret List.269;

procedure List.57 (List.79, List.80, List.81):
    let List.292 : U64 = CallByName List.6 List.79;
    let List.289 : Int1 = CallByName Num.22 List.80 List.292;
    if List.289 then
        let List.290 : {List I64, I64} = CallByName List.61 List.79 List.80 List.81;
        ret List.290;
    else
        let List.288 : {List I64, I64} = Struct {List.79, List.81};
        ret List.288;

procedure List.6 (#Attr.2):
    let List.293 : U64 = lowlevel ListLen #Attr.2;
    ret List.293;

procedure List.60 (#Attr.2, #Attr.3):
    let List.294 : I64 = lowlevel ListGetUnsafe #Attr.2 #Attr.3;
    ret List.294;

procedure List.61 (#Attr.2, #Attr.3, #Attr.4):
    let List.291 : {List I64, I64} = lowlevel ListReplaceUnsafe #Attr.2 #Attr.3 #Attr.4;
    ret List.291;
>>>>>>> 4523e90b

procedure Num.22 (#Attr.2, #Attr.3):
    let Num.190 : Int1 = lowlevel NumLt #Attr.2 #Attr.3;
    ret Num.190;

procedure Test.1 (Test.2):
    let Test.28 : U64 = 0i64;
    let Test.26 : [C {}, C I64] = CallByName List.2 Test.2 Test.28;
    let Test.27 : U64 = 0i64;
    let Test.25 : [C {}, C I64] = CallByName List.2 Test.2 Test.27;
    let Test.8 : {[C {}, C I64], [C {}, C I64]} = Struct {Test.25, Test.26};
    joinpoint Test.22:
        let Test.13 : List I64 = Array [];
        ret Test.13;
    in
    let Test.19 : [C {}, C I64] = StructAtIndex 1 Test.8;
    let Test.20 : U8 = 1i64;
    let Test.21 : U8 = GetTagId Test.19;
    let Test.24 : Int1 = lowlevel Eq Test.20 Test.21;
    if Test.24 then
        let Test.16 : [C {}, C I64] = StructAtIndex 0 Test.8;
        let Test.17 : U8 = 1i64;
        let Test.18 : U8 = GetTagId Test.16;
        let Test.23 : Int1 = lowlevel Eq Test.17 Test.18;
        if Test.23 then
            let Test.15 : [C {}, C I64] = StructAtIndex 0 Test.8;
            let Test.4 : I64 = UnionAtIndex (Id 1) (Index 0) Test.15;
            let Test.14 : [C {}, C I64] = StructAtIndex 1 Test.8;
            let Test.5 : I64 = UnionAtIndex (Id 1) (Index 0) Test.14;
            let Test.12 : U64 = 0i64;
            let Test.10 : List I64 = CallByName List.3 Test.2 Test.12 Test.5;
            let Test.11 : U64 = 0i64;
            let Test.9 : List I64 = CallByName List.3 Test.10 Test.11 Test.4;
            ret Test.9;
        else
            dec Test.2;
            jump Test.22;
    else
        dec Test.2;
        jump Test.22;

procedure Test.0 ():
    let Test.7 : List I64 = Array [1i64, 2i64];
    let Test.6 : List I64 = CallByName Test.1 Test.7;
    ret Test.6;<|MERGE_RESOLUTION|>--- conflicted
+++ resolved
@@ -1,45 +1,3 @@
-<<<<<<< HEAD
-procedure List.2 (List.76, List.77):
-    let List.306 : U64 = CallByName List.6 List.76;
-    let List.302 : Int1 = CallByName Num.22 List.77 List.306;
-    if List.302 then
-        let List.304 : I64 = CallByName List.60 List.76 List.77;
-        let List.303 : [C {}, C I64] = Ok List.304;
-        ret List.303;
-    else
-        let List.301 : {} = Struct {};
-        let List.300 : [C {}, C I64] = Err List.301;
-        ret List.300;
-
-procedure List.3 (List.85, List.86, List.87):
-    let List.290 : {List I64, I64} = CallByName List.57 List.85 List.86 List.87;
-    let List.289 : List I64 = StructAtIndex 0 List.290;
-    inc List.289;
-    dec List.290;
-    ret List.289;
-
-procedure List.57 (List.82, List.83, List.84):
-    let List.312 : U64 = CallByName List.6 List.82;
-    let List.309 : Int1 = CallByName Num.22 List.83 List.312;
-    if List.309 then
-        let List.310 : {List I64, I64} = CallByName List.61 List.82 List.83 List.84;
-        ret List.310;
-    else
-        let List.308 : {List I64, I64} = Struct {List.82, List.84};
-        ret List.308;
-
-procedure List.6 (#Attr.2):
-    let List.313 : U64 = lowlevel ListLen #Attr.2;
-    ret List.313;
-
-procedure List.60 (#Attr.2, #Attr.3):
-    let List.314 : I64 = lowlevel ListGetUnsafe #Attr.2 #Attr.3;
-    ret List.314;
-
-procedure List.61 (#Attr.2, #Attr.3, #Attr.4):
-    let List.311 : {List I64, I64} = lowlevel ListReplaceUnsafe #Attr.2 #Attr.3 #Attr.4;
-    ret List.311;
-=======
 procedure List.2 (List.74, List.75):
     let List.286 : U64 = CallByName List.6 List.74;
     let List.282 : Int1 = CallByName Num.22 List.75 List.286;
@@ -80,7 +38,6 @@
 procedure List.61 (#Attr.2, #Attr.3, #Attr.4):
     let List.291 : {List I64, I64} = lowlevel ListReplaceUnsafe #Attr.2 #Attr.3 #Attr.4;
     ret List.291;
->>>>>>> 4523e90b
 
 procedure Num.22 (#Attr.2, #Attr.3):
     let Num.190 : Int1 = lowlevel NumLt #Attr.2 #Attr.3;
