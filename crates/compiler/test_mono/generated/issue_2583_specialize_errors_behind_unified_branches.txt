<<<<<<< HEAD
procedure List.2 (List.76, List.77):
    let List.301 : U64 = CallByName List.6 List.76;
    let List.297 : Int1 = CallByName Num.22 List.77 List.301;
    if List.297 then
        let List.299 : I64 = CallByName List.60 List.76 List.77;
        let List.298 : [C {}, C I64] = Ok List.299;
        ret List.298;
    else
        let List.296 : {} = Struct {};
        let List.295 : [C {}, C I64] = Err List.296;
        ret List.295;

procedure List.6 (#Attr.2):
    let List.302 : U64 = lowlevel ListLen #Attr.2;
    ret List.302;

procedure List.60 (#Attr.2, #Attr.3):
    let List.300 : I64 = lowlevel ListGetUnsafe #Attr.2 #Attr.3;
    ret List.300;

procedure List.9 (List.203):
    let List.293 : U64 = 0i64;
    let List.286 : [C {}, C I64] = CallByName List.2 List.203 List.293;
    let List.290 : U8 = 1i64;
    let List.291 : U8 = GetTagId List.286;
    let List.292 : Int1 = lowlevel Eq List.290 List.291;
    if List.292 then
        let List.204 : I64 = UnionAtIndex (Id 1) (Index 0) List.286;
        let List.287 : [C Int1, C I64] = Ok List.204;
        ret List.287;
    else
        let List.289 : Int1 = true;
        let List.288 : [C Int1, C I64] = Err List.289;
        ret List.288;
=======
procedure List.2 (List.74, List.75):
    let List.281 : U64 = CallByName List.6 List.74;
    let List.277 : Int1 = CallByName Num.22 List.75 List.281;
    if List.277 then
        let List.279 : I64 = CallByName List.60 List.74 List.75;
        let List.278 : [C {}, C I64] = TagId(1) List.279;
        ret List.278;
    else
        let List.276 : {} = Struct {};
        let List.275 : [C {}, C I64] = TagId(0) List.276;
        ret List.275;

procedure List.6 (#Attr.2):
    let List.282 : U64 = lowlevel ListLen #Attr.2;
    ret List.282;

procedure List.60 (#Attr.2, #Attr.3):
    let List.280 : I64 = lowlevel ListGetUnsafe #Attr.2 #Attr.3;
    ret List.280;

procedure List.9 (List.188):
    let List.273 : U64 = 0i64;
    let List.266 : [C {}, C I64] = CallByName List.2 List.188 List.273;
    let List.270 : U8 = 1i64;
    let List.271 : U8 = GetTagId List.266;
    let List.272 : Int1 = lowlevel Eq List.270 List.271;
    if List.272 then
        let List.189 : I64 = UnionAtIndex (Id 1) (Index 0) List.266;
        let List.267 : [C Int1, C I64] = TagId(1) List.189;
        ret List.267;
    else
        let List.269 : Int1 = true;
        let List.268 : [C Int1, C I64] = TagId(0) List.269;
        ret List.268;
>>>>>>> 4523e90b

procedure Num.22 (#Attr.2, #Attr.3):
    let Num.188 : Int1 = lowlevel NumLt #Attr.2 #Attr.3;
    ret Num.188;

procedure Str.27 (#Attr.2):
    let #Attr.3 : {I64, U8} = lowlevel StrToNum #Attr.2;
    let Str.42 : U8 = StructAtIndex 1 #Attr.3;
    let Str.43 : U8 = 0i64;
    let Str.39 : Int1 = lowlevel NumGt Str.42 Str.43;
    if Str.39 then
        let Str.41 : Int1 = false;
        let Str.40 : [C Int1, C I64] = TagId(0) Str.41;
        ret Str.40;
    else
        let Str.38 : I64 = StructAtIndex 0 #Attr.3;
        let Str.37 : [C Int1, C I64] = TagId(1) Str.38;
        ret Str.37;

procedure Test.0 ():
    let Test.4 : Int1 = true;
    if Test.4 then
        let Test.6 : List I64 = Array [];
        let Test.5 : [C Int1, C I64] = CallByName List.9 Test.6;
        dec Test.6;
        ret Test.5;
    else
        let Test.3 : Str = "";
        let Test.2 : [C Int1, C I64] = CallByName Str.27 Test.3;
        dec Test.3;
        ret Test.2;<|MERGE_RESOLUTION|>--- conflicted
+++ resolved
@@ -1,39 +1,3 @@
-<<<<<<< HEAD
-procedure List.2 (List.76, List.77):
-    let List.301 : U64 = CallByName List.6 List.76;
-    let List.297 : Int1 = CallByName Num.22 List.77 List.301;
-    if List.297 then
-        let List.299 : I64 = CallByName List.60 List.76 List.77;
-        let List.298 : [C {}, C I64] = Ok List.299;
-        ret List.298;
-    else
-        let List.296 : {} = Struct {};
-        let List.295 : [C {}, C I64] = Err List.296;
-        ret List.295;
-
-procedure List.6 (#Attr.2):
-    let List.302 : U64 = lowlevel ListLen #Attr.2;
-    ret List.302;
-
-procedure List.60 (#Attr.2, #Attr.3):
-    let List.300 : I64 = lowlevel ListGetUnsafe #Attr.2 #Attr.3;
-    ret List.300;
-
-procedure List.9 (List.203):
-    let List.293 : U64 = 0i64;
-    let List.286 : [C {}, C I64] = CallByName List.2 List.203 List.293;
-    let List.290 : U8 = 1i64;
-    let List.291 : U8 = GetTagId List.286;
-    let List.292 : Int1 = lowlevel Eq List.290 List.291;
-    if List.292 then
-        let List.204 : I64 = UnionAtIndex (Id 1) (Index 0) List.286;
-        let List.287 : [C Int1, C I64] = Ok List.204;
-        ret List.287;
-    else
-        let List.289 : Int1 = true;
-        let List.288 : [C Int1, C I64] = Err List.289;
-        ret List.288;
-=======
 procedure List.2 (List.74, List.75):
     let List.281 : U64 = CallByName List.6 List.74;
     let List.277 : Int1 = CallByName Num.22 List.75 List.281;
@@ -68,7 +32,6 @@
         let List.269 : Int1 = true;
         let List.268 : [C Int1, C I64] = TagId(0) List.269;
         ret List.268;
->>>>>>> 4523e90b
 
 procedure Num.22 (#Attr.2, #Attr.3):
     let Num.188 : Int1 = lowlevel NumLt #Attr.2 #Attr.3;
