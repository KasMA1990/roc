--- conflicted
+++ resolved
@@ -1,74 +1,37 @@
-<<<<<<< HEAD
-procedure List.2 (List.74, List.75):
-    let List.276 : U64 = CallByName List.6 List.74;
-    let List.272 : Int1 = CallByName Num.22 List.75 List.276;
-    if List.272 then
-        let List.274 : I64 = CallByName List.60 List.74 List.75;
-        let List.273 : [C {}, C I64] = Ok List.274;
-        ret List.273;
+procedure List.2 (List.76, List.77):
+    let List.301 : U64 = CallByName List.6 List.76;
+    let List.297 : Int1 = CallByName Num.22 List.77 List.301;
+    if List.297 then
+        let List.299 : I64 = CallByName List.60 List.76 List.77;
+        let List.298 : [C {}, C I64] = Ok List.299;
+        ret List.298;
     else
-        let List.271 : {} = Struct {};
-        let List.270 : [C {}, C I64] = Err List.271;
-        ret List.270;
+        let List.296 : {} = Struct {};
+        let List.295 : [C {}, C I64] = Err List.296;
+        ret List.295;
 
 procedure List.6 (#Attr.2):
-    let List.277 : U64 = lowlevel ListLen #Attr.2;
-    ret List.277;
+    let List.302 : U64 = lowlevel ListLen #Attr.2;
+    ret List.302;
 
 procedure List.60 (#Attr.2, #Attr.3):
-    let List.275 : I64 = lowlevel ListGetUnsafe #Attr.2 #Attr.3;
-    ret List.275;
-
-procedure List.9 (List.185):
-    let List.268 : U64 = 0i64;
-    let List.261 : [C {}, C I64] = CallByName List.2 List.185 List.268;
-    let List.265 : U8 = 1i64;
-    let List.266 : U8 = GetTagId List.261;
-    let List.267 : Int1 = lowlevel Eq List.265 List.266;
-    if List.267 then
-        let List.186 : I64 = UnionAtIndex (Id 1) (Index 0) List.261;
-        let List.262 : [C Int1, C I64] = Ok List.186;
-        ret List.262;
-    else
-        let List.264 : Int1 = true;
-        let List.263 : [C Int1, C I64] = Err List.264;
-        ret List.263;
-=======
-procedure List.2 (List.75, List.76):
-    let List.299 : U64 = CallByName List.6 List.75;
-    let List.295 : Int1 = CallByName Num.22 List.76 List.299;
-    if List.295 then
-        let List.297 : I64 = CallByName List.60 List.75 List.76;
-        let List.296 : [C {}, C I64] = Ok List.297;
-        ret List.296;
-    else
-        let List.294 : {} = Struct {};
-        let List.293 : [C {}, C I64] = Err List.294;
-        ret List.293;
-
-procedure List.6 (#Attr.2):
-    let List.300 : U64 = lowlevel ListLen #Attr.2;
+    let List.300 : I64 = lowlevel ListGetUnsafe #Attr.2 #Attr.3;
     ret List.300;
 
-procedure List.60 (#Attr.2, #Attr.3):
-    let List.298 : I64 = lowlevel ListGetUnsafe #Attr.2 #Attr.3;
-    ret List.298;
-
-procedure List.9 (List.202):
-    let List.291 : U64 = 0i64;
-    let List.284 : [C {}, C I64] = CallByName List.2 List.202 List.291;
-    let List.288 : U8 = 1i64;
-    let List.289 : U8 = GetTagId List.284;
-    let List.290 : Int1 = lowlevel Eq List.288 List.289;
-    if List.290 then
-        let List.203 : I64 = UnionAtIndex (Id 1) (Index 0) List.284;
-        let List.285 : [C Int1, C I64] = Ok List.203;
-        ret List.285;
+procedure List.9 (List.203):
+    let List.293 : U64 = 0i64;
+    let List.286 : [C {}, C I64] = CallByName List.2 List.203 List.293;
+    let List.290 : U8 = 1i64;
+    let List.291 : U8 = GetTagId List.286;
+    let List.292 : Int1 = lowlevel Eq List.290 List.291;
+    if List.292 then
+        let List.204 : I64 = UnionAtIndex (Id 1) (Index 0) List.286;
+        let List.287 : [C Int1, C I64] = Ok List.204;
+        ret List.287;
     else
-        let List.287 : Int1 = true;
-        let List.286 : [C Int1, C I64] = Err List.287;
-        ret List.286;
->>>>>>> 2a82d248
+        let List.289 : Int1 = true;
+        let List.288 : [C Int1, C I64] = Err List.289;
+        ret List.288;
 
 procedure Num.22 (#Attr.2, #Attr.3):
     let Num.273 : Int1 = lowlevel NumLt #Attr.2 #Attr.3;
