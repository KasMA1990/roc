#[cfg(feature = "gen-llvm")]
use crate::helpers::llvm::assert_evals_to;

#[cfg(feature = "gen-dev")]
use crate::helpers::dev::assert_evals_to;

#[cfg(feature = "gen-wasm")]
use crate::helpers::wasm::assert_evals_to;

// use crate::assert_wasm_evals_to as assert_evals_to;
#[allow(unused_imports)]
use indoc::indoc;
#[allow(unused_imports)]
use roc_std::{RocDec, RocOrder, RocResult};

#[test]
#[cfg(any(feature = "gen-llvm", feature = "gen-dev", feature = "gen-wasm"))]
fn nat_alias() {
    assert_evals_to!(
        indoc!(
            r"
            i : Num.U64
            i = 1

            i
            "
        ),
        1,
        usize
    );
}

#[test]
#[cfg(any(feature = "gen-llvm", feature = "gen-wasm", feature = "gen-dev"))]
fn i128_signed_int_alias() {
    assert_evals_to!(
        indoc!(
            r"
            i : I128
            i = 128

            i
            "
        ),
        128,
        i128
    );
}
#[test]
#[cfg(any(feature = "gen-llvm", feature = "gen-dev", feature = "gen-wasm"))]
fn i64_signed_int_alias() {
    assert_evals_to!(
        indoc!(
            r#"
                app "test" provides [main] to "./platform"

                main =
                    i : I64
                    i = 64

                    i
                "#
        ),
        64,
        i64
    );
}
#[test]
#[cfg(any(feature = "gen-llvm", feature = "gen-dev", feature = "gen-wasm"))]
fn i32_signed_int_alias() {
    assert_evals_to!(
        indoc!(
            r"
            i : I32
            i = 32

            i
            "
        ),
        32,
        i32
    );
}
#[test]
#[cfg(any(feature = "gen-llvm", feature = "gen-dev", feature = "gen-wasm"))]
fn i16_signed_int_alias() {
    assert_evals_to!(
        indoc!(
            r"
                    i : I16
                    i = 16

                    i
                "
        ),
        16,
        i16
    );
}
#[test]
#[cfg(any(feature = "gen-llvm", feature = "gen-dev", feature = "gen-wasm"))]
fn i8_signed_int_alias() {
    assert_evals_to!(
        indoc!(
            r"
                    i : I8
                    i = 8

                    i
                "
        ),
        8,
        i8
    );
}

#[test]
#[cfg(any(feature = "gen-llvm", feature = "gen-dev", feature = "gen-wasm"))]
fn i128_hex_int_alias() {
    assert_evals_to!(
        indoc!(
            r"
                    f : I128
                    f = 0x123

                    f
                "
        ),
        0x123,
        i128
    );
}
#[test]
#[cfg(any(feature = "gen-llvm", feature = "gen-dev", feature = "gen-wasm"))]
fn i64_hex_int_alias() {
    assert_evals_to!(
        indoc!(
            r"
                    f : I64
                    f = 0x123

                    f
                "
        ),
        0x123,
        i64
    );
}
#[test]
#[cfg(any(feature = "gen-llvm", feature = "gen-dev", feature = "gen-wasm"))]
fn i32_hex_int_alias() {
    assert_evals_to!(
        indoc!(
            r"
                    f : I32
                    f = 0x123

                    f
                "
        ),
        0x123,
        i32
    );
}
#[test]
#[cfg(any(feature = "gen-llvm", feature = "gen-dev", feature = "gen-wasm"))]
fn i16_hex_int_alias() {
    assert_evals_to!(
        indoc!(
            r"
                    f : I16
                    f = 0x123

                    f
                "
        ),
        0x123,
        i16
    );
}
#[test]
#[cfg(any(feature = "gen-llvm", feature = "gen-dev", feature = "gen-wasm"))]
fn i8_hex_int_alias() {
    assert_evals_to!(
        indoc!(
            r"
                    f : I8
                    f = 0xA

                    f
                "
        ),
        0xA,
        i8
    );
}

#[test]
#[cfg(any(feature = "gen-llvm", feature = "gen-dev", feature = "gen-wasm"))]
fn u128_signed_int_alias() {
    assert_evals_to!(
        indoc!(
            r"
                    i : U128
                    i = 128

                    i
                "
        ),
        128,
        u128
    );
}
#[test]
#[cfg(any(feature = "gen-llvm", feature = "gen-dev", feature = "gen-wasm"))]
fn u64_signed_int_alias() {
    assert_evals_to!(
        indoc!(
            r"
                    i : U64
                    i = 64

                    i
                "
        ),
        64,
        u64
    );
}
#[test]
#[cfg(any(feature = "gen-llvm", feature = "gen-dev", feature = "gen-wasm"))]
fn u32_signed_int_alias() {
    assert_evals_to!(
        indoc!(
            r"
                    i : U32
                    i = 32

                    i
                "
        ),
        32,
        u32
    );
}
#[test]
#[cfg(any(feature = "gen-llvm", feature = "gen-dev", feature = "gen-wasm"))]
fn u16_signed_int_alias() {
    assert_evals_to!(
        indoc!(
            r"
                    i : U16
                    i = 16

                    i
                "
        ),
        16,
        u16
    );
}
#[test]
#[cfg(any(feature = "gen-llvm", feature = "gen-dev", feature = "gen-wasm"))]
fn u8_signed_int_alias() {
    assert_evals_to!(
        indoc!(
            r"
                    i : U8
                    i = 8

                    i
                "
        ),
        8,
        u8
    );
}

#[test]
#[cfg(any(feature = "gen-llvm", feature = "gen-dev", feature = "gen-wasm"))]
fn u128_hex_int_alias() {
    assert_evals_to!(
        indoc!(
            r"
                    f : U128
                    f = 0x123

                    f
                "
        ),
        0x123,
        i128
    );
}
#[test]
#[cfg(any(feature = "gen-llvm", feature = "gen-dev", feature = "gen-wasm"))]
fn u64_hex_int_alias() {
    assert_evals_to!(
        indoc!(
            r"
                    f : U64
                    f = 0x123

                    f
                "
        ),
        0x123,
        u64
    );
}
#[test]
#[cfg(any(feature = "gen-llvm", feature = "gen-dev", feature = "gen-wasm"))]
fn u32_hex_int_alias() {
    assert_evals_to!(
        indoc!(
            r"
                    f : U32
                    f = 0x123

                    f
                "
        ),
        0x123,
        u32
    );
}
#[test]
#[cfg(any(feature = "gen-llvm", feature = "gen-dev", feature = "gen-wasm"))]
fn u16_hex_int_alias() {
    assert_evals_to!(
        indoc!(
            r"
                    f : U16
                    f = 0x123

                    f
                "
        ),
        0x123,
        u16
    );
}
#[test]
#[cfg(any(feature = "gen-llvm", feature = "gen-dev", feature = "gen-wasm"))]
fn u8_hex_int_alias() {
    assert_evals_to!(
        indoc!(
            r"
                    f : U8
                    f = 0xA

                    f
                "
        ),
        0xA,
        u8
    );
}

#[test]
fn character_literal() {
    assert_evals_to!(
        indoc!(
            r"
                    x = 'A'

                    x
                "
        ),
        65,
        i64
    );
}

#[test]
fn character_literal_back_slash() {
    assert_evals_to!(
        indoc!(
            r"
                    x = '\\'

                    x
                "
        ),
        92,
        i64
    );
}

#[test]
fn character_literal_single_quote() {
    assert_evals_to!(
        indoc!(
            r"
                    x = '\''

                    x
                "
        ),
        39,
        i64
    );
}

#[test]
fn character_literal_new_line() {
    assert_evals_to!(
        indoc!(
            r"
                    x = '\n'

                    x
                "
        ),
        10,
        i64
    );
}

#[test]
#[cfg(any(feature = "gen-llvm", feature = "gen-dev", feature = "gen-wasm"))]
fn dec_float_alias() {
    assert_evals_to!(
        indoc!(
            r"
                    x : Dec
                    x = 2.1

                    x
                "
        ),
        RocDec::from_str_to_i128_unsafe("2.1"),
        i128
    );
}

#[test]
#[cfg(any(feature = "gen-llvm", feature = "gen-dev", feature = "gen-wasm"))]
fn f64_float_alias() {
    assert_evals_to!(
        indoc!(
            r"
                    f : F64
                    f = 3.6

                    f
                "
        ),
        3.6,
        f64
    );
}
#[test]
#[cfg(any(feature = "gen-llvm", feature = "gen-dev", feature = "gen-wasm"))]
fn f32_float_alias() {
    assert_evals_to!(
        indoc!(
            r"
                    f : F32
                    f = 3.6

                    f
                "
        ),
        3.6,
        f32
    );
}

#[test]
#[cfg(any(feature = "gen-llvm", feature = "gen-dev", feature = "gen-wasm"))]
fn f64_sqrt_100() {
    assert_evals_to!("Num.sqrt 100f64", 10.0, f64);
}

#[test]
#[cfg(any(feature = "gen-llvm", feature = "gen-dev", feature = "gen-wasm"))]
fn f64_sqrt_checked_0() {
    assert_evals_to!("Num.sqrt 0f64", 0.0, f64);
}

#[test]
#[cfg(any(feature = "gen-llvm", feature = "gen-wasm"))]
fn f64_sqrt_checked_positive() {
    assert_evals_to!("Num.sqrtChecked 100f64", RocResult::ok(10.0), RocResult<f64, ()>);
}

#[test]
#[cfg(any(feature = "gen-llvm", feature = "gen-wasm"))]
fn f64_sqrt_checked_negative() {
    assert_evals_to!("Num.sqrtChecked -1f64", RocResult::err(()), RocResult<f64, ()>);
}

#[test]
#[cfg(any(feature = "gen-llvm", feature = "gen-dev", feature = "gen-wasm"))]
fn f64_log() {
    assert_evals_to!("Num.log 7.38905609893f64", 1.999999999999912, f64);
}

#[test]
#[cfg(any(feature = "gen-llvm", feature = "gen-wasm"))]
fn f64_log_checked_one() {
    assert_evals_to!("Num.logChecked 1f64", RocResult::ok(0.0), RocResult<f64, ()>);
}

#[test]
#[cfg(any(feature = "gen-llvm", feature = "gen-wasm"))]
fn f64_log_checked_zero() {
    assert_evals_to!("Num.logChecked 0f64", RocResult::err(()), RocResult<f64, ()>);
}

#[test]
#[cfg(any(feature = "gen-llvm", feature = "gen-wasm"))]
fn f64_log_negative() {
    assert_evals_to!("Num.log -1f64", true, f64, |f: f64| f.is_nan());
}

#[test]
#[cfg(any(feature = "gen-llvm", feature = "gen-dev", feature = "gen-wasm"))]
fn f64_round() {
    assert_evals_to!("Num.round 3.6f64", 4, i64);
    assert_evals_to!("Num.round 3.4f64", 3, i64);
    assert_evals_to!("Num.round 2.5f64", 3, i64);
    assert_evals_to!("Num.round -2.3f64", -2, i64);
    assert_evals_to!("Num.round -2.5f64", -3, i64);
}

#[test]
#[cfg(any(feature = "gen-llvm", feature = "gen-dev", feature = "gen-wasm"))]
fn f64_abs() {
    assert_evals_to!("Num.abs -4.7f64", 4.7, f64);
    assert_evals_to!("Num.abs 5.8f64", 5.8, f64);

    assert_evals_to!("Num.abs Num.maxF64", f64::MAX, f64);
    assert_evals_to!("Num.abs Num.minF64", f64::MAX, f64);
}

#[test]
#[cfg(any(feature = "gen-llvm", feature = "gen-dev", feature = "gen-wasm"))]
fn f32_abs() {
    assert_evals_to!("Num.abs -4.7f32", 4.7, f32);
    assert_evals_to!("Num.abs 5.8f32", 5.8, f32);

    assert_evals_to!("Num.abs Num.maxF32", f32::MAX, f32);
    assert_evals_to!("Num.abs Num.minF32", f32::MAX, f32);
}

#[test]
#[cfg(any(feature = "gen-llvm", feature = "gen-wasm"))]
fn i64_abs() {
    assert_evals_to!("Num.abs -6", 6, i64);
    assert_evals_to!("Num.abs 7", 7, i64);
    assert_evals_to!("Num.abs 0", 0, i64);
    assert_evals_to!("Num.abs -0", 0, i64);
    assert_evals_to!("Num.abs -1", 1, i64);
    assert_evals_to!("Num.abs 1", 1, i64);
    assert_evals_to!("Num.abs 9_000_000_000_000", 9_000_000_000_000, i64);
    assert_evals_to!("Num.abs -9_000_000_000_000", 9_000_000_000_000, i64);
    assert_evals_to!("Num.abs Num.maxI64", i64::MAX, i64);
    assert_evals_to!("Num.abs (Num.minI64 + 1)", -(i64::MIN + 1), i64);
}

#[test]
#[cfg(any(feature = "gen-llvm", feature = "gen-wasm"))]
fn various_sized_abs() {
    assert_evals_to!("Num.abs -6i8", 6, i8);
    assert_evals_to!("Num.abs -6i16", 6, i16);
    assert_evals_to!("Num.abs -6i32", 6, i32);
    assert_evals_to!("Num.abs -6i64", 6, i64);
    if !cfg!(feature = "gen-wasm") {
        assert_evals_to!("Num.abs -6i128", 6, i128);
    }
    assert_evals_to!("Num.abs 6u8", 6, u8);
    assert_evals_to!("Num.abs 6u16", 6, u16);
    assert_evals_to!("Num.abs 6u32", 6, u32);
    assert_evals_to!("Num.abs 6u64", 6, u64);
    if !cfg!(feature = "gen-wasm") {
        assert_evals_to!("Num.abs 6u128", 6, u128);
    }
}

#[test]
#[cfg(any(feature = "gen-llvm", feature = "gen-wasm"))]
#[should_panic(
    expected = r#"Roc failed with message: "Integer absolute overflowed because its argument is the minimum value"#
)]
fn abs_min_int_overflow() {
    assert_evals_to!(
        indoc!(
            r"
                Num.abs Num.minI64
                "
        ),
        0,
        i64
    );
}

#[test]
#[cfg(any(feature = "gen-llvm", feature = "gen-dev", feature = "gen-wasm"))]
fn gen_if_fn() {
    assert_evals_to!(
        indoc!(
            r"
                    limitedNegate = \num ->
                        x =
                            if num == 1 then
                                -1
                            else if num == -1 then
                                1
                            else
                                num
                        x

                    limitedNegate 1
                "
        ),
        -1,
        i64
    );
}

#[test]
#[cfg(any(feature = "gen-llvm", feature = "gen-wasm"))]
fn gen_float_eq() {
    assert_evals_to!(
        indoc!(
            r"
                    1.0 == 1.0
                "
        ),
        true,
        bool
    );
}

#[test]
#[cfg(any(feature = "gen-llvm", feature = "gen-wasm"))]
fn gen_add_dec() {
    assert_evals_to!(
        indoc!(
            r"
                    x : Dec
                    x = 2.1

                    y : Dec
                    y = 3.1

                    z : Dec
                    z = x + y

                    z
                "
        ),
        RocDec::from_str_to_i128_unsafe("5.2"),
        i128
    );
}
#[test]
#[cfg(any(feature = "gen-llvm", feature = "gen-wasm", feature = "gen-dev"))]
fn gen_add_f32() {
    assert_evals_to!("1.1f32 + 2.4f32 + 3", 6.5, f32);
}
#[test]
#[cfg(any(feature = "gen-llvm", feature = "gen-wasm", feature = "gen-dev"))]
fn gen_add_f64() {
    assert_evals_to!("1.1f64 + 2.4 + 3", 6.5, f64);
}

#[test]
#[cfg(any(feature = "gen-llvm", feature = "gen-wasm", feature = "gen-dev"))]
fn gen_wrap_add_nums() {
    assert_evals_to!(
        indoc!(
            r"
                    add2 = \num1, num2 -> num1 + num2

                    add2 4 5
                "
        ),
        9,
        i64
    );
}

#[test]
#[cfg(any(feature = "gen-llvm", feature = "gen-wasm", feature = "gen-dev"))]
fn gen_div_f64() {
    assert_evals_to!("48f64 / 2", 24.0, f64);
}

#[test]
#[cfg(any(feature = "gen-llvm", feature = "gen-wasm", feature = "gen-dev"))]
fn gen_div_f32() {
    assert_evals_to!("48f32 / 2", 24.0, f32);
}

#[test]
#[cfg(any(feature = "gen-llvm", feature = "gen-wasm"))]
fn gen_div_checked_f64() {
    assert_evals_to!(
        indoc!(
            r"
                    when Num.divChecked 48 2f64 is
                        Ok val -> val
                        Err _ -> -1
                "
        ),
        24.0,
        f64
    );
}

#[test]
#[cfg(any(feature = "gen-llvm", feature = "gen-wasm"))]
fn gen_div_checked_by_zero_f64() {
    assert_evals_to!(
        indoc!(
            r"
                    when Num.divChecked 47 0f64 is
                        Ok val -> val
                        Err _ -> -1
                "
        ),
        -1.0,
        f64
    );
}

#[test]
#[cfg(any(feature = "gen-llvm", feature = "gen-wasm", feature = "gen-dev"))]
fn gen_div_dec() {
    assert_evals_to!(
        indoc!(
            r"
                    x : Dec
                    x = 10

                    y : Dec
                    y = 3

                    x / y
                "
        ),
        RocDec::from_str_to_i128_unsafe("3.333333333333333333"),
        i128
    );
}

#[test]
#[cfg(any(feature = "gen-llvm", feature = "gen-wasm", feature = "gen-dev"))]
fn gen_div_checked_dec() {
    assert_evals_to!(
        indoc!(
            r"
                    x : Dec
                    x = 10

                    y : Dec
                    y = 3

                    when Num.divChecked x y is
                        Ok val -> val
                        Err _ -> -1
                "
        ),
        RocDec::from_str_to_i128_unsafe("3.333333333333333333"),
        i128
    );
}
#[test]
#[cfg(any(feature = "gen-llvm", feature = "gen-wasm", feature = "gen-dev"))]
fn gen_div_checked_by_zero_dec() {
    assert_evals_to!(
        indoc!(
            r"
                    x : Dec
                    x = 10

                    y : Dec
                    y = 0

                    when Num.divChecked x y is
                        Ok val -> val
                        Err _ -> -1
                "
        ),
        RocDec::from_str_to_i128_unsafe("-1"),
        i128
    );
}

#[test]
#[cfg(any(feature = "gen-llvm", feature = "gen-wasm", feature = "gen-dev"))]
#[should_panic(expected = r#"Roc failed with message: "Decimal division by 0!"#)]
fn gen_div_dec_by_zero() {
    assert_evals_to!("1dec / 0", RocDec::from_str_to_i128_unsafe("-1"), i128);
}

#[test]
#[cfg(any(feature = "gen-llvm", feature = "gen-wasm", feature = "gen-dev"))]
#[should_panic(expected = r#"Roc failed with message: "Integer division by 0!"#)]
fn gen_div_ceil_by_zero() {
    assert_evals_to!(
        r"
            Num.divCeil 5 0 == 0
        ",
        false,
        bool
    );
}

#[test]
#[cfg(any(feature = "gen-llvm", feature = "gen-wasm", feature = "gen-dev"))]
fn gen_int_eq() {
    assert_evals_to!(
        indoc!(
            r"
                    4 == 4
                "
        ),
        true,
        bool
    );
}

#[test]
#[cfg(any(feature = "gen-llvm", feature = "gen-wasm", feature = "gen-dev"))]
fn gen_int_neq() {
    assert_evals_to!(
        indoc!(
            r"
                    4 != 5
                "
        ),
        true,
        bool
    );
}

#[test]
#[cfg(any(feature = "gen-llvm", feature = "gen-wasm", feature = "gen-dev"))]
fn int_less_than() {
    assert_evals_to!("4 < 5", true, bool);
}

#[test]
#[cfg(any(feature = "gen-llvm", feature = "gen-wasm", feature = "gen-dev"))]
fn float_less_than() {
    assert_evals_to!("4.0 < 5.0", true, bool);
}

#[test]
#[cfg(any(feature = "gen-llvm", feature = "gen-wasm", feature = "gen-dev"))]
fn float_greater_than() {
    assert_evals_to!("5.0 > 4.0", true, bool);
}

#[test]
#[cfg(any(feature = "gen-llvm", feature = "gen-wasm", feature = "gen-dev"))]
fn gen_dec_eq() {
    assert_evals_to!(
        indoc!(
            r"
                    x : Dec
                    x = 4

                    y : Dec
                    y = 4

                    x == y
                "
        ),
        true,
        bool
    );
}

#[test]
#[cfg(any(feature = "gen-llvm", feature = "gen-wasm", feature = "gen-dev"))]
fn gen_dec_neq() {
    assert_evals_to!(
        indoc!(
            r"
                    x : Dec
                    x = 4

                    y : Dec
                    y = 5

                    x != y
                "
        ),
        true,
        bool
    );
}

#[test]
#[cfg(any(feature = "gen-llvm", feature = "gen-wasm", feature = "gen-dev"))]
fn gen_wrap_int_neq() {
    assert_evals_to!(
        indoc!(
            r"
                    wrappedNotEq : a, a -> Bool where a implements Eq
                    wrappedNotEq = \num1, num2 ->
                        num1 != num2

                    wrappedNotEq 2 3
                "
        ),
        true,
        bool
    );
}

#[test]
#[cfg(any(feature = "gen-llvm", feature = "gen-wasm", feature = "gen-dev"))]
fn gen_add_i8() {
    assert_evals_to!(
        indoc!(
            r"
                    1i8 + 2i8 + 3i8
                "
        ),
        6,
        i8
    );
}

#[test]
#[cfg(any(feature = "gen-llvm", feature = "gen-wasm", feature = "gen-dev"))]
fn gen_add_u8() {
    assert_evals_to!(
        indoc!(
            r"
                    1u8 + 2u8 + 3u8
                "
        ),
        6,
        u8
    );
}

#[test]
#[cfg(any(feature = "gen-llvm", feature = "gen-wasm", feature = "gen-dev"))]
fn gen_add_i16() {
    assert_evals_to!(
        indoc!(
            r"
                    1i16 + 2i16 + 3i16
                "
        ),
        6,
        i16
    );
}

#[test]
#[cfg(any(feature = "gen-llvm", feature = "gen-wasm", feature = "gen-dev"))]
fn gen_add_u16() {
    assert_evals_to!(
        indoc!(
            r"
                    1u16 + 2u16 + 3u16
                "
        ),
        6,
        u16
    );
}

#[test]
#[cfg(any(feature = "gen-llvm", feature = "gen-wasm", feature = "gen-dev"))]
fn gen_add_i32() {
    assert_evals_to!(
        indoc!(
            r"
                    1i32 + 2i32 + 3i32
                "
        ),
        6,
        i32
    );
}

#[test]
#[cfg(any(feature = "gen-llvm", feature = "gen-wasm", feature = "gen-dev"))]
fn gen_add_u32() {
    assert_evals_to!(
        indoc!(
            r"
                    1u32 + 2u32 + 3u32
                "
        ),
        6,
        u32
    );
}

#[test]
#[cfg(any(feature = "gen-llvm", feature = "gen-wasm", feature = "gen-dev"))]
fn gen_add_i64() {
    assert_evals_to!(
        indoc!(
            r"
                    1 + 2 + 3
                "
        ),
        6,
        i64
    );
}

#[test]
#[cfg(any(feature = "gen-llvm", feature = "gen-wasm", feature = "gen-dev"))]
fn gen_sub_dec() {
    assert_evals_to!(
        indoc!(
            r"
                    x : Dec
                    x = 1.5

                    y : Dec
                    y = 2.4

                    z : Dec
                    z = 3

                    (x - y) - z
                "
        ),
        RocDec::from_str_to_i128_unsafe("-3.9"),
        i128
    );
}

#[test]
#[cfg(any(feature = "gen-llvm", feature = "gen-wasm", feature = "gen-dev"))]
fn gen_mul_dec() {
    assert_evals_to!(
        indoc!(
            r"
                    x : Dec
                    x = 2

                    y : Dec
                    y = 4

                    z : Dec
                    z = 6

                    x * y * z
                "
        ),
        RocDec::from_str_to_i128_unsafe("48.0"),
        i128
    );
}

#[test]
#[cfg(any(feature = "gen-llvm", feature = "gen-wasm", feature = "gen-dev"))]
fn gen_sub_f64() {
    assert_evals_to!("1.5f64 - 2.4 - 3", -3.9, f64);
}

#[test]
#[cfg(any(feature = "gen-llvm", feature = "gen-wasm", feature = "gen-dev"))]
fn gen_sub_f32() {
    assert_evals_to!("1.5f32 - 2.4 - 3", -3.9, f32);
}

#[test]
#[cfg(any(feature = "gen-llvm", feature = "gen-wasm", feature = "gen-dev"))]
fn gen_sub_i8() {
    assert_evals_to!("1i8 - 2i8 - 3i8", -4, i8);
}

#[test]
#[cfg(any(feature = "gen-llvm", feature = "gen-wasm", feature = "gen-dev"))]
fn gen_sub_u8() {
    assert_evals_to!("8u8 - 2u8 - 3u8", 3, u8);
}

#[test]
#[cfg(any(feature = "gen-llvm", feature = "gen-wasm", feature = "gen-dev"))]
fn gen_sub_i16() {
    assert_evals_to!("1i16 - 2i16 - 3i16", -4, i16);
}

#[test]
#[cfg(any(feature = "gen-llvm", feature = "gen-wasm", feature = "gen-dev"))]
fn gen_sub_u16() {
    assert_evals_to!("8u16 - 2u16 - 3u16", 3, u16);
}

#[test]
#[cfg(any(feature = "gen-llvm", feature = "gen-wasm", feature = "gen-dev"))]
fn gen_sub_i32() {
    assert_evals_to!("1i32 - 2i32 - 3i32", -4, i32);
}

#[test]
#[cfg(any(feature = "gen-llvm", feature = "gen-wasm", feature = "gen-dev"))]
fn gen_sub_u32() {
    assert_evals_to!("8u32 - 2u32 - 3u32", 3, u32);
}

#[test]
#[cfg(any(feature = "gen-llvm", feature = "gen-wasm", feature = "gen-dev"))]
fn gen_sub_i64() {
    assert_evals_to!("1 - 2 - 3", -4, i64);
}

#[test]
#[cfg(any(feature = "gen-llvm", feature = "gen-wasm", feature = "gen-dev"))]
fn gen_signed_mul_quadword_and_lower() {
    assert_evals_to!("2i64 * 4 * 6", 48, i64);
    assert_evals_to!("2i32 * 4 * 6", 48, i32);
    assert_evals_to!("2i16 * 4 * 6", 48, i16);
    assert_evals_to!("2i8 * 4 * 6", 48, i8);
}

#[test]
#[cfg(any(feature = "gen-llvm", feature = "gen-wasm", feature = "gen-dev"))]
fn gen_unsigned_mul_quadword_and_lower() {
    assert_evals_to!("2u64 * 4 * 6", 48, u64);
    assert_evals_to!("2u32 * 4 * 6", 48, u32);
    assert_evals_to!("2u16 * 4 * 6", 48, u16);
    assert_evals_to!("2u8 * 4 * 6", 48, u8);
}

#[test]
#[cfg(any(feature = "gen-llvm", feature = "gen-wasm", feature = "gen-dev"))]
fn gen_mul_f64() {
    assert_evals_to!("2f64 * 4 * 6", 48.0, f64);
}

#[test]
#[cfg(any(feature = "gen-llvm", feature = "gen-wasm", feature = "gen-dev"))]
fn gen_mul_f32() {
    assert_evals_to!("2f32 * 4 * 6", 48.0, f32);
}

#[test]
#[cfg(any(feature = "gen-llvm", feature = "gen-wasm", feature = "gen-dev"))]
fn gen_div_i64() {
    assert_evals_to!("1000i64 // 10", 100, i64);
}

#[test]
#[cfg(any(feature = "gen-llvm", feature = "gen-wasm", feature = "gen-dev"))]
fn gen_div_u64() {
    assert_evals_to!("1000u64 // 10", 100, u64);
}

#[test]
#[cfg(any(feature = "gen-llvm", feature = "gen-wasm", feature = "gen-dev"))]
fn gen_div_checked_i64() {
    assert_evals_to!(
        indoc!(
            r"
                    when Num.divTruncChecked 1000 10 is
                        Ok val -> val
                        Err _ -> -1
                "
        ),
        100,
        i64
    );
}

#[test]
#[cfg(any(feature = "gen-llvm", feature = "gen-wasm", feature = "gen-dev"))]
fn gen_div_checked_by_zero_i64() {
    assert_evals_to!(
        indoc!(
            r"
                    when Num.divTruncChecked 1000 0 is
                        Err DivByZero -> 99
                        _ -> -24
                "
        ),
        99,
        i64
    );
}

#[test]
#[cfg(any(feature = "gen-llvm", feature = "gen-wasm", feature = "gen-dev"))]
fn gen_rem_i64() {
    assert_evals_to!("Num.rem 8 3", 2, i64);
}

#[test]
#[cfg(any(feature = "gen-llvm", feature = "gen-wasm", feature = "gen-dev"))]
fn gen_rem_checked_div_by_zero_i64() {
    assert_evals_to!(
        indoc!(
            r"
            when Num.remChecked 8 0 is
                Err DivByZero -> 4
                Ok _ -> -23
            "
        ),
        4,
        i64
    );
}

#[test]
#[cfg(any(feature = "gen-llvm", feature = "gen-wasm", feature = "gen-dev"))]
fn gen_is_positive_i64() {
    assert_evals_to!("Num.isPositive 0", false, bool);
    assert_evals_to!("Num.isPositive 1", true, bool);
    assert_evals_to!("Num.isPositive -5", false, bool);
}

#[test]
#[cfg(any(feature = "gen-llvm", feature = "gen-wasm", feature = "gen-dev"))]
fn gen_is_negative_i64() {
    assert_evals_to!("Num.isNegative 0", false, bool);
    assert_evals_to!("Num.isNegative 3", false, bool);
    assert_evals_to!("Num.isNegative -2", true, bool);
}

#[test]
#[cfg(any(feature = "gen-llvm", feature = "gen-wasm", feature = "gen-dev"))]
fn gen_is_positive_f64() {
    assert_evals_to!("Num.isPositive 0.0", false, bool);
    assert_evals_to!("Num.isPositive 4.7", true, bool);
    assert_evals_to!("Num.isPositive -8.5", false, bool);
}

#[test]
#[cfg(any(feature = "gen-llvm", feature = "gen-wasm", feature = "gen-dev"))]
fn gen_is_negative_f64() {
    assert_evals_to!("Num.isNegative 0.0", false, bool);
    assert_evals_to!("Num.isNegative 9.9", false, bool);
    assert_evals_to!("Num.isNegative -4.4", true, bool);
}

#[test]
#[cfg(any(feature = "gen-llvm", feature = "gen-wasm", feature = "gen-dev"))]
fn gen_is_zero_i64() {
    assert_evals_to!("Num.isZero 0", true, bool);
    assert_evals_to!("Num.isZero 0_0", true, bool);
    assert_evals_to!("Num.isZero 1", false, bool);
}

#[test]
#[cfg(any(feature = "gen-llvm", feature = "gen-wasm", feature = "gen-dev"))]
fn gen_is_zero_f64() {
    assert_evals_to!("Num.isZero 0.0f64", true, bool);
}

#[test]
#[cfg(any(feature = "gen-llvm", feature = "gen-wasm", feature = "gen-dev"))]
fn gen_is_zero_dec() {
    assert_evals_to!("Num.isZero 0.0dec", true, bool);
}

#[test]
#[cfg(any(feature = "gen-llvm", feature = "gen-wasm", feature = "gen-dev"))]
fn gen_is_odd() {
    assert_evals_to!("Num.isOdd 4", false, bool);
    assert_evals_to!("Num.isOdd 5", true, bool);
}

#[test]
#[cfg(any(feature = "gen-llvm", feature = "gen-wasm", feature = "gen-dev"))]
fn gen_is_even() {
    assert_evals_to!("Num.isEven 6", true, bool);
    assert_evals_to!("Num.isEven 7", false, bool);
}

#[test]
#[cfg(any(feature = "gen-llvm", feature = "gen-wasm", feature = "gen-dev"))]
fn sin() {
    assert_evals_to!("Num.sin 0f64", 0.0, f64);
    assert_evals_to!("Num.sin 1.41421356237f64", 0.9877659459922529, f64);
    assert_evals_to!("Num.sin 0dec", RocDec::from_str("0.0").unwrap(), RocDec);
    assert_evals_to!(
        "Num.sin 1.414213562373095049dec",
        RocDec::from_str("0.987765945992735616").unwrap(),
        RocDec
    );
}

#[test]
#[cfg(any(feature = "gen-llvm", feature = "gen-wasm", feature = "gen-dev"))]
fn cos() {
    assert_evals_to!("Num.cos 0f64", 1.0, f64);
    assert_evals_to!("Num.cos 3.14159265359f64", -1.0, f64);
    assert_evals_to!("Num.cos 0dec", RocDec::from_str("1.0").unwrap(), RocDec);
    assert_evals_to!(
        "Num.cos 3.141592653589793238dec",
        RocDec::from_str("-1.0").unwrap(),
        RocDec
    );
}

#[test]
#[cfg(any(feature = "gen-llvm", feature = "gen-wasm", feature = "gen-dev"))]
fn tan() {
    assert_evals_to!("Num.tan 0f64", 0.0f64, f64);
    assert_evals_to!("Num.tan 0dec", RocDec::from_str("0.0").unwrap(), RocDec);
    // TODO: deal with answers rounding differently on different cpus.
    // These leads to results being off by a bit or 2.
    // assert_evals_to!("Num.tan 1f64", 1.5574077246549023f64, f64);
    // assert_evals_to!(
    //     "Num.tan 1dec",
    //     RocDec::from_str("1.557407724654902272").unwrap(),
    //     RocDec
    // );
}

#[test]
#[cfg(any(feature = "gen-llvm", feature = "gen-wasm", feature = "gen-dev"))]
fn bitwise_and() {
    assert_evals_to!("Num.bitwiseAnd 20 20", 20, i64);
    assert_evals_to!("Num.bitwiseAnd 25 10", 8, i64);
    assert_evals_to!("Num.bitwiseAnd 200 0", 0, i64);
}

#[test]
#[cfg(any(feature = "gen-llvm", feature = "gen-wasm", feature = "gen-dev"))]
fn bitwise_xor() {
    assert_evals_to!("Num.bitwiseXor 20 20", 0, i64);
    assert_evals_to!("Num.bitwiseXor 15 14", 1, i64);
    assert_evals_to!("Num.bitwiseXor 7 15", 8, i64);
    assert_evals_to!("Num.bitwiseXor 200 0", 200, i64);
}

#[test]
#[cfg(any(feature = "gen-llvm", feature = "gen-wasm", feature = "gen-dev"))]
fn bitwise_or() {
    assert_evals_to!("Num.bitwiseOr 1 1", 1, i64);
    assert_evals_to!("Num.bitwiseOr 1 2", 3, i64);
}

#[test]
#[cfg(any(feature = "gen-llvm", feature = "gen-wasm", feature = "gen-dev"))]
fn lt_u8() {
    assert_evals_to!("1u8 < 2u8", true, bool);
    assert_evals_to!("1u8 < 1u8", false, bool);
    assert_evals_to!("2u8 < 1u8", false, bool);
    assert_evals_to!("0u8 < 0u8", false, bool);
    assert_evals_to!("128u8 < 0u8", false, bool);
}

#[test]
#[cfg(any(feature = "gen-llvm", feature = "gen-wasm", feature = "gen-dev"))]
fn lte_u8() {
    assert_evals_to!("1u8 <= 1u8", true, bool);
    assert_evals_to!("2u8 <= 1u8", false, bool);
    assert_evals_to!("1u8 <= 2u8", true, bool);
    assert_evals_to!("0u8 <= 0u8", true, bool);
    assert_evals_to!("128u8 <= 0u8", false, bool);
}

#[test]
#[cfg(any(feature = "gen-llvm", feature = "gen-wasm", feature = "gen-dev"))]
fn gt_u8() {
    assert_evals_to!("2u8 > 1u8", true, bool);
    assert_evals_to!("2u8 > 2u8", false, bool);
    assert_evals_to!("1u8 > 1u8", false, bool);
    assert_evals_to!("0u8 > 0u8", false, bool);
    assert_evals_to!("0u8 > 128u8", false, bool);
}

#[test]
#[cfg(any(feature = "gen-llvm", feature = "gen-wasm", feature = "gen-dev"))]
fn gte_u8() {
    assert_evals_to!("1u8 >= 1u8", true, bool);
    assert_evals_to!("1u8 >= 2u8", false, bool);
    assert_evals_to!("2u8 >= 1u8", true, bool);
    assert_evals_to!("0u8 >= 0u8", true, bool);
    assert_evals_to!("0u8 >= 128u8", false, bool);
}

#[test]
#[cfg(any(feature = "gen-llvm", feature = "gen-wasm", feature = "gen-dev"))]
fn lt_u64() {
    assert_evals_to!("1u64 < 2u64", true, bool);
    assert_evals_to!("1u64 < 1u64", false, bool);
    assert_evals_to!("2u64 < 1u64", false, bool);
    assert_evals_to!("0u64 < 0u64", false, bool);
    assert_evals_to!("9223372036854775808u64 < 0u64", false, bool);
}

#[test]
#[cfg(any(feature = "gen-llvm", feature = "gen-wasm", feature = "gen-dev"))]
fn lte_u64() {
    assert_evals_to!("1u64 <= 1u64", true, bool);
    assert_evals_to!("2u64 <= 1u64", false, bool);
    assert_evals_to!("1u64 <= 2u64", true, bool);
    assert_evals_to!("0u64 <= 0u64", true, bool);
    assert_evals_to!("9223372036854775808u64 <= 0u64", false, bool);
}

#[test]
#[cfg(any(feature = "gen-llvm", feature = "gen-wasm", feature = "gen-dev"))]
fn gt_u64() {
    assert_evals_to!("2u64 > 1u64", true, bool);
    assert_evals_to!("2u64 > 2u64", false, bool);
    assert_evals_to!("1u64 > 1u64", false, bool);
    assert_evals_to!("0u64 > 0u64", false, bool);
    assert_evals_to!("0u64 > 9223372036854775808u64", false, bool);
}

#[test]
#[cfg(any(feature = "gen-llvm", feature = "gen-wasm", feature = "gen-dev"))]
fn gte_u64() {
    assert_evals_to!("1u64 >= 1u64", true, bool);
    assert_evals_to!("1u64 >= 2u64", false, bool);
    assert_evals_to!("2u64 >= 1u64", true, bool);
    assert_evals_to!("0u64 >= 0u64", true, bool);
    assert_evals_to!("0u64 >= 9223372036854775808u64", false, bool);
}

#[test]
#[cfg(any(feature = "gen-llvm", feature = "gen-wasm", feature = "gen-dev"))]
fn lt_i64() {
    assert_evals_to!("1 < 2", true, bool);
    assert_evals_to!("1 < 1", false, bool);
    assert_evals_to!("2 < 1", false, bool);
    assert_evals_to!("0 < 0", false, bool);
}

#[test]
#[cfg(any(feature = "gen-llvm", feature = "gen-wasm", feature = "gen-dev"))]
fn lte_i64() {
    assert_evals_to!("1 <= 1", true, bool);
    assert_evals_to!("2 <= 1", false, bool);
    assert_evals_to!("1 <= 2", true, bool);
    assert_evals_to!("0 <= 0", true, bool);
}

#[test]
#[cfg(any(feature = "gen-llvm", feature = "gen-wasm", feature = "gen-dev"))]
fn gt_i64() {
    assert_evals_to!("2 > 1", true, bool);
    assert_evals_to!("2 > 2", false, bool);
    assert_evals_to!("1 > 1", false, bool);
    assert_evals_to!("0 > 0", false, bool);
}

#[test]
#[cfg(any(feature = "gen-llvm", feature = "gen-wasm", feature = "gen-dev"))]
fn gte_i64() {
    assert_evals_to!("1 >= 1", true, bool);
    assert_evals_to!("1 >= 2", false, bool);
    assert_evals_to!("2 >= 1", true, bool);
    assert_evals_to!("0 >= 0", true, bool);
}

#[test]
#[cfg(any(feature = "gen-llvm", feature = "gen-wasm", feature = "gen-dev"))]
fn lt_f64() {
    assert_evals_to!("1.1f64 < 1.2", true, bool);
    assert_evals_to!("1.1f64 < 1.1", false, bool);
    assert_evals_to!("1.2f64 < 1.1", false, bool);
    assert_evals_to!("0.0f64 < 0.0", false, bool);
}

#[test]
#[cfg(any(feature = "gen-llvm", feature = "gen-wasm", feature = "gen-dev"))]
fn lte_f64() {
    assert_evals_to!("1.1f64 <= 1.1", true, bool);
    assert_evals_to!("1.2f64 <= 1.1", false, bool);
    assert_evals_to!("1.1f64 <= 1.2", true, bool);
    assert_evals_to!("0.0f64 <= 0.0", true, bool);
}

#[test]
#[cfg(any(feature = "gen-llvm", feature = "gen-wasm", feature = "gen-dev"))]
fn gt_f64() {
    assert_evals_to!("2.2f64 > 1.1", true, bool);
    assert_evals_to!("2.2f64 > 2.2", false, bool);
    assert_evals_to!("1.1f64 > 2.2", false, bool);
    assert_evals_to!("0.0f64 > 0.0", false, bool);
}

#[test]
#[cfg(any(feature = "gen-llvm", feature = "gen-wasm", feature = "gen-dev"))]
fn gte_f64() {
    assert_evals_to!("1.1f64 >= 1.1", true, bool);
    assert_evals_to!("1.1f64 >= 1.2", false, bool);
    assert_evals_to!("1.2f64 >= 1.1", true, bool);
    assert_evals_to!("0.0f64 >= 0.0", true, bool);
}

#[test]
#[cfg(any(feature = "gen-llvm", feature = "gen-wasm", feature = "gen-dev"))]
fn gen_is_approx_eq() {
    assert_evals_to!("Num.isApproxEq 1e10f64 1.00001e10f64 {}", true, bool);
    assert_evals_to!("Num.isApproxEq 1e-7f64 1e-8f64 {}", false, bool);
    assert_evals_to!("Num.isApproxEq 1e-8f32 1e-9f32 {}", true, bool);
    assert_evals_to!("Num.isApproxEq 1e10f64 1.0001e10f64 {}", false, bool);
    assert_evals_to!("Num.isApproxEq 1.0f32 1.0 {}", true, bool);
    assert_evals_to!("Num.isApproxEq (1f64 / 0.0) (1f64 / 0.0) {}", true, bool);
    assert_evals_to!("Num.isApproxEq (0f64 / 0.0) (0f64 / 0.0) {}", false, bool);
    assert_evals_to!("Num.isApproxEq 1e-8f64 0f64 {}", true, bool);
    assert_evals_to!("Num.isApproxEq 1e-7f64 0f64 {}", false, bool);
    assert_evals_to!("Num.isApproxEq 1e-100f64 0f64 { atol: 0f64 }", false, bool);
    assert_evals_to!("Num.isApproxEq 1e-7f64 0f64 { atol: 0f64 }", false, bool);
    assert_evals_to!("Num.isApproxEq 1e-10f64 1e-20f64 {}", true, bool);
    assert_evals_to!("Num.isApproxEq 1e-10f64 0f64 {}", true, bool);
    assert_evals_to!(
        "Num.isApproxEq 1e-10f64 0.999999e-10f64 { atol: 0f64 }",
        true,
        bool
    );
}

#[test]
#[cfg(any(feature = "gen-llvm", feature = "gen-wasm", feature = "gen-dev"))]
fn gen_order_of_arithmetic_ops() {
    assert_evals_to!(
        indoc!(
            r"
                    1 + 3 * 7 - 2
                "
        ),
        20,
        i64
    );
}

#[test]
#[cfg(any(feature = "gen-llvm", feature = "gen-wasm", feature = "gen-dev"))]
fn gen_order_of_arithmetic_ops_complex_float() {
    assert_evals_to!(
        indoc!(
            r"
                    3 - 48 * 2.0f64
                "
        ),
        -93.0,
        f64
    );
}

#[test]
#[cfg(any(feature = "gen-llvm", feature = "gen-wasm", feature = "gen-dev"))]
fn if_guard_bind_variable_false() {
    assert_evals_to!(
        indoc!(
            r"
                wrapper = \{} ->
                    when 10 is
                        x if x == 5 -> 0
                        _ -> 42

                wrapper {}
                "
        ),
        42,
        i64
    );
}

#[test]
#[cfg(any(feature = "gen-llvm", feature = "gen-wasm", feature = "gen-dev"))]
fn if_guard_bind_variable_true() {
    assert_evals_to!(
        indoc!(
            r"
                wrapper = \{} ->
                    when 10 is
                        x if x == 10 -> 42
                        _ -> 0

                wrapper {}
                "
        ),
        42,
        i64
    );
}

#[test]
#[cfg(any(feature = "gen-llvm", feature = "gen-wasm", feature = "gen-dev"))]
fn tail_call_elimination() {
    assert_evals_to!(
        indoc!(
            r"
                    sum = \n, accum ->
                        when n is
                            0 -> accum
                            _ -> sum (n - 1) (n + accum)

                    sum 1_000_000 0
                "
        ),
        500000500000,
        i64
    );
}

#[test]
#[cfg(feature = "gen-dev")]
fn int_negate_dev() {
    // TODO
    // dev backend yet to have `Num.maxI64` or `Num.minI64`.
    // add the "gen-dev" feature to the test below after implementing them both.
    assert_evals_to!("Num.neg 123", -123, i64);
    assert_evals_to!("Num.neg -123", 123, i64);
    assert_evals_to!("Num.neg 0", 0, i64);
}

#[test]
#[cfg(any(feature = "gen-llvm", feature = "gen-wasm", feature = "gen-dev"))]
fn int_negate() {
    assert_evals_to!("Num.neg 123", -123, i64);
    assert_evals_to!("Num.neg Num.maxI64", -i64::MAX, i64);
    assert_evals_to!("Num.neg (Num.minI64 + 1)", i64::MAX, i64);
}

#[test]
#[cfg(any(feature = "gen-llvm", feature = "gen-wasm"))]
#[should_panic(
    expected = r#"Roc failed with message: "Integer negation overflowed because its argument is the minimum value"#
)]
fn neg_min_int_overflow() {
    assert_evals_to!(
        indoc!(
            r"
                Num.neg Num.minI64
                "
        ),
        0,
        i64
    );
}

#[test]
#[cfg(any(feature = "gen-llvm", feature = "gen-wasm", feature = "gen-dev"))]
fn gen_wrap_int_neg() {
    assert_evals_to!(
        indoc!(
            r"
                    wrappedNeg = \num -> -num

                    wrappedNeg 3
                "
        ),
        -3,
        i64
    );
}

#[test]
#[cfg(any(feature = "gen-llvm", feature = "gen-wasm", feature = "gen-dev"))]
fn gen_basic_fn() {
    assert_evals_to!(
        indoc!(
            r"
                    always42 : Num.Num (Num.Integer Num.Signed64) -> Num.Num (Num.Integer Num.Signed64)
                    always42 = \_ -> 42

                    always42 5
                "
        ),
        42,
        i64
    );
}

#[test]
#[cfg(any(feature = "gen-llvm", feature = "gen-wasm", feature = "gen-dev"))]
fn int_to_float() {
    assert_evals_to!("Num.toFrac 0x9", RocDec::from(9i32), RocDec);
}

#[test]
#[cfg(any(feature = "gen-llvm", feature = "gen-wasm", feature = "gen-dev"))]
fn num_to_frac() {
    assert_evals_to!("Num.toFrac 9", RocDec::from(9i32), RocDec);
}

#[test]
#[cfg(any(feature = "gen-llvm", feature = "gen-dev"))]
fn num_to_frac_f64_to_f32() {
    assert_evals_to!(
        indoc!(
            r"
                    f64 : F64
                    f64 = 9.0

                    f32 : F32
                    f32 = Num.toFrac f64
                    f32
                "
        ),
        9.0,
        f32
    );
}

#[test]
#[cfg(any(feature = "gen-llvm", feature = "gen-dev"))]
fn num_to_frac_f32_to_f32() {
    assert_evals_to!(
        indoc!(
            r"

                    arg : F32
                    arg = 9.0

                    ret : F32
                    ret = Num.toFrac arg
                    ret
                "
        ),
        9.0,
        f32
    );
}

#[test]
#[cfg(any(feature = "gen-llvm", feature = "gen-wasm", feature = "gen-dev"))]
fn num_to_frac_f64_to_f64() {
    assert_evals_to!(
        indoc!(
            r"

                    arg : F64
                    arg = 9.0

                    ret : F64
                    ret = Num.toFrac arg
                    ret
                "
        ),
        9.0,
        f64
    );
}

#[test]
#[cfg(any(feature = "gen-llvm", feature = "gen-wasm", feature = "gen-dev"))]
fn num_to_frac_f32_to_f64() {
    assert_evals_to!(
        indoc!(
            r"

                    f32 : F32
                    f32 = 9.0

                    f64 : F64
                    f64 = Num.toFrac f32
                    f64
                "
        ),
        9.0,
        f64
    );
}

#[test]
#[cfg(any(feature = "gen-llvm", feature = "gen-wasm", feature = "gen-dev"))]
fn float_to_float() {
    assert_evals_to!(
        indoc!(
            r"
            x : F64
            x = Num.toFrac 0.5f64

            x
            "
        ),
        0.5,
        f64
    );
}

#[test]
#[cfg(any(feature = "gen-llvm", feature = "gen-wasm", feature = "gen-dev"))]
fn frac_is_nan() {
    assert_evals_to!("Num.isNaN (0 / 0f64)", true, bool);
    assert_evals_to!("Num.isNaN (1 / 0f64)", false, bool);
    assert_evals_to!("Num.isNaN 42f64", false, bool);
}

#[test]
#[cfg(any(feature = "gen-llvm", feature = "gen-wasm", feature = "gen-dev"))]
fn frac_is_infinite() {
    assert_evals_to!("Num.isInfinite (1 / 0f64)", true, bool);
    assert_evals_to!("Num.isInfinite (-1 / 0f64)", true, bool);
    assert_evals_to!("Num.isInfinite (0 / 0f64)", false, bool);
    assert_evals_to!("Num.isInfinite 42f64", false, bool);
}

#[test]
#[cfg(any(feature = "gen-llvm", feature = "gen-wasm", feature = "gen-dev"))]
fn frac_is_finite() {
    assert_evals_to!("Num.isFinite 42f64", true, bool);
    assert_evals_to!("Num.isFinite (1 / 0f64)", false, bool);
    assert_evals_to!("Num.isFinite (0 / 0f64)", false, bool);
}

#[test]
#[cfg(any(feature = "gen-llvm", feature = "gen-wasm", feature = "gen-dev"))]
fn int_compare() {
    assert_evals_to!("Num.compare 0 1", RocOrder::Lt, RocOrder);
    assert_evals_to!("Num.compare 1 1", RocOrder::Eq, RocOrder);
    assert_evals_to!("Num.compare 1 0", RocOrder::Gt, RocOrder);
}

#[test]
#[cfg(any(feature = "gen-llvm", feature = "gen-wasm", feature = "gen-dev"))]
fn float_compare() {
    assert_evals_to!("Num.compare 0.01 3.14", RocOrder::Lt, RocOrder);
    assert_evals_to!("Num.compare 3.14 3.14", RocOrder::Eq, RocOrder);
    assert_evals_to!("Num.compare 3.14 0.01", RocOrder::Gt, RocOrder);
}

#[test]
#[cfg(any(feature = "gen-llvm", feature = "gen-wasm", feature = "gen-dev"))]
fn pow() {
    assert_evals_to!("Num.pow 2.0f64 2.0f64", 4.0, f64);
}

#[test]
#[cfg(any(feature = "gen-llvm", feature = "gen-wasm", feature = "gen-dev"))]
fn ceiling() {
    assert_evals_to!("Num.ceiling 1.1f64", 2, i64);
}

#[test]
#[cfg(any(feature = "gen-llvm", feature = "gen-wasm", feature = "gen-dev"))]
fn floor() {
    assert_evals_to!("Num.floor 1.9f64", 1, i64);
    assert_evals_to!("Num.floor -1.9f64", -2, i64);
}

#[test]
#[cfg(any(feature = "gen-llvm", feature = "gen-wasm", feature = "gen-dev"))]
fn pow_int() {
    assert_evals_to!("Num.powInt 2 3", 8, i64);
}

#[test]
#[cfg(any(feature = "gen-llvm", feature = "gen-wasm", feature = "gen-dev"))]
fn atan() {
    assert_evals_to!("Num.atan 10f64", 1.4711276743037347, f64);
}

#[test]
#[cfg(any(feature = "gen-llvm", feature = "gen-wasm", feature = "gen-dev"))]
#[should_panic(expected = r#"Roc failed with message: "Integer addition overflowed!"#)]
fn int_add_overflow() {
    assert_evals_to!("9_223_372_036_854_775_807 + 1", 0, i64);
}

#[test]
#[cfg(any(feature = "gen-llvm", feature = "gen-wasm", feature = "gen-dev"))]
fn int_add_checked_ok() {
    assert_evals_to!(
        "Num.addChecked 1 2",
        RocResult::ok(3),
        RocResult<i64, ()>
    );
}

#[test]
#[cfg(any(feature = "gen-llvm", feature = "gen-wasm", feature = "gen-dev"))]
fn int_add_checked_err() {
    assert_evals_to!(
        "Num.addChecked 9_223_372_036_854_775_807 1",
        RocResult::err(()),
        RocResult<i64, ()>
    );
}

#[test]
#[cfg(any(feature = "gen-llvm", feature = "gen-wasm", feature = "gen-dev"))]
fn int_add_wrap() {
    assert_evals_to!(
        "Num.addWrap 9_223_372_036_854_775_807 1",
        std::i64::MIN,
        i64
    );
}

#[test]
#[cfg(any(feature = "gen-llvm", feature = "gen-wasm"))]
fn float_add_checked_pass() {
    assert_evals_to!(
        "Num.addChecked 1.0 0.0f64",
        RocResult::ok(1.0),
        RocResult<f64, ()>
    );
}

#[test]
#[cfg(any(feature = "gen-llvm", feature = "gen-wasm"))]
fn float_add_checked_fail() {
    assert_evals_to!(
        "Num.addChecked 1.7976931348623157e308f64 1.7976931348623157e308",
        RocResult::err(()),
        RocResult<f64, ()>
    );
}

#[test]
#[cfg(any(feature = "gen-llvm", feature = "gen-wasm"))]
fn float_add_overflow() {
    assert_evals_to!(
        "1.7976931348623157e308f64 + 1.7976931348623157e308",
        f64::INFINITY,
        f64
    );
}

#[test]
#[cfg(any(feature = "gen-llvm", feature = "gen-wasm", feature = "gen-dev"))]
#[should_panic(expected = r#"Roc failed with message: "Integer subtraction overflowed!"#)]
fn int_sub_overflow() {
    assert_evals_to!("-9_223_372_036_854_775_808 - 1", 0, i64);
}

#[test]
#[cfg(any(feature = "gen-llvm", feature = "gen-wasm", feature = "gen-dev"))]
fn int_sub_wrap() {
    assert_evals_to!(
        "Num.subWrap -9_223_372_036_854_775_808 1",
        std::i64::MAX,
        i64
    );

    assert_evals_to!("Num.subWrap -128i8 1", std::i8::MAX, i8);
}

#[test]
#[cfg(any(feature = "gen-llvm", feature = "gen-wasm", feature = "gen-dev"))]
fn float_sub_overflow() {
    assert_evals_to!(
        "-1.7976931348623157e308f64 - 1.7976931348623157e308",
        -f64::INFINITY,
        f64
    );
}

#[test]
#[cfg(any(feature = "gen-llvm", feature = "gen-wasm", feature = "gen-dev"))]
fn int_sub_checked() {
    assert_evals_to!(
                "Num.subChecked 5 2",
                RocResult::ok(3),
                RocResult<i64, ()>
    );

    assert_evals_to!(
                "Num.subChecked Num.minI64 1 ",
                RocResult::err(()),
                RocResult<i64, ()>
    );
}

#[test]
#[cfg(any(feature = "gen-llvm", feature = "gen-wasm"))]
fn float_sub_checked() {
    assert_evals_to!(
        "Num.subChecked 1.0 0.0f64",
        RocResult::ok(1.0),
        RocResult<f64, ()>
    );

    assert_evals_to!(
        "Num.subChecked -1.7976931348623157e308f64 1.7976931348623157e308",
        RocResult::err(()),
        RocResult<f64, ()>
    );
}

#[test]
#[cfg(any(feature = "gen-llvm", feature = "gen-wasm", feature = "gen-dev"))]
#[should_panic(expected = r#"Roc failed with message: "Integer multiplication overflowed!"#)]
fn int_positive_mul_overflow() {
    assert_evals_to!("9_223_372_036_854_775_807 * 2", 0, i64);
}

#[test]
#[cfg(any(feature = "gen-llvm", feature = "gen-wasm", feature = "gen-dev"))]
#[should_panic(expected = r#"Roc failed with message: "Integer multiplication overflowed!"#)]
fn int_negative_mul_overflow() {
    assert_evals_to!("(-9_223_372_036_854_775_808) * 2", 0, i64);
}

#[test]
#[cfg(any(feature = "gen-llvm", feature = "gen-wasm", feature = "gen-dev"))]
fn float_positive_mul_overflow() {
    assert_evals_to!("1.7976931348623157e308f64 * 2", f64::INFINITY, f64);
}

#[test]
#[cfg(any(feature = "gen-llvm", feature = "gen-wasm", feature = "gen-dev"))]
fn float_negative_mul_overflow() {
    assert_evals_to!("-1.7976931348623157e308f64 * 2", -f64::INFINITY, f64);
}

#[test]
#[cfg(any(feature = "gen-llvm", feature = "gen-wasm", feature = "gen-dev"))]
fn int_mul_wrap_i64() {
    assert_evals_to!("Num.mulWrap Num.maxI64 2", -2, i64);
}

#[test]
#[cfg(any(feature = "gen-llvm", feature = "gen-wasm", feature = "gen-dev"))]
fn int_mul_wrap_i128() {
    assert_evals_to!("Num.mulWrap Num.maxI128 2", -2, i128);
}

#[test]
#[cfg(any(feature = "gen-llvm", feature = "gen-wasm", feature = "gen-dev"))]
fn int_mul_checked() {
    assert_evals_to!(
        "Num.mulChecked 20 2",
        RocResult::ok(40),
        RocResult::<i64, ()>
    );

    assert_evals_to!(
        "Num.mulChecked Num.maxI64 2",
        RocResult::err(()),
        RocResult::<i64, ()>
    );
}

#[test]
#[cfg(any(feature = "gen-llvm", feature = "gen-wasm"))]
fn float_mul_checked() {
    assert_evals_to!(
        "Num.mulChecked 20.0 2.0f64",
        RocResult::ok(40.0),
        RocResult::<f64, ()>
    );

    assert_evals_to!(
        "Num.mulChecked 1.7976931348623157e308f64 2",
        RocResult::err(()),
        RocResult::<f64, ()>
    );
}

#[test]
#[cfg(any(feature = "gen-llvm", feature = "gen-wasm", feature = "gen-dev"))]
fn shift_left_by() {
    assert_evals_to!("Num.shiftLeftBy 0b0000_0001 0", 0b0000_0001, i64);
    assert_evals_to!("Num.shiftLeftBy 0b0000_0001 1", 0b0000_0010, i64);
    assert_evals_to!("Num.shiftLeftBy 0b0000_0011 2", 0b0000_1100, i64);
    assert_evals_to!("Num.shiftLeftBy 2u16 2", 8, u16);
}

#[test]
#[cfg(any(feature = "gen-llvm", feature = "gen-wasm", feature = "gen-dev"))]
fn shift_right_by() {
    // Sign Extended Right Shift

    let is_llvm_release_mode = cfg!(feature = "gen-llvm") && !cfg!(debug_assertions);

    assert_evals_to!("Num.shiftRightBy 0b0100_0000i8 2", 0b0001_0000i8, i8);
    assert_evals_to!("Num.shiftRightBy 0b1110_0000u8 1", 0b1111_0000u8, u8);
    assert_evals_to!("Num.shiftRightBy 0b1100_0000u8 2", 0b1111_0000u8, u8);
    assert_evals_to!("Num.shiftRightBy 0b0100_0000u8 12", 0b0000_0000u8, u8);

    // LLVM in release mode returns 0 instead of -1 for some reason
    if !is_llvm_release_mode {
        assert_evals_to!("Num.shiftRightBy 0b1000_0000u8 12", 0b1111_1111u8, u8);
    }
    assert_evals_to!("Num.shiftRightBy 12 0", 12, i64);
    assert_evals_to!("Num.shiftRightBy 12 1", 6, i64);
    assert_evals_to!("Num.shiftRightBy -12 1", -6, i64);
    assert_evals_to!("Num.shiftRightBy 12 8", 0, i64);
    assert_evals_to!("Num.shiftRightBy -12 8", -1, i64);
    assert_evals_to!("Num.shiftRightBy 0 0", 0, i64);
    assert_evals_to!("Num.shiftRightBy 0 1", 0, i64);

    assert_evals_to!("Num.shiftRightBy 12i32 0", 12, i32);
    assert_evals_to!("Num.shiftRightBy 12i32 1", 6, i32);
    assert_evals_to!("Num.shiftRightBy -12i32 1", -6, i32);
    assert_evals_to!("Num.shiftRightBy 12i32 8", 0, i32);
    assert_evals_to!("Num.shiftRightBy -12i32 8", -1, i32);

    assert_evals_to!("Num.shiftRightBy 12i8 0", 12, i8);
    assert_evals_to!("Num.shiftRightBy 12i8 1", 6, i8);
    assert_evals_to!("Num.shiftRightBy -12i8 1", -6, i8);
    assert_evals_to!("Num.shiftRightBy 12i8 8", 0, i8);

    if !is_llvm_release_mode {
        assert_evals_to!("Num.shiftRightBy -12i8 8", -1, i8);
    }
}

#[test]
#[cfg(any(feature = "gen-llvm", feature = "gen-wasm", feature = "gen-dev"))]
fn shift_right_zf_by() {
    // Logical Right Shift
    assert_evals_to!("Num.shiftRightZfBy 0b1100_0000u8 2", 0b0011_0000u8, u8);
    assert_evals_to!("Num.shiftRightZfBy 0b0000_0010u8 1", 0b0000_0001u8, u8);
    assert_evals_to!("Num.shiftRightZfBy 0b0000_1100u8 2", 0b0000_0011u8, u8);
    assert_evals_to!("Num.shiftRightZfBy 0b1000_0000u8 12", 0b0000_0000u8, u8);
}

#[test]
#[cfg(any(feature = "gen-llvm", feature = "gen-wasm", feature = "gen-dev"))]
fn shift_right_cast_i8() {
    // FIXME (Brian) Something funny happening with 8-bit binary literals in tests

    // arithmetic
    assert_evals_to!(
        "Num.shiftRightBy (Num.toI8 0b1100_0000u8) 2",
        0b1111_0000u8 as i8,
        i8
    );

    // logical
    assert_evals_to!(
        "Num.shiftRightZfBy (Num.toI8 0b1100_0000u8) 2",
        0b0011_0000i8,
        i8
    );
    assert_evals_to!("Num.shiftRightZfBy 0b1100_0000u8 2", 0b0011_0000u8, u8);
    assert_evals_to!("Num.shiftRightZfBy 0b0000_0010u8 1", 0b0000_0001u8, u8);
    assert_evals_to!("Num.shiftRightZfBy 0b0000_1100u8 2", 0b0000_0011u8, u8);
    assert_evals_to!("Num.shiftRightZfBy 0b1000_0000u8 12", 0b0000_0000u8, u8);
    assert_evals_to!(
        "Num.shiftRightZfBy 0xffff_0000_0000_0000_0000_0000_0000_ffffu128 4",
        0x0fff_f000_0000_0000_0000_0000_0000_0fffu128,
        u128
    );
    assert_evals_to!(
        "Num.shiftRightZfBy 0xaaaa_0000_0000_bbbb_ffff_ffff_ffff_ffffu128 68",
        0x0000_0000_0000_0000_0aaa_a000_0000_0bbbu128,
        u128
    );
}

#[test]
#[cfg(any(feature = "gen-llvm", feature = "gen-wasm", feature = "gen-dev"))]
fn min_i128() {
    assert_evals_to!("Num.minI128", i128::MIN, i128);
}

#[test]
#[cfg(any(feature = "gen-llvm", feature = "gen-wasm", feature = "gen-dev"))]
fn max_i128() {
    assert_evals_to!("Num.maxI128", i128::MAX, i128);
}

#[test]
#[cfg(any(feature = "gen-llvm", feature = "gen-wasm", feature = "gen-dev"))]
fn min_i64() {
    assert_evals_to!("Num.minI64", i64::MIN, i64);
}

#[test]
#[cfg(any(feature = "gen-llvm", feature = "gen-wasm", feature = "gen-dev"))]
fn max_i64() {
    assert_evals_to!("Num.maxI64", i64::MAX, i64);
}

#[test]
#[cfg(any(feature = "gen-llvm", feature = "gen-wasm", feature = "gen-dev"))]
fn min_u64() {
    assert_evals_to!("Num.minU64", u64::MIN, u64);
}

#[test]
#[cfg(any(feature = "gen-llvm", feature = "gen-wasm", feature = "gen-dev"))]
fn max_u64() {
    assert_evals_to!("Num.maxU64", u64::MAX, u64);
}

#[test]
#[cfg(any(feature = "gen-llvm", feature = "gen-wasm", feature = "gen-dev"))]
fn min_i32() {
    assert_evals_to!("Num.minI32", i32::MIN, i32);
}

#[test]
#[cfg(any(feature = "gen-llvm", feature = "gen-wasm", feature = "gen-dev"))]
fn max_i32() {
    assert_evals_to!("Num.maxI32", i32::MAX, i32);
}

#[test]
#[cfg(any(feature = "gen-llvm", feature = "gen-wasm", feature = "gen-dev"))]
fn min_u32() {
    assert_evals_to!("Num.minU32", u32::MIN, u32);
}

#[test]
#[cfg(any(feature = "gen-llvm", feature = "gen-wasm", feature = "gen-dev"))]
fn max_u32() {
    assert_evals_to!("Num.maxU32", u32::MAX, u32);
}

#[test]
#[cfg(any(feature = "gen-llvm", feature = "gen-wasm", feature = "gen-dev"))]
fn min_i16() {
    assert_evals_to!("Num.minI16", i16::MIN, i16);
}

#[test]
#[cfg(any(feature = "gen-llvm", feature = "gen-wasm", feature = "gen-dev"))]
fn max_i16() {
    assert_evals_to!("Num.maxI16", i16::MAX, i16);
}

#[test]
#[cfg(any(feature = "gen-llvm", feature = "gen-wasm", feature = "gen-dev"))]
fn min_u16() {
    assert_evals_to!("Num.minU16", u16::MIN, u16);
}

#[test]
#[cfg(any(feature = "gen-llvm", feature = "gen-wasm", feature = "gen-dev"))]
fn max_u16() {
    assert_evals_to!("Num.maxU16", u16::MAX, u16);
}

#[test]
#[cfg(any(feature = "gen-llvm", feature = "gen-wasm", feature = "gen-dev"))]
fn min_i8() {
    assert_evals_to!("Num.minI8", i8::MIN, i8);
}

#[test]
#[cfg(any(feature = "gen-llvm", feature = "gen-wasm", feature = "gen-dev"))]
fn max_i8() {
    assert_evals_to!("Num.maxI8", i8::MAX, i8);
}

#[test]
#[cfg(any(feature = "gen-llvm", feature = "gen-wasm", feature = "gen-dev"))]
fn min_u8() {
    assert_evals_to!("Num.minU8", u8::MIN, u8);
}

#[test]
#[cfg(any(feature = "gen-llvm", feature = "gen-wasm", feature = "gen-dev"))]
fn max_u8() {
    assert_evals_to!("Num.maxU8", u8::MAX, u8);
}

#[test]
#[cfg(any(feature = "gen-llvm", feature = "gen-wasm", feature = "gen-dev"))]
fn max_f64() {
    assert_evals_to!("Num.maxF64", f64::MAX, f64);
}

#[test]
#[cfg(any(feature = "gen-llvm", feature = "gen-wasm", feature = "gen-dev"))]
fn min_f64() {
    assert_evals_to!("Num.minF64", f64::MIN, f64);
}

#[test]
#[cfg(any(feature = "gen-llvm", feature = "gen-wasm", feature = "gen-dev"))]
fn max_f32() {
    assert_evals_to!("Num.maxF32", f32::MAX, f32);
}

#[test]
#[cfg(any(feature = "gen-llvm", feature = "gen-wasm", feature = "gen-dev"))]
fn min_f32() {
    assert_evals_to!("Num.minF32", f32::MIN, f32);
}

macro_rules! num_conversion_tests {
    ($($fn:expr, $typ:ty, ($($test_name:ident, $input:expr, $output:expr $(, [$($support_gen:literal),*])? )*))*) => {$($(
        #[test]
        #[cfg(any(feature = "gen-llvm", $($(feature = $support_gen,)*)?))]
        fn $test_name() {
            let input = format!("{} {}", $fn, $input);
            assert_evals_to!(&input, $output, $typ)
        }
    )*)*}
}

num_conversion_tests! {
    "Num.toI8", i8, (
        to_i8_same_width, "15u8", 15, ["gen-wasm", "gen-dev"]
        to_i8_truncate, "115i32", 115, ["gen-wasm", "gen-dev"]
        to_i8_truncate_wraps, "500i32", -12, ["gen-wasm", "gen-dev"]
    )
    "Num.toI16", i16, (
        to_i16_same_width, "15u16", 15, ["gen-wasm", "gen-dev"]
        to_i16_extend, "15i8", 15, ["gen-wasm", "gen-dev"]
        to_i16_sign_extend_i8, "-15i8", -15, ["gen-wasm", "gen-dev"]
        to_i16_truncate, "115i32", 115, ["gen-wasm", "gen-dev"]
        to_i16_truncate_wraps, "60000i32", -5536, ["gen-wasm", "gen-dev"]
    )
    "Num.toI32", i32, (
        to_i32_same_width, "15u32", 15, ["gen-wasm", "gen-dev"]
        to_i32_extend, "15i8", 15, ["gen-wasm", "gen-dev"]
        to_i32_sign_extend_i8, "-15i8", -15, ["gen-wasm", "gen-dev"]
        to_i32_sign_extend_i16, "-15i16", -15, ["gen-wasm", "gen-dev"]
        to_i32_truncate, "115i64", 115, ["gen-wasm", "gen-dev"]
        to_i32_truncate_wraps, "5000000000i64", 705032704, ["gen-wasm", "gen-dev"]
    )
    "Num.toI64", i64, (
        to_i64_same_width, "15u64", 15, ["gen-wasm", "gen-dev"]
        to_i64_extend, "15i8", 15, ["gen-wasm", "gen-dev"]
        to_i64_sign_extend_i8, "-15i8", -15, ["gen-wasm", "gen-dev"]
        to_i64_sign_extend_i16, "-15i16", -15, ["gen-wasm", "gen-dev"]
        to_i64_sign_extend_i32, "-15i32", -15, ["gen-wasm", "gen-dev"]
        to_i64_truncate, "115i128", 115
        to_i64_truncate_wraps, "10_000_000_000_000_000_000i128", -8446744073709551616
    )
    "Num.toI128", i128, (
        to_i128_same_width, "15u128", 15, ["gen-dev"]
        to_i128_extend, "15i8", 15
    )
    "Num.toU8", u8, (
        to_u8_same_width, "15i8", 15, ["gen-wasm", "gen-dev"]
        to_u8_truncate, "115i32", 115, ["gen-wasm", "gen-dev"]
        to_u8_truncate_wraps, "500i32", 244, ["gen-wasm", "gen-dev"]
    )
    "Num.toU16", u16, (
        to_u16_same_width, "15i16", 15, ["gen-wasm", "gen-dev"]
        to_u16_extend, "15i8", 15, ["gen-wasm", "gen-dev"]
        to_u16_truncate, "115i32", 115, ["gen-wasm", "gen-dev"]
        to_u16_truncate_wraps, "600000000i32", 17920, ["gen-wasm", "gen-dev"]
    )
    "Num.toU32", u32, (
        to_u32_same_width, "15i32", 15, ["gen-wasm", "gen-dev"]
        to_u32_extend, "15i8", 15, ["gen-wasm", "gen-dev"]
        to_u32_truncate, "115i64", 115, ["gen-wasm", "gen-dev"]
        to_u32_truncate_wraps, "5000000000000000000i64", 1156841472, ["gen-wasm", "gen-dev"]
    )
    "Num.toU64", u64, (
        to_u64_same_width, "15i64", 15, ["gen-wasm", "gen-dev"]
        to_u64_extend, "15i8", 15, ["gen-wasm", "gen-dev"]
        to_u64_truncate, "115i128", 115
        to_u64_truncate_wraps, "10_000_000_000_000_000_000_000i128", 1864712049423024128
    )
    "Num.toU128", u128, (
        to_u128_same_width, "15i128", 15, ["gen-dev"]
        to_u128_extend, "15i8", 15
        to_u128_big, "11562537357600483583u64", 11562537357600483583, ["gen-dev"]
    )
    "Num.toF32", f32, (
<<<<<<< HEAD
        to_f32_from_i8, "15i8", 15.0
        to_f32_from_i16, "15i16", 15.0
        to_f32_from_i32, "15i32", 15.0
        to_f32_from_i64, "15i64", 15.0
        to_f32_from_i128, "15i128", 15.0
        to_f32_from_u8, "15u8", 15.0
        to_f32_from_u16, "15u16", 15.0
        to_f32_from_u32, "15u32", 15.0
        to_f32_from_u64, "15u64", 15.0
        to_f32_from_u128, "15u128", 15.0
        to_f32_from_f32, "1.5f32", 1.5
        to_f32_from_f64, "1.5f64", 1.5
    )
    "Num.toF64", f64, (
        to_f64_from_i8, "15i8", 15.0
        to_f64_from_i16, "15i16", 15.0
        to_f64_from_i32, "15i32", 15.0
        to_f64_from_i64, "15i64", 15.0
        to_f64_from_i128, "15i128", 15.0
        to_f64_from_u8, "15u8", 15.0
        to_f64_from_u16, "15u16", 15.0
        to_f64_from_u32, "15u32", 15.0
        to_f64_from_u64, "15u64", 15.0
        to_f64_from_u128, "15u128", 15.0
        to_f64_from_f32, "1.5f32", 1.5
        to_f64_from_f64, "1.5f64", 1.5
=======
        to_f32_from_i8, "15i8", 15.0, ["gen-wasm", "gen-dev"]
        to_f32_from_i16, "15i16", 15.0, ["gen-wasm", "gen-dev"]
        to_f32_from_i32, "15i32", 15.0, ["gen-wasm", "gen-dev"]
        to_f32_from_i64, "15i64", 15.0, ["gen-wasm", "gen-dev"]
        to_f32_from_i128, "15i128", 15.0, ["gen-dev"]
        to_f32_from_u8, "15u8", 15.0, ["gen-wasm", "gen-dev"]
        to_f32_from_u16, "15u16", 15.0, ["gen-wasm", "gen-dev"]
        to_f32_from_u32, "15u32", 15.0, ["gen-wasm", "gen-dev"]
        to_f32_from_u64, "15u64", 15.0, ["gen-wasm", "gen-dev"]
        to_f32_from_u128, "15u128", 15.0, ["gen-dev"]
        to_f32_from_nat, "15nat", 15.0, ["gen-wasm", "gen-dev"]
        to_f32_from_f32, "1.5f32", 1.5, ["gen-wasm", "gen-dev"]
        to_f32_from_f64, "1.5f64", 1.5, ["gen-wasm", "gen-dev"]
    )
    "Num.toF64", f64, (
        to_f64_from_i8, "15i8", 15.0, ["gen-wasm", "gen-dev"]
        to_f64_from_i16, "15i16", 15.0, ["gen-wasm", "gen-dev"]
        to_f64_from_i32, "15i32", 15.0, ["gen-wasm", "gen-dev"]
        to_f64_from_i64, "15i64", 15.0, ["gen-wasm", "gen-dev"]
        to_f64_from_i128, "15i128", 15.0, ["gen-dev"]
        to_f64_from_u8, "15u8", 15.0, ["gen-wasm", "gen-dev"]
        to_f64_from_u16, "15u16", 15.0, ["gen-wasm", "gen-dev"]
        to_f64_from_u32, "15u32", 15.0, ["gen-wasm", "gen-dev"]
        to_f64_from_u64, "15u64", 15.0, ["gen-wasm", "gen-dev"]
        to_f64_from_u128, "15u128", 15.0, ["gen-dev"]
        to_f64_from_nat, "15nat", 15.0, ["gen-wasm", "gen-dev"]
        to_f64_from_f32, "1.5f32", 1.5, ["gen-dev"]
        to_f64_from_f64, "1.5f64", 1.5, ["gen-wasm", "gen-dev"]
>>>>>>> 2dc95092
    )
}

macro_rules! to_int_checked_tests {
    ($($fn:expr, $typ:ty, ($($test_name:ident, $input:expr, $output:expr)*))*) => {$($(
        #[test]
        #[cfg(any(feature = "gen-llvm", feature = "gen-wasm"))]
        fn $test_name() {
            let sentinel = 23;
            // Some n = Ok n, None = OutOfBounds
            let expected = match $output.into() {
                None => sentinel,
                Some(n) => {
                    assert_ne!(n, sentinel);
                    n
                }
            };
            let input = format!("Result.withDefault ({} {}) {}", $fn, $input, sentinel);
            assert_evals_to!(&input, expected, $typ)
        }
    )*)*}
}

to_int_checked_tests! {
    "Num.toI8Checked", i8, (
        to_i8_checked_same,                             "15i8",    15
        to_i8_checked_same_width_unsigned_fits,         "15u8",    15
        to_i8_checked_same_width_unsigned_oob,          "128u8",   None
        to_i8_checked_larger_width_signed_fits_pos,     "15i16",   15
        to_i8_checked_larger_width_signed_oob_pos,      "128i16",  None
        to_i8_checked_larger_width_signed_fits_neg,     "-15i16",  -15
        to_i8_checked_larger_width_signed_oob_neg,      "-129i16", None
        to_i8_checked_larger_width_unsigned_fits_pos,   "15u16",   15
        to_i8_checked_larger_width_unsigned_oob_pos,    "128u16",  None
    )
    "Num.toI16Checked", i16, (
        to_i16_checked_smaller_width_pos,                "15i8",      15
        to_i16_checked_smaller_width_neg,                "-15i8",     -15
        to_i16_checked_same,                             "15i16",     15
        to_i16_checked_same_width_unsigned_fits,         "15u16",     15
        to_i16_checked_same_width_unsigned_oob,          "32768u16",  None
        to_i16_checked_larger_width_signed_fits_pos,     "15i32",     15
        to_i16_checked_larger_width_signed_oob_pos,      "32768i32",  None
        to_i16_checked_larger_width_signed_fits_neg,     "-15i32",    -15
        to_i16_checked_larger_width_signed_oob_neg,      "-32769i32", None
        to_i16_checked_larger_width_unsigned_fits_pos,   "15u32",     15
        to_i16_checked_larger_width_unsigned_oob_pos,    "32768u32",  None
    )
    "Num.toI32Checked", i32, (
        to_i32_checked_smaller_width_pos,                "15i8",      15
        to_i32_checked_smaller_width_neg,                "-15i8",     -15
        to_i32_checked_same,                             "15i32",     15
        to_i32_checked_same_width_unsigned_fits,         "15u32",     15
        to_i32_checked_same_width_unsigned_oob,          "2147483648u32",  None
        to_i32_checked_larger_width_signed_fits_pos,     "15i64",     15
        to_i32_checked_larger_width_signed_oob_pos,      "2147483648i64",  None
        to_i32_checked_larger_width_signed_fits_neg,     "-15i64",    -15
        to_i32_checked_larger_width_signed_oob_neg,      "-2147483649i64", None
        to_i32_checked_larger_width_unsigned_fits_pos,   "15u64",     15
        to_i32_checked_larger_width_unsigned_oob_pos,    "2147483648u64",  None
    )
    "Num.toI64Checked", i64, (
        to_i64_checked_smaller_width_pos,                "15i8",      15
        to_i64_checked_smaller_width_neg,                "-15i8",     -15
        to_i64_checked_same,                             "15i64",     15
        to_i64_checked_same_width_unsigned_fits,         "15u64",     15
        to_i64_checked_same_width_unsigned_oob,          "9223372036854775808u64",  None
        to_i64_checked_larger_width_signed_fits_pos,     "15i128",     15
        to_i64_checked_larger_width_signed_oob_pos,      "9223372036854775808i128",  None
        to_i64_checked_larger_width_signed_fits_neg,     "-15i128",    -15
        to_i64_checked_larger_width_signed_oob_neg,      "-9223372036854775809i128", None
        to_i64_checked_larger_width_unsigned_fits_pos,   "15u128",     15
        to_i64_checked_larger_width_unsigned_oob_pos,    "9223372036854775808u128",  None
    )
    "Num.toI128Checked", i128, (
        to_i128_checked_smaller_width_pos,                "15i8",      15
        to_i128_checked_smaller_width_neg,                "-15i8",     -15
        to_i128_checked_same,                             "15i128",     15
        to_i128_checked_same_width_unsigned_fits,         "15u128",     15
        to_i128_checked_same_width_unsigned_oob,          "170141183460469231731687303715884105728u128",  None
    )
    "Num.toU8Checked", u8, (
        to_u8_checked_same,                           "15u8",   15
        to_u8_checked_same_width_signed_fits,         "15i8",   15
        to_u8_checked_same_width_signed_oob,          "-1i8",   None
        to_u8_checked_larger_width_signed_fits_pos,   "15i16",  15
        to_u8_checked_larger_width_signed_oob_pos,    "256i16", None
        to_u8_checked_larger_width_signed_oob_neg,    "-1i16",  None
        to_u8_checked_larger_width_unsigned_fits_pos, "15u16",  15
        to_u8_checked_larger_width_unsigned_oob_pos,  "256u16", None
    )
    "Num.toU16Checked", u16, (
        to_u16_checked_smaller_width_pos,              "15i8",     15
        to_u16_checked_smaller_width_neg_oob,          "-15i8",    None
        to_u16_checked_same,                           "15u16",    15
        to_u16_checked_same_width_signed_fits,         "15i16",    15
        to_u16_checked_same_width_signed_oob,          "-1i16",    None
        to_u16_checked_larger_width_signed_fits_pos,   "15i32",    15
        to_u16_checked_larger_width_signed_oob_pos,    "65536i32", None
        to_u16_checked_larger_width_signed_oob_neg,    "-1i32",    None
        to_u16_checked_larger_width_unsigned_fits_pos, "15u32",    15
        to_u16_checked_larger_width_unsigned_oob_pos,  "65536u32", None
    )
    "Num.toU32Checked", u32, (
        to_u32_checked_smaller_width_pos,              "15i8",     15
        to_u32_checked_smaller_width_neg_oob,          "-15i8",    None
        to_u32_checked_same,                           "15u32",    15
        to_u32_checked_same_width_signed_fits,         "15i32",    15
        to_u32_checked_same_width_signed_oob,          "-1i32",    None
        to_u32_checked_larger_width_signed_fits_pos,   "15i64",    15
        to_u32_checked_larger_width_signed_oob_pos,    "4294967296i64", None
        to_u32_checked_larger_width_signed_oob_neg,    "-1i64",    None
        to_u32_checked_larger_width_unsigned_fits_pos, "15u64",    15
        to_u32_checked_larger_width_unsigned_oob_pos,  "4294967296u64", None
    )
    "Num.toU64Checked", u64, (
        to_u64_checked_smaller_width_pos,              "15i8",     15
        to_u64_checked_smaller_width_neg_oob,          "-15i8",    None
        to_u64_checked_same,                           "15u64",    15
        to_u64_checked_same_width_signed_fits,         "15i64",    15
        to_u64_checked_same_width_signed_oob,          "-1i64",    None
        to_u64_checked_larger_width_signed_fits_pos,   "15i128",   15
        to_u64_checked_larger_width_signed_oob_pos,    "18446744073709551616i128", None
        to_u64_checked_larger_width_signed_oob_neg,    "-1i128",   None
        to_u64_checked_larger_width_unsigned_fits_pos, "15u128",   15
        to_u64_checked_larger_width_unsigned_oob_pos,  "18446744073709551616u128", None
    )
    "Num.toU128Checked", u128, (
        to_u128_checked_smaller_width_pos,             "15i8",     15
        to_u128_checked_smaller_width_neg_oob,         "-15i8",    None
        to_u128_checked_same,                          "15u128",   15
        to_u128_checked_same_width_signed_fits,        "15i128",   15
        to_u128_checked_same_width_signed_oob,         "-1i128",   None
    )
}

#[test]
#[cfg(any(feature = "gen-llvm", feature = "gen-wasm", feature = "gen-dev"))]
fn is_multiple_of_signed() {
    // true
    assert_evals_to!("Num.isMultipleOf 5 1", true, bool);
    assert_evals_to!("Num.isMultipleOf 5 -1", true, bool);
    assert_evals_to!("Num.isMultipleOf 0 0", true, bool);
    assert_evals_to!("Num.isMultipleOf 0 1", true, bool);
    assert_evals_to!("Num.isMultipleOf 0 -1", true, bool);
    // false
    assert_evals_to!("Num.isMultipleOf 5 2", false, bool);
    assert_evals_to!("Num.isMultipleOf 5 0", false, bool);

    // overflow
    assert_evals_to!("Num.isMultipleOf -9223372036854775808 -1", true, bool);
}

#[test]
#[cfg(any(feature = "gen-llvm", feature = "gen-wasm", feature = "gen-dev"))]
fn is_multiple_of_unsigned() {
    // true
    assert_evals_to!("Num.isMultipleOf 5u8 1", true, bool);
    assert_evals_to!("Num.isMultipleOf 0u8 0", true, bool);
    assert_evals_to!("Num.isMultipleOf 0u8 1", true, bool);
    assert_evals_to!("Num.isMultipleOf 0u8 0xFF", true, bool);

    // false
    assert_evals_to!("Num.isMultipleOf 5u8 2", false, bool);
    assert_evals_to!("Num.isMultipleOf 5u8 0", false, bool);

    // unsigned result is different from signed
    assert_evals_to!("Num.isMultipleOf 5u8 0xFF", false, bool);
    assert_evals_to!("Num.isMultipleOf 0xFCu8 0xFE", false, bool);
}

#[test]
#[cfg(any(feature = "gen-llvm", feature = "gen-wasm", feature = "gen-dev"))]
fn when_on_i32() {
    assert_evals_to!(
        indoc!(
            r#"
                app "test" provides [main] to "./platform"

                x : I32
                x = 0

                main : I32
                main =
                    when x is
                        0 -> 42
                        _ -> -1
            "#
        ),
        42,
        i32
    );
}

#[test]
#[cfg(any(feature = "gen-llvm", feature = "gen-wasm", feature = "gen-dev"))]
fn when_on_i16() {
    assert_evals_to!(
        indoc!(
            r#"
                app "test" provides [main] to "./platform"

                x : I16
                x = 0

                main : I16
                main =
                    when x is
                        0 -> 42
                        _ -> -1
            "#
        ),
        42,
        i16
    );
}

#[test]
#[cfg(any(feature = "gen-llvm", feature = "gen-wasm", feature = "gen-dev"))]
fn num_to_str() {
    use roc_std::RocStr;

    assert_evals_to!(r"Num.toStr 1234", RocStr::from("1234"), RocStr);
    assert_evals_to!(r"Num.toStr 0", RocStr::from("0"), RocStr);
    assert_evals_to!(r"Num.toStr -1", RocStr::from("-1"), RocStr);

    let max = format!("{}", i64::MAX);
    assert_evals_to!(r"Num.toStr Num.maxI64", RocStr::from(max.as_str()), RocStr);

    let min = format!("{}", i64::MIN);
    assert_evals_to!(r"Num.toStr Num.minI64", RocStr::from(min.as_str()), RocStr);
}

#[test]
#[cfg(any(feature = "gen-llvm", feature = "gen-wasm", feature = "gen-dev"))]
fn num_to_str_u8() {
    use roc_std::RocStr;

    assert_evals_to!(r"Num.toStr 0u8", RocStr::from("0"), RocStr);
    assert_evals_to!(r"Num.toStr 1u8", RocStr::from("1"), RocStr);
    assert_evals_to!(r"Num.toStr 10u8", RocStr::from("10"), RocStr);

    let max = format!("{}", u8::MAX);
    assert_evals_to!(r"Num.toStr Num.maxU8", RocStr::from(max.as_str()), RocStr);
}

#[test]
#[cfg(any(feature = "gen-llvm", feature = "gen-wasm", feature = "gen-dev"))]
fn num_to_str_u16() {
    use roc_std::RocStr;

    assert_evals_to!(r"Num.toStr 0u16", RocStr::from("0"), RocStr);
    assert_evals_to!(r"Num.toStr 1u16", RocStr::from("1"), RocStr);
    assert_evals_to!(r"Num.toStr 10u16", RocStr::from("10"), RocStr);

    let max = format!("{}", u16::MAX);
    assert_evals_to!(r"Num.toStr Num.maxU16", RocStr::from(max.as_str()), RocStr);
}

#[test]
#[cfg(any(feature = "gen-llvm", feature = "gen-wasm", feature = "gen-dev"))]
fn num_to_str_u32() {
    use roc_std::RocStr;

    assert_evals_to!(r"Num.toStr 0u32", RocStr::from("0"), RocStr);
    assert_evals_to!(r"Num.toStr 1u32", RocStr::from("1"), RocStr);
    assert_evals_to!(r"Num.toStr 10u32", RocStr::from("10"), RocStr);

    let max = format!("{}", u32::MAX);
    assert_evals_to!(r"Num.toStr Num.maxU32", RocStr::from(max.as_str()), RocStr);
}

#[test]
#[cfg(any(feature = "gen-llvm", feature = "gen-wasm", feature = "gen-dev"))]
fn num_to_str_u64() {
    use roc_std::RocStr;

    assert_evals_to!(r"Num.toStr 0u64", RocStr::from("0"), RocStr);
    assert_evals_to!(r"Num.toStr 1u64", RocStr::from("1"), RocStr);
    assert_evals_to!(r"Num.toStr 10u64", RocStr::from("10"), RocStr);

    let max = format!("{}", u64::MAX);
    assert_evals_to!(r"Num.toStr Num.maxU64", RocStr::from(max.as_str()), RocStr);
}

#[test]
#[cfg(any(feature = "gen-llvm", feature = "gen-wasm", feature = "gen-dev"))]
fn num_to_str_i8() {
    use roc_std::RocStr;

    assert_evals_to!(r"Num.toStr -10i8", RocStr::from("-10"), RocStr);
    assert_evals_to!(r"Num.toStr -1i8", RocStr::from("-1"), RocStr);
    assert_evals_to!(r"Num.toStr 0i8", RocStr::from("0"), RocStr);
    assert_evals_to!(r"Num.toStr 1i8", RocStr::from("1"), RocStr);
    assert_evals_to!(r"Num.toStr 10i8", RocStr::from("10"), RocStr);

    let max = format!("{}", i8::MAX);
    assert_evals_to!(r"Num.toStr Num.maxI8", RocStr::from(max.as_str()), RocStr);

    let max = format!("{}", i8::MIN);
    assert_evals_to!(r"Num.toStr Num.minI8", RocStr::from(max.as_str()), RocStr);
}

#[test]
#[cfg(any(feature = "gen-llvm", feature = "gen-wasm", feature = "gen-dev"))]
fn num_to_str_i16() {
    use roc_std::RocStr;

    assert_evals_to!(r"Num.toStr -10i16", RocStr::from("-10"), RocStr);
    assert_evals_to!(r"Num.toStr -1i16", RocStr::from("-1"), RocStr);
    assert_evals_to!(r"Num.toStr 0i16", RocStr::from("0"), RocStr);
    assert_evals_to!(r"Num.toStr 1i16", RocStr::from("1"), RocStr);
    assert_evals_to!(r"Num.toStr 10i16", RocStr::from("10"), RocStr);

    let max = format!("{}", i16::MAX);
    assert_evals_to!(r"Num.toStr Num.maxI16", RocStr::from(max.as_str()), RocStr);

    let max = format!("{}", i16::MIN);
    assert_evals_to!(r"Num.toStr Num.minI16", RocStr::from(max.as_str()), RocStr);
}

#[test]
#[cfg(any(feature = "gen-llvm", feature = "gen-wasm", feature = "gen-dev"))]
fn num_to_str_i32() {
    use roc_std::RocStr;

    assert_evals_to!(r"Num.toStr -10i32", RocStr::from("-10"), RocStr);
    assert_evals_to!(r"Num.toStr -1i32", RocStr::from("-1"), RocStr);
    assert_evals_to!(r"Num.toStr 0i32", RocStr::from("0"), RocStr);
    assert_evals_to!(r"Num.toStr 1i32", RocStr::from("1"), RocStr);
    assert_evals_to!(r"Num.toStr 10i32", RocStr::from("10"), RocStr);

    let max = format!("{}", i32::MAX);
    assert_evals_to!(r"Num.toStr Num.maxI32", RocStr::from(max.as_str()), RocStr);

    let max = format!("{}", i32::MIN);
    assert_evals_to!(r"Num.toStr Num.minI32", RocStr::from(max.as_str()), RocStr);
}

#[test]
#[cfg(any(feature = "gen-llvm", feature = "gen-wasm", feature = "gen-dev"))]
fn num_to_str_i64() {
    use roc_std::RocStr;

    assert_evals_to!(r"Num.toStr -10i64", RocStr::from("-10"), RocStr);
    assert_evals_to!(r"Num.toStr -1i64", RocStr::from("-1"), RocStr);
    assert_evals_to!(r"Num.toStr 0i64", RocStr::from("0"), RocStr);
    assert_evals_to!(r"Num.toStr 1i64", RocStr::from("1"), RocStr);
    assert_evals_to!(r"Num.toStr 10i64", RocStr::from("10"), RocStr);

    let max = format!("{}", i64::MAX);
    assert_evals_to!(r"Num.toStr Num.maxI64", RocStr::from(max.as_str()), RocStr);

    let max = format!("{}", i64::MIN);
    assert_evals_to!(r"Num.toStr Num.minI64", RocStr::from(max.as_str()), RocStr);
}

#[test]
#[cfg(any(feature = "gen-llvm", feature = "gen-wasm", feature = "gen-dev"))]
fn num_to_str_f32() {
    use roc_std::RocStr;

    assert_evals_to!(r"Num.toStr -10.75f32", RocStr::from("-10.75"), RocStr);
    assert_evals_to!(r"Num.toStr -1.75f32", RocStr::from("-1.75"), RocStr);
    assert_evals_to!(r"Num.toStr 0f32", RocStr::from("0"), RocStr);
    assert_evals_to!(r"Num.toStr 1.75f32", RocStr::from("1.75"), RocStr);
    assert_evals_to!(r"Num.toStr 10.75f32", RocStr::from("10.75"), RocStr);

    assert_evals_to!(
        r"Num.toStr Num.maxF32",
        RocStr::from("340282346638528860000000000000000000000"),
        RocStr
    );

    assert_evals_to!(
        r"Num.toStr Num.minF32",
        RocStr::from("-340282346638528860000000000000000000000"),
        RocStr
    );
}

#[test]
#[cfg(any(feature = "gen-llvm", feature = "gen-wasm", feature = "gen-dev"))]
fn num_to_str_f64() {
    use roc_std::RocStr;

    assert_evals_to!(r"Num.toStr -10.75f64", RocStr::from("-10.75"), RocStr);
    assert_evals_to!(r"Num.toStr -1.75f64", RocStr::from("-1.75"), RocStr);
    assert_evals_to!(r"Num.toStr 0f64", RocStr::from("0"), RocStr);
    assert_evals_to!(r"Num.toStr 1.75f64", RocStr::from("1.75"), RocStr);
    assert_evals_to!(r"Num.toStr 10.75f64", RocStr::from("10.75"), RocStr);

    assert_evals_to!(
        r"Num.toStr Num.maxF64",
        RocStr::from(f64::MAX.to_string().as_str()),
        RocStr
    );

    assert_evals_to!(
        r"Num.toStr Num.minF64",
        RocStr::from(f64::MIN.to_string().as_str()),
        RocStr
    );
}

#[test]
#[cfg(any(feature = "gen-llvm", feature = "gen-wasm", feature = "gen-dev"))]
fn num_to_str_dec() {
    use roc_std::RocStr;

    assert_evals_to!(r"Num.toStr -10.75dec", RocStr::from("-10.75"), RocStr);
    assert_evals_to!(r"Num.toStr -1.75dec", RocStr::from("-1.75"), RocStr);
    assert_evals_to!(r"Num.toStr 0dec", RocStr::from("0.0"), RocStr);
    assert_evals_to!(r"Num.toStr 1.75dec", RocStr::from("1.75"), RocStr);
    assert_evals_to!(r"Num.toStr 10.75dec", RocStr::from("10.75"), RocStr);

    assert_evals_to!(
        r"Num.toStr 170141183460469.105727dec",
        RocStr::from("170141183460469.105727"),
        RocStr
    );

    assert_evals_to!(
        r"Num.toStr -170141183460469.105727dec",
        RocStr::from("-170141183460469.105727"),
        RocStr
    );
}

#[test]
#[cfg(any(feature = "gen-llvm", feature = "gen-wasm", feature = "gen-dev"))]
fn u8_addition_greater_than_i8() {
    assert_evals_to!(
        indoc!(
            r"
            x : U8
            x = 100
            y : U8
            y = 100
            x + y
            "
        ),
        200,
        u8
    )
}

#[test]
#[cfg(any(feature = "gen-llvm", feature = "gen-wasm", feature = "gen-dev"))]
fn u8_sub_greater_than_i8() {
    assert_evals_to!(
        indoc!(
            r"
            x : U8
            x = 255
            y : U8
            y = 55
            x - y
            "
        ),
        200,
        u8
    )
}

#[test]
#[cfg(any(feature = "gen-llvm", feature = "gen-wasm", feature = "gen-dev"))]
fn u8_mul_greater_than_i8() {
    assert_evals_to!(
        indoc!(
            r"
            x : U8
            x = 40
            y : U8
            y = 5
            x * y
            "
        ),
        200,
        u8
    )
}

#[test]
#[cfg(any(feature = "gen-llvm", feature = "gen-wasm", feature = "gen-dev"))]
fn add_saturated() {
    assert_evals_to!(
        indoc!(
            r"
            x : U8
            x = 200
            y : U8
            y = 200
            Num.addSaturated x y
            "
        ),
        255,
        u8
    );

    assert_evals_to!(
        indoc!(
            r"
            x : I8
            x = 100
            y : I8
            y = 100
            Num.addSaturated x y
            "
        ),
        127,
        i8
    );

    assert_evals_to!(
        indoc!(
            r"
            x : I8
            x = -100
            y : I8
            y = -100
            Num.addSaturated x y
            "
        ),
        -128,
        i8
    );
}

#[test]
#[cfg(any(feature = "gen-llvm", feature = "gen-wasm", feature = "gen-dev"))]
fn sub_saturated() {
    assert_evals_to!(
        indoc!(
            r"
            x : U8
            x = 10
            y : U8
            y = 20
            Num.subSaturated x y
            "
        ),
        0,
        u8
    );
    assert_evals_to!(
        indoc!(
            r"
            x : I8
            x = -100
            y : I8
            y = 100
            Num.subSaturated x y
            "
        ),
        -128,
        i8
    );
    assert_evals_to!(
        indoc!(
            r"
            x : I8
            x = 100
            y : I8
            y = -100
            Num.subSaturated x y
            "
        ),
        127,
        i8
    );
}

#[test]
#[cfg(any(feature = "gen-llvm", feature = "gen-wasm", feature = "gen-dev"))]
fn mul_saturated() {
    assert_evals_to!(
        indoc!(
            r"
            x : U8
            x = 20
            y : U8
            y = 20
            Num.mulSaturated x y
            "
        ),
        255,
        u8
    );
    assert_evals_to!(
        indoc!(
            r"
            x : I8
            x = -20
            y : I8
            y = -20
            Num.mulSaturated x y
            "
        ),
        127,
        i8
    );
    assert_evals_to!(
        indoc!(
            r"
            x : I8
            x = 20
            y : I8
            y = -20
            Num.mulSaturated x y
            "
        ),
        -128,
        i8
    );
    assert_evals_to!(
        indoc!(
            r"
            x : I8
            x = -20
            y : I8
            y = 20
            Num.mulSaturated x y
            "
        ),
        -128,
        i8
    );
    assert_evals_to!(
        indoc!(
            r"
            x : I8
            x = 20
            y : I8
            y = 20
            Num.mulSaturated x y
            "
        ),
        127,
        i8
    );
}

#[test]
#[cfg(any(feature = "gen-llvm", feature = "gen-wasm", feature = "gen-dev"))]
fn monomorphized_ints() {
    assert_evals_to!(
        indoc!(
            r"
            x = 100

            f : U8, U32 -> U64
            f = \_, _ -> 18

            f x x
            "
        ),
        18,
        usize
    )
}

#[test]
#[cfg(any(feature = "gen-llvm", feature = "gen-wasm", feature = "gen-dev"))]
fn monomorphized_floats() {
    assert_evals_to!(
        indoc!(
            r"
            x = 100.0

            f : F32, F64 -> U64
            f = \_, _ -> 18

            f x x
            "
        ),
        18,
        usize
    )
}

#[test]
#[cfg(any(feature = "gen-llvm", feature = "gen-wasm", feature = "gen-dev"))]
fn monomorphized_ints_names_dont_conflict() {
    assert_evals_to!(
        indoc!(
            r"
            f : U8 -> U64
            f = \_ -> 9
            x =
                n = 100
                f n

            y =
                n = 100
                f n

            x + y
            "
        ),
        18,
        usize
    )
}

#[test]
#[cfg(any(feature = "gen-llvm", feature = "gen-wasm", feature = "gen-dev"))]
fn monomorphized_ints_aliased() {
    assert_evals_to!(
        indoc!(
            r#"
            app "test" provides [main] to "./platform"

            main =
                y = \{} -> 100
                w1 = \{} -> y {}
                w2 = \{} -> y {}

                f1 : U8, U32 -> U8
                f1 = \_, _ -> 1

                f2 : U32, U8 -> U8
                f2 = \_, _ -> 2

                f1 (w1 {}) (w2 {}) + f2 (w1 {}) (w2 {})
            "#
        ),
        3,
        u8
    )
}

#[test]
#[cfg(any(feature = "gen-llvm", feature = "gen-wasm", feature = "gen-dev"))]
fn to_float_f32() {
    assert_evals_to!(
        indoc!(
            r"
            n : U8
            n = 100

            f : F32
            f = Num.toFrac n
            f
            "
        ),
        100.,
        f32
    )
}

#[test]
#[cfg(any(feature = "gen-llvm", feature = "gen-wasm", feature = "gen-dev"))]
fn to_float_f64() {
    assert_evals_to!(
        indoc!(
            r"
            n : U8
            n = 100

            f : F64
            f = Num.toFrac n
            f
            "
        ),
        100.,
        f64
    )
}

#[test]
#[cfg(any(feature = "gen-llvm", feature = "gen-wasm", feature = "gen-dev"))]
// https://github.com/roc-lang/roc/issues/2696
fn upcast_of_int_is_zext() {
    assert_evals_to!(
        indoc!(
            r"
            Num.toU16 0b1000_0000u8
            "
        ),
        128,
        u16
    )
}

#[test]
#[cfg(any(feature = "gen-llvm", feature = "gen-wasm"))]
// https://github.com/roc-lang/roc/issues/2696
fn upcast_of_int_checked_is_zext() {
    assert_evals_to!(
        indoc!(
            r"
            when Num.toU16Checked 0b1000_0000u8 is
                Ok 128u16 -> 1u8
                _ -> 0u8
            "
        ),
        1,
        u8
    )
}

#[test]
#[cfg(any(feature = "gen-llvm", feature = "gen-wasm", feature = "gen-dev"))]
fn modulo_of_unsigned() {
    assert_evals_to!(
        indoc!(
            r"
            0b1111_1111u8 % 64
            "
        ),
        63,
        u8
    )
}

#[test]
#[cfg(any(feature = "gen-llvm", feature = "gen-wasm", feature = "gen-dev"))]
fn div_of_unsigned() {
    assert_evals_to!(
        indoc!(
            r"
            0b1111_1111u8 // 2
            "
        ),
        127,
        u8
    )
}

#[test]
#[cfg(any(feature = "gen-llvm", feature = "gen-wasm", feature = "gen-dev"))]
fn dec_float_suffix() {
    assert_evals_to!(
        indoc!(
            r"
            123.0dec
            "
        ),
        RocDec::from_str_to_i128_unsafe("123.0"),
        i128
    );
}

#[test]
#[cfg(any(feature = "gen-llvm", feature = "gen-wasm", feature = "gen-dev"))]
fn dec_no_decimal() {
    assert_evals_to!(
        indoc!(
            r"
            3dec
            "
        ),
        RocDec::from_str_to_i128_unsafe("3.0"),
        i128
    );
}

#[test]
#[cfg(any(feature = "gen-llvm", feature = "gen-wasm", feature = "gen-dev"))]
fn ceiling_to_u32() {
    assert_evals_to!(
        indoc!(
            r"
            n : U32
            n = Num.ceiling 124.5f64
            n
            "
        ),
        125,
        u32
    );
}

#[test]
#[cfg(any(feature = "gen-llvm", feature = "gen-wasm", feature = "gen-dev"))]
fn floor_to_u32() {
    assert_evals_to!(
        indoc!(
            r"
            n : U32
            n = Num.floor 124.5f64
            n
            "
        ),
        124,
        u32
    );
}

#[test]
#[cfg(any(feature = "gen-llvm", feature = "gen-wasm", feature = "gen-dev"))]
fn round_to_u32() {
    assert_evals_to!(
        indoc!(
            r"
            n : U32
            n = Num.round 124.49f64
            n
            "
        ),
        124,
        u32
    );
}

#[test]
#[cfg(any(feature = "gen-llvm", feature = "gen-wasm", feature = "gen-dev"))]
fn promote_u64_number_layout() {
    assert_evals_to!(
        indoc!(
            r"
            9999999999999999999 + 1
            "
        ),
        10000000000000000000,
        u64
    );
}

#[test]
#[cfg(any(feature = "gen-llvm", feature = "gen-wasm", feature = "gen-dev"))]
fn promote_i128_number_layout() {
    assert_evals_to!(
        indoc!(
            r"
            {
                a: 18446744073709551616 + 1,
                b: -9223372036854775809 + 1,
            }
            "
        ),
        (18446744073709551617, -9223372036854775808),
        (i128, i128)
    );
}

#[test]
#[cfg(any(feature = "gen-llvm", feature = "gen-wasm", feature = "gen-dev"))]
fn promote_u128_number_layout() {
    assert_evals_to!(
        indoc!(
            r"
            170141183460469231731687303715884105728 + 1
            "
        ),
        170141183460469231731687303715884105729,
        u128
    );
}

#[test]
#[cfg(any(feature = "gen-llvm", feature = "gen-wasm", feature = "gen-dev"))]
fn when_on_decimals() {
    assert_evals_to!(
        indoc!(
            r"
            when 42.42dec is
                42.42 -> 42
                0.05 -> 1
                3.14 -> 2
                _ -> 4
            "
        ),
        42,
        i64
    );

    assert_evals_to!(
        indoc!(
            r"
            when 42.42dec is
                0.05 -> 1
                3.14 -> 2
                _ -> 4
            "
        ),
        4,
        i64
    );
}

#[test]
#[cfg(any(feature = "gen-llvm", feature = "gen-wasm", feature = "gen-dev"))]
fn when_on_i128() {
    assert_evals_to!(
        indoc!(
            r"
            when 1701411834604692317316873037158841057i128 is
                1701411834604692317316873037158841057 -> 42
                32 -> 1
                64 -> 2
                _ -> 4
            "
        ),
        42,
        i64
    );
}

#[test]
#[cfg(any(feature = "gen-llvm", feature = "gen-wasm", feature = "gen-dev"))]
fn when_on_u128() {
    assert_evals_to!(
        indoc!(
            r"
            when 170141183460469231731687303715884105728u128 is
                170141183460469231731687303715884105728u128 -> 42
                32 -> 1
                64 -> 2
                _ -> 4
            "
        ),
        42,
        i64
    );
}

#[test]
#[cfg(any(feature = "gen-llvm", feature = "gen-wasm", feature = "gen-dev"))]
fn condition_polymorphic_num_becomes_float() {
    assert_evals_to!(
        indoc!(
            r"
            x = if Bool.true then 2 else 3
            x * 5f32
            "
        ),
        10.,
        f32
    );
}

#[test]
#[cfg(any(feature = "gen-llvm", feature = "gen-wasm", feature = "gen-dev"))]
fn num_count_leading_zero_bits() {
    assert_evals_to!(r"Num.countLeadingZeroBits 0b0010_1000u8", 2, u8);
    assert_evals_to!(r"Num.countLeadingZeroBits 0b0010_1000u16", 10, u8);
    assert_evals_to!(r"Num.countLeadingZeroBits 0b0010_1000u32", 26, u8);
    assert_evals_to!(r"Num.countLeadingZeroBits 0b0010_1000u64", 58, u8);
}

#[test]
#[cfg(any(feature = "gen-llvm", feature = "gen-wasm", feature = "gen-dev"))]
fn num_count_trailing_zero_bits() {
    assert_evals_to!(r"Num.countTrailingZeroBits 0b0010_1000u8", 3, u8);
    assert_evals_to!(r"Num.countTrailingZeroBits 0b0010_0000u16", 5, u8);
    assert_evals_to!(r"Num.countTrailingZeroBits 0u32", 32, u8);
    assert_evals_to!(r"Num.countTrailingZeroBits 0b0010_1111u64", 0, u8);
}

#[test]
#[cfg(any(feature = "gen-llvm", feature = "gen-wasm", feature = "gen-dev"))]
fn num_count_one_bits() {
    assert_evals_to!(r"Num.countOneBits 0b0010_1000u8", 2, u8);
    assert_evals_to!(r"Num.countOneBits 0b0010_0000u16", 1, u8);
    assert_evals_to!(r"Num.countOneBits 0u32", 0, u8);
    assert_evals_to!(r"Num.countOneBits 0b0010_1111u64", 5, u8);
}

#[test]
#[cfg(any(feature = "gen-llvm", feature = "gen-wasm", feature = "gen-dev"))]
fn num_abs_diff_int() {
    assert_evals_to!(r"Num.absDiff 0u8 0u8", 0, u8);
    assert_evals_to!(r"Num.absDiff 1u8 2u8", 1, u8);
    assert_evals_to!(r"Num.absDiff 2u8 1u8", 1, u8);
    assert_evals_to!(r"Num.absDiff -1 1", 2, i64);
    assert_evals_to!(r"Num.absDiff 1 -1", 2, i64);
    assert_evals_to!(r"Num.absDiff Num.minI64 -1", i64::MAX, i64);
}

#[test]
#[cfg(feature = "gen-llvm")]
fn num_abs_diff_large_bits() {
    assert_evals_to!(r"Num.absDiff 0u128 0u128", 0, u128);
    assert_evals_to!(r"Num.absDiff 1u128 2u128", 1, u128);
    assert_evals_to!(r"Num.absDiff -1i128 1i128", 2, i128);
    assert_evals_to!(r"Num.absDiff Num.minI128 -1i128", i128::MAX, i128);
}

#[test]
#[cfg(any(feature = "gen-llvm", feature = "gen-wasm", feature = "gen-dev"))]
fn num_abs_diff_float() {
    assert_evals_to!(r"Num.absDiff 0.0f64 0.0", 0.0, f64);
    assert_evals_to!(r"Num.absDiff 1.0f64 2.0", 1.0, f64);
    assert_evals_to!(r"Num.absDiff 2.0f64 1.0", 1.0, f64);
    assert_evals_to!(r"Num.absDiff -1.0f64 1.0", 2.0, f64);
    assert_evals_to!(r"Num.absDiff 1.0f64 -1.0", 2.0, f64);
}

#[test]
#[cfg(any(feature = "gen-llvm", feature = "gen-wasm", feature = "gen-dev"))]
#[should_panic(expected = r#"Roc failed with message: "Integer subtraction overflowed!"#)]
fn num_abs_max_overflow() {
    assert_evals_to!(r"Num.absDiff Num.maxI64 -1", 0, i64);
}

#[test]
#[cfg(any(feature = "gen-llvm", feature = "gen-wasm", feature = "gen-dev"))]
#[should_panic(expected = r#"Roc failed with message: "Integer subtraction overflowed!"#)]
fn num_abs_int_min_overflow() {
    assert_evals_to!(r"Num.absDiff Num.minI64 0", 0, i64);
}

#[test]
#[cfg(feature = "gen-llvm")]
#[should_panic(expected = r#"Roc failed with message: "Integer subtraction overflowed!"#)]
fn num_abs_large_bits_min_overflow() {
    assert_evals_to!(r"Num.absDiff Num.minI128 0", 0, i128);
}

#[test]
#[cfg(any(feature = "gen-llvm", feature = "gen-wasm", feature = "gen-dev"))]
fn num_abs_float_overflow() {
    assert_evals_to!("Num.absDiff Num.maxF64 Num.minF64", f64::INFINITY, f64);
}

#[test]
#[cfg(any(feature = "gen-llvm", feature = "gen-dev", feature = "gen-wasm"))]
fn bool_in_switch() {
    assert_evals_to!(
        indoc!(
            r#"
            app "test" provides [main] to "./platform"

            loop : [ Continue {}, Break {} ]
            loop = Continue {}

            all = \{} ->
                when loop is
                    Continue {} -> Bool.true
                    Break {} -> Bool.false

            main = all {}
            "#
        ),
        true,
        bool
    );
}

#[test]
#[cfg(any(feature = "gen-llvm", feature = "gen-wasm", feature = "gen-dev"))]
fn add_checked_dec() {
    assert_evals_to!(
        indoc!(
            r"
            Num.addChecked 2.0dec 4.0dec
            "
        ),
        RocResult::ok(RocDec::from(6)),
        RocResult<RocDec, ()>
    );
}

#[test]
#[cfg(any(feature = "gen-llvm", feature = "gen-wasm", feature = "gen-dev"))]
fn sub_checked_dec() {
    assert_evals_to!(
        indoc!(
            r"
            Num.subChecked 5.0dec 2.0dec
            "
        ),
        RocResult::ok(RocDec::from(3)),
        RocResult<RocDec, ()>
    );
}

#[test]
#[cfg(any(feature = "gen-llvm", feature = "gen-wasm", feature = "gen-dev"))]
fn mul_checked_dec() {
    assert_evals_to!(
        indoc!(
            r"
            Num.mulChecked 5.0dec 2.0dec
            "
        ),
        RocResult::ok(RocDec::from_str("10.0").unwrap()),
        RocResult<RocDec, ()>
    );
}

#[test]
#[cfg(any(feature = "gen-llvm", feature = "gen-wasm", feature = "gen-dev"))]
fn mul_checked_u128() {
    assert_evals_to!(
        indoc!(
            r"
            x : Result U128 [ Overflow ]
            x = Num.mulChecked 5u128 2u128

            x
            "
        ),
        RocResult::ok(5u128 * 2u128),
        RocResult<u128, ()>
    );
}

#[test]
#[cfg(any(feature = "gen-llvm", feature = "gen-wasm", feature = "gen-dev"))]
fn sub_checked_u128() {
    assert_evals_to!(
        indoc!(
            r"
            x : Result U128 [ Overflow ]
            x = Num.subChecked 5u128 2u128

            x
            "
        ),
        RocResult::ok(5u128 - 2u128),
        RocResult<u128, ()>
    );
}

#[test]
#[cfg(any(feature = "gen-llvm", feature = "gen-wasm", feature = "gen-dev"))]
fn add_checked_u128() {
    assert_evals_to!(
        indoc!(
            r"
            x : Result U128 [ Overflow ]
            x = Num.addChecked 5u128 2u128

            x
            "
        ),
        RocResult::ok(5u128 + 2u128),
        RocResult<u128, ()>
    );
}

#[test]
#[cfg(any(feature = "gen-llvm", feature = "gen-dev", feature = "gen-wasm"))]
fn num_min() {
    assert_evals_to!(r"Num.min 0 0", 0, i64);
    assert_evals_to!(r"Num.min 1 2", 1, i64);
    assert_evals_to!(r"Num.min 2 1", 1, i64);
    assert_evals_to!(r"Num.min 2 -2", -2, i64);
    assert_evals_to!(r"Num.min -2 2", -2, i64);
    assert_evals_to!(r"Num.min Num.minI64 Num.maxI64", i64::MIN, i64);
    assert_evals_to!(r"Num.min Num.maxI64 Num.minI64", i64::MIN, i64);
}

#[test]
#[cfg(any(feature = "gen-llvm", feature = "gen-dev", feature = "gen-wasm"))]
fn num_max() {
    assert_evals_to!(r"Num.max 0 0", 0, i64);
    assert_evals_to!(r"Num.max 1 2", 2, i64);
    assert_evals_to!(r"Num.max 2 1", 2, i64);
    assert_evals_to!(r"Num.max 2 -2", 2, i64);
    assert_evals_to!(r"Num.max -2 2", 2, i64);
    assert_evals_to!(r"Num.max Num.minI64 Num.maxI64", i64::MAX, i64);
    assert_evals_to!(r"Num.max Num.maxI64 Num.minI64", i64::MAX, i64);
}<|MERGE_RESOLUTION|>--- conflicted
+++ resolved
@@ -15,7 +15,7 @@
 
 #[test]
 #[cfg(any(feature = "gen-llvm", feature = "gen-dev", feature = "gen-wasm"))]
-fn nat_alias() {
+fn u64_alias() {
     assert_evals_to!(
         indoc!(
             r"
@@ -2345,34 +2345,6 @@
         to_u128_big, "11562537357600483583u64", 11562537357600483583, ["gen-dev"]
     )
     "Num.toF32", f32, (
-<<<<<<< HEAD
-        to_f32_from_i8, "15i8", 15.0
-        to_f32_from_i16, "15i16", 15.0
-        to_f32_from_i32, "15i32", 15.0
-        to_f32_from_i64, "15i64", 15.0
-        to_f32_from_i128, "15i128", 15.0
-        to_f32_from_u8, "15u8", 15.0
-        to_f32_from_u16, "15u16", 15.0
-        to_f32_from_u32, "15u32", 15.0
-        to_f32_from_u64, "15u64", 15.0
-        to_f32_from_u128, "15u128", 15.0
-        to_f32_from_f32, "1.5f32", 1.5
-        to_f32_from_f64, "1.5f64", 1.5
-    )
-    "Num.toF64", f64, (
-        to_f64_from_i8, "15i8", 15.0
-        to_f64_from_i16, "15i16", 15.0
-        to_f64_from_i32, "15i32", 15.0
-        to_f64_from_i64, "15i64", 15.0
-        to_f64_from_i128, "15i128", 15.0
-        to_f64_from_u8, "15u8", 15.0
-        to_f64_from_u16, "15u16", 15.0
-        to_f64_from_u32, "15u32", 15.0
-        to_f64_from_u64, "15u64", 15.0
-        to_f64_from_u128, "15u128", 15.0
-        to_f64_from_f32, "1.5f32", 1.5
-        to_f64_from_f64, "1.5f64", 1.5
-=======
         to_f32_from_i8, "15i8", 15.0, ["gen-wasm", "gen-dev"]
         to_f32_from_i16, "15i16", 15.0, ["gen-wasm", "gen-dev"]
         to_f32_from_i32, "15i32", 15.0, ["gen-wasm", "gen-dev"]
@@ -2383,7 +2355,6 @@
         to_f32_from_u32, "15u32", 15.0, ["gen-wasm", "gen-dev"]
         to_f32_from_u64, "15u64", 15.0, ["gen-wasm", "gen-dev"]
         to_f32_from_u128, "15u128", 15.0, ["gen-dev"]
-        to_f32_from_nat, "15nat", 15.0, ["gen-wasm", "gen-dev"]
         to_f32_from_f32, "1.5f32", 1.5, ["gen-wasm", "gen-dev"]
         to_f32_from_f64, "1.5f64", 1.5, ["gen-wasm", "gen-dev"]
     )
@@ -2398,10 +2369,8 @@
         to_f64_from_u32, "15u32", 15.0, ["gen-wasm", "gen-dev"]
         to_f64_from_u64, "15u64", 15.0, ["gen-wasm", "gen-dev"]
         to_f64_from_u128, "15u128", 15.0, ["gen-dev"]
-        to_f64_from_nat, "15nat", 15.0, ["gen-wasm", "gen-dev"]
         to_f64_from_f32, "1.5f32", 1.5, ["gen-dev"]
         to_f64_from_f64, "1.5f64", 1.5, ["gen-wasm", "gen-dev"]
->>>>>>> 2dc95092
     )
 }
 
