use bumpalo::collections::vec::Vec;
use bumpalo::Bump;
use roc_module::called_via::{BinOp, UnaryOp};
use roc_parse::{
    ast::{
        AbilityImpls, AbilityMember, AssignedField, Collection, CommentOrNewline, Defs, Expr,
        Header, Implements, ImplementsAbilities, ImplementsAbility, ImplementsClause, ImportAlias,
        ImportAsKeyword, ImportExposingKeyword, ImportedModuleName, IngestedFileImport, Module,
        ModuleImport, Pattern, PatternAs, RecordBuilderField, Spaced, Spaces, StrLiteral,
        StrSegment, Tag, TypeAnnotation, TypeDef, TypeHeader, ValueDef, WhenBranch,
    },
    header::{
        AppHeader, ExposedName, HostedHeader, ImportsEntry, InterfaceHeader, KeywordItem,
        ModuleName, PackageEntry, PackageHeader, PackageName, PlatformHeader, PlatformRequires,
        ProvidesTo, To, TypedIdent,
    },
    ident::{BadIdent, UppercaseIdent},
};
use roc_region::all::{Loc, Position, Region};

use crate::{Ast, Buf};

/// The number of spaces to indent.
pub const INDENT: u16 = 4;

pub fn fmt_default_spaces(buf: &mut Buf, spaces: &[CommentOrNewline], indent: u16) {
    if spaces.is_empty() {
        buf.spaces(1);
    } else {
        fmt_spaces(buf, spaces.iter(), indent);
    }
}
pub fn fmt_default_newline(buf: &mut Buf, spaces: &[CommentOrNewline], indent: u16) {
    if spaces.is_empty() {
        buf.newline();
    } else {
        fmt_spaces(buf, spaces.iter(), indent);
    }
}

/// Like fmt_spaces, but disallows two consecutive newlines.
pub fn fmt_spaces_no_blank_lines<'a, 'buf, I>(buf: &mut Buf<'buf>, spaces: I, indent: u16)
where
    I: Iterator<Item = &'a CommentOrNewline<'a>>,
{
    fmt_spaces_max_consecutive_newlines(buf, spaces, 1, indent)
}

pub fn fmt_spaces<'a, 'buf, I>(buf: &mut Buf<'buf>, spaces: I, indent: u16)
where
    I: Iterator<Item = &'a CommentOrNewline<'a>>,
{
    fmt_spaces_max_consecutive_newlines(buf, spaces, 2, indent)
}

fn fmt_spaces_max_consecutive_newlines<'a, 'buf, I>(
    buf: &mut Buf<'buf>,
    spaces: I,
    max_consecutive_newlines: usize,
    indent: u16,
) where
    I: Iterator<Item = &'a CommentOrNewline<'a>>,
{
    use self::CommentOrNewline::*;

    // Only ever print two newlines back to back.
    // (Two newlines renders as one blank line.)
    let mut consecutive_newlines = 0;

    for space in spaces {
        match space {
            Newline => {
                if consecutive_newlines < max_consecutive_newlines {
                    buf.newline();

                    // Don't bother incrementing it if we're already over the limit.
                    // There's no upside, and it might eventually overflow.
                    consecutive_newlines += 1;
                }
            }
            LineComment(comment) => {
                buf.indent(indent);
                fmt_comment(buf, comment);
                buf.newline();

                consecutive_newlines = 1;
            }
            DocComment(docs) => {
                buf.indent(indent);
                fmt_docs(buf, docs);
                buf.newline();

                consecutive_newlines = 1;
            }
        }
    }
}

#[derive(Eq, PartialEq, Debug)]
pub enum NewlineAt {
    Top,
    Bottom,
    Both,
    None,
}

/// Like format_spaces, but remove newlines and keep only comments.
/// The `new_line_at` argument describes how new lines should be inserted
/// at the beginning or at the end of the block
/// in the case of there is some comment in the `spaces` argument.
pub fn fmt_comments_only<'a, 'buf, I>(
    buf: &mut Buf<'buf>,
    spaces: I,
    new_line_at: NewlineAt,
    indent: u16,
) where
    I: Iterator<Item = &'a CommentOrNewline<'a>>,
{
    use self::CommentOrNewline::*;
    use NewlineAt::*;

    let mut comment_seen = false;

    for space in spaces {
        match space {
            Newline => {}
            LineComment(comment) => {
                if comment_seen || new_line_at == Top || new_line_at == Both {
                    buf.newline();
                }
                buf.indent(indent);
                fmt_comment(buf, comment);
                comment_seen = true;
            }
            DocComment(docs) => {
                if comment_seen || new_line_at == Top || new_line_at == Both {
                    buf.newline();
                }
                buf.indent(indent);
                fmt_docs(buf, docs);
                comment_seen = true;
            }
        }
    }
    if comment_seen && (new_line_at == Bottom || new_line_at == Both) {
        buf.newline();
    }
}

fn fmt_comment(buf: &mut Buf, comment: &str) {
    // The '#' in a comment should always be preceded by a newline or a space,
    // unless it's the very beginning of the buffer.
    if !buf.is_empty() && !buf.ends_with_space() && !buf.ends_with_newline() {
        buf.spaces(1);
    }

    buf.push('#');
    // Add a space between the starting `#` and the rest of the comment,
    // unless there already is a space or the comment is of the form `#### something`.
    if !comment.starts_with(' ') && !comment.starts_with('#') {
        buf.spaces(1);
    }
    buf.push_str(comment.trim_end());
}

pub fn count_leading_newlines<'a, I>(data: I) -> u16
where
    I: Iterator<Item = &'a CommentOrNewline<'a>>,
{
    let mut count = 0;
    let mut allow_counting = false;

    for (index, val) in data.enumerate() {
        let is_first = index == 0;
        let is_newline = matches!(val, CommentOrNewline::Newline);

        if is_first && is_newline {
            allow_counting = true
        }

        if is_newline && allow_counting {
            count += 1;
        } else {
            break;
        }
    }

    count
}

fn fmt_docs(buf: &mut Buf, docs: &str) {
    // The "##" in a doc comment should always be preceded by a newline or a space,
    // unless it's the very beginning of the buffer.
    if !buf.is_empty() && !buf.ends_with_space() && !buf.ends_with_newline() {
        buf.spaces(1);
    }

    buf.push_str("##");
    if !docs.is_empty() {
        buf.spaces(1);
    }
    buf.push_str(docs.trim_end());
}

/// RemoveSpaces normalizes the ast to something that we _expect_ to be invariant under formatting.
///
/// Currently this consists of:
/// * Removing newlines
/// * Removing comments
/// * Removing parens in Exprs
///
/// Long term, we actually want this transform to preserve comments (so we can assert they're maintained by formatting)
/// - but there are currently several bugs where they're _not_ preserved.
/// TODO: ensure formatting retains comments
pub trait RemoveSpaces<'a> {
    fn remove_spaces(&self, arena: &'a Bump) -> Self;
}

impl<'a> RemoveSpaces<'a> for Ast<'a> {
    fn remove_spaces(&self, arena: &'a Bump) -> Self {
        Ast {
            module: self.module.remove_spaces(arena),
            defs: self.defs.remove_spaces(arena),
        }
    }
}

impl<'a> RemoveSpaces<'a> for Defs<'a> {
    fn remove_spaces(&self, arena: &'a Bump) -> Self {
        let mut defs = self.clone();

        defs.spaces.clear();
        defs.space_before.clear();
        defs.space_after.clear();

        for type_def in defs.type_defs.iter_mut() {
            *type_def = type_def.remove_spaces(arena);
        }

        for value_def in defs.value_defs.iter_mut() {
            *value_def = value_def.remove_spaces(arena);
        }

        for region_def in defs.regions.iter_mut() {
            *region_def = region_def.remove_spaces(arena);
        }

        defs
    }
}

impl<'a, V: RemoveSpaces<'a>> RemoveSpaces<'a> for Spaces<'a, V> {
    fn remove_spaces(&self, arena: &'a Bump) -> Self {
        Spaces {
            before: &[],
            item: self.item.remove_spaces(arena),
            after: &[],
        }
    }
}

impl<'a, K: RemoveSpaces<'a>, V: RemoveSpaces<'a>> RemoveSpaces<'a> for KeywordItem<'a, K, V> {
    fn remove_spaces(&self, arena: &'a Bump) -> Self {
        KeywordItem {
            keyword: self.keyword.remove_spaces(arena),
            item: self.item.remove_spaces(arena),
        }
    }
}

impl<'a> RemoveSpaces<'a> for ProvidesTo<'a> {
    fn remove_spaces(&self, arena: &'a Bump) -> Self {
        ProvidesTo {
            provides_keyword: self.provides_keyword.remove_spaces(arena),
            entries: self.entries.remove_spaces(arena),
            types: self.types.remove_spaces(arena),
            to_keyword: self.to_keyword.remove_spaces(arena),
            to: self.to.remove_spaces(arena),
        }
    }
}

impl<'a> RemoveSpaces<'a> for Module<'a> {
    fn remove_spaces(&self, arena: &'a Bump) -> Self {
        let header = match &self.header {
            Header::Interface(header) => Header::Interface(InterfaceHeader {
                before_name: &[],
                name: header.name.remove_spaces(arena),
                exposes: header.exposes.remove_spaces(arena),
                imports: header.imports.remove_spaces(arena),
            }),
            Header::App(header) => Header::App(AppHeader {
                before_name: &[],
                name: header.name.remove_spaces(arena),
                packages: header.packages.remove_spaces(arena),
                imports: header.imports.remove_spaces(arena),
                provides: header.provides.remove_spaces(arena),
            }),
            Header::Package(header) => Header::Package(PackageHeader {
                before_name: &[],
                name: header.name.remove_spaces(arena),
                exposes: header.exposes.remove_spaces(arena),
                packages: header.packages.remove_spaces(arena),
            }),
            Header::Platform(header) => Header::Platform(PlatformHeader {
                before_name: &[],
                name: header.name.remove_spaces(arena),
                requires: header.requires.remove_spaces(arena),
                exposes: header.exposes.remove_spaces(arena),
                packages: header.packages.remove_spaces(arena),
                imports: header.imports.remove_spaces(arena),
                provides: header.provides.remove_spaces(arena),
            }),
            Header::Hosted(header) => Header::Hosted(HostedHeader {
                before_name: &[],
                name: header.name.remove_spaces(arena),
                exposes: header.exposes.remove_spaces(arena),
                imports: header.imports.remove_spaces(arena),
                generates: header.generates.remove_spaces(arena),
                generates_with: header.generates_with.remove_spaces(arena),
            }),
        };
        Module {
            comments: &[],
            header,
        }
    }
}

impl<'a> RemoveSpaces<'a> for Region {
    fn remove_spaces(&self, _arena: &'a Bump) -> Self {
        Region::zero()
    }
}

impl<'a> RemoveSpaces<'a> for &'a str {
    fn remove_spaces(&self, _arena: &'a Bump) -> Self {
        self
    }
}

impl<'a, T: RemoveSpaces<'a> + Copy> RemoveSpaces<'a> for Spaced<'a, T> {
    fn remove_spaces(&self, arena: &'a Bump) -> Self {
        match *self {
            Spaced::Item(a) => Spaced::Item(a.remove_spaces(arena)),
            Spaced::SpaceBefore(a, _) => a.remove_spaces(arena),
            Spaced::SpaceAfter(a, _) => a.remove_spaces(arena),
        }
    }
}

impl<'a> RemoveSpaces<'a> for ExposedName<'a> {
    fn remove_spaces(&self, _arena: &'a Bump) -> Self {
        *self
    }
}

impl<'a> RemoveSpaces<'a> for ModuleName<'a> {
    fn remove_spaces(&self, _arena: &'a Bump) -> Self {
        *self
    }
}

impl<'a> RemoveSpaces<'a> for PackageName<'a> {
    fn remove_spaces(&self, _arena: &'a Bump) -> Self {
        *self
    }
}

impl<'a> RemoveSpaces<'a> for To<'a> {
    fn remove_spaces(&self, arena: &'a Bump) -> Self {
        match *self {
            To::ExistingPackage(a) => To::ExistingPackage(a),
            To::NewPackage(a) => To::NewPackage(a.remove_spaces(arena)),
        }
    }
}

impl<'a> RemoveSpaces<'a> for TypedIdent<'a> {
    fn remove_spaces(&self, arena: &'a Bump) -> Self {
        TypedIdent {
            ident: self.ident.remove_spaces(arena),
            spaces_before_colon: &[],
            ann: self.ann.remove_spaces(arena),
        }
    }
}

impl<'a> RemoveSpaces<'a> for PlatformRequires<'a> {
    fn remove_spaces(&self, arena: &'a Bump) -> Self {
        PlatformRequires {
            rigids: self.rigids.remove_spaces(arena),
            signature: self.signature.remove_spaces(arena),
        }
    }
}

impl<'a> RemoveSpaces<'a> for UppercaseIdent<'a> {
    fn remove_spaces(&self, _arena: &'a Bump) -> Self {
        *self
    }
}

impl<'a> RemoveSpaces<'a> for PackageEntry<'a> {
    fn remove_spaces(&self, arena: &'a Bump) -> Self {
        PackageEntry {
            shorthand: self.shorthand,
            spaces_after_shorthand: &[],
            package_name: self.package_name.remove_spaces(arena),
        }
    }
}

impl<'a> RemoveSpaces<'a> for ImportsEntry<'a> {
    fn remove_spaces(&self, arena: &'a Bump) -> Self {
        match *self {
            ImportsEntry::Module(a, b) => ImportsEntry::Module(a, b.remove_spaces(arena)),
            ImportsEntry::Package(a, b, c) => ImportsEntry::Package(a, b, c.remove_spaces(arena)),
            ImportsEntry::IngestedFile(a, b) => {
                ImportsEntry::IngestedFile(a, b.remove_spaces(arena))
            }
        }
    }
}

impl<'a, T: RemoveSpaces<'a>> RemoveSpaces<'a> for Option<T> {
    fn remove_spaces(&self, arena: &'a Bump) -> Self {
        self.as_ref().map(|a| a.remove_spaces(arena))
    }
}

impl<'a, T: RemoveSpaces<'a> + std::fmt::Debug> RemoveSpaces<'a> for Loc<T> {
    fn remove_spaces(&self, arena: &'a Bump) -> Self {
        let res = self.value.remove_spaces(arena);
        Loc::at(Region::zero(), res)
    }
}

impl<'a, A: RemoveSpaces<'a>, B: RemoveSpaces<'a>> RemoveSpaces<'a> for (A, B) {
    fn remove_spaces(&self, arena: &'a Bump) -> Self {
        (self.0.remove_spaces(arena), self.1.remove_spaces(arena))
    }
}

impl<'a, T: RemoveSpaces<'a>> RemoveSpaces<'a> for Collection<'a, T> {
    fn remove_spaces(&self, arena: &'a Bump) -> Self {
        let mut items = Vec::with_capacity_in(self.items.len(), arena);
        for item in self.items {
            items.push(item.remove_spaces(arena));
        }
        Collection::with_items(items.into_bump_slice())
    }
}

impl<'a, T: RemoveSpaces<'a> + std::fmt::Debug> RemoveSpaces<'a> for &'a [T] {
    fn remove_spaces(&self, arena: &'a Bump) -> Self {
        let mut items = Vec::with_capacity_in(self.len(), arena);
        for item in *self {
            let res = item.remove_spaces(arena);
            items.push(res);
        }
        items.into_bump_slice()
    }
}

impl<'a> RemoveSpaces<'a> for UnaryOp {
    fn remove_spaces(&self, _arena: &'a Bump) -> Self {
        *self
    }
}

impl<'a> RemoveSpaces<'a> for BinOp {
    fn remove_spaces(&self, _arena: &'a Bump) -> Self {
        *self
    }
}

impl<'a, T: RemoveSpaces<'a>> RemoveSpaces<'a> for &'a T {
    fn remove_spaces(&self, arena: &'a Bump) -> Self {
        arena.alloc((*self).remove_spaces(arena))
    }
}

impl<'a> RemoveSpaces<'a> for TypeDef<'a> {
    fn remove_spaces(&self, arena: &'a Bump) -> Self {
        use TypeDef::*;

        match *self {
            Alias {
                header: TypeHeader { name, vars },
                ann,
            } => Alias {
                header: TypeHeader {
                    name: name.remove_spaces(arena),
                    vars: vars.remove_spaces(arena),
                },
                ann: ann.remove_spaces(arena),
            },
            Opaque {
                header: TypeHeader { name, vars },
                typ,
                derived,
            } => Opaque {
                header: TypeHeader {
                    name: name.remove_spaces(arena),
                    vars: vars.remove_spaces(arena),
                },
                typ: typ.remove_spaces(arena),
                derived: derived.remove_spaces(arena),
            },
            Ability {
                header: TypeHeader { name, vars },
                loc_implements: loc_has,
                members,
            } => Ability {
                header: TypeHeader {
                    name: name.remove_spaces(arena),
                    vars: vars.remove_spaces(arena),
                },
                loc_implements: loc_has.remove_spaces(arena),
                members: members.remove_spaces(arena),
            },
        }
    }
}

impl<'a> RemoveSpaces<'a> for ValueDef<'a> {
    fn remove_spaces(&self, arena: &'a Bump) -> Self {
        use ValueDef::*;

        match *self {
            Annotation(a, b) => Annotation(a.remove_spaces(arena), b.remove_spaces(arena)),
            Body(a, b) => Body(
                arena.alloc(a.remove_spaces(arena)),
                arena.alloc(b.remove_spaces(arena)),
            ),
            AnnotatedBody {
                ann_pattern,
                ann_type,
                comment: _,
                body_pattern,
                body_expr,
            } => AnnotatedBody {
                ann_pattern: arena.alloc(ann_pattern.remove_spaces(arena)),
                ann_type: arena.alloc(ann_type.remove_spaces(arena)),
                comment: None,
                body_pattern: arena.alloc(body_pattern.remove_spaces(arena)),
                body_expr: arena.alloc(body_expr.remove_spaces(arena)),
            },
            Dbg {
                condition,
                preceding_comment: _,
            } => Dbg {
                condition: arena.alloc(condition.remove_spaces(arena)),
                preceding_comment: Region::zero(),
            },
            Expect {
                condition,
                preceding_comment: _,
            } => Expect {
                condition: arena.alloc(condition.remove_spaces(arena)),
                preceding_comment: Region::zero(),
            },
            ExpectFx {
                condition,
                preceding_comment: _,
            } => ExpectFx {
                condition: arena.alloc(condition.remove_spaces(arena)),
                preceding_comment: Region::zero(),
            },
<<<<<<< HEAD
            ModuleImport(module_import) => ModuleImport(module_import.remove_spaces(arena)),
            IngestedFileImport(ingested_file_import) => {
                IngestedFileImport(ingested_file_import.remove_spaces(arena))
            }
        }
    }
}

impl<'a> RemoveSpaces<'a> for ModuleImport<'a> {
    fn remove_spaces(&self, arena: &'a Bump) -> Self {
        ModuleImport {
            before_name: &[],
            name: self.name.remove_spaces(arena),
            alias: self.alias.remove_spaces(arena),
            exposed: self.exposed.remove_spaces(arena),
        }
    }
}

impl<'a> RemoveSpaces<'a> for IngestedFileImport<'a> {
    fn remove_spaces(&self, arena: &'a Bump) -> Self {
        IngestedFileImport {
            before_path: &[],
            path: self.path.remove_spaces(arena),
            name: self.name.remove_spaces(arena),
        }
    }
}

impl<'a> RemoveSpaces<'a> for ImportedModuleName<'a> {
    fn remove_spaces(&self, arena: &'a Bump) -> Self {
        ImportedModuleName {
            package: self.package.remove_spaces(arena),
            name: self.name.remove_spaces(arena),
=======
            Stmt(loc_expr) => Stmt(arena.alloc(loc_expr.remove_spaces(arena))),
>>>>>>> a6f47fb5
        }
    }
}

impl<'a> RemoveSpaces<'a> for ImportAlias<'a> {
    fn remove_spaces(&self, _arena: &'a Bump) -> Self {
        *self
    }
}

impl<'a> RemoveSpaces<'a> for ImportAsKeyword {
    fn remove_spaces(&self, _arena: &'a Bump) -> Self {
        *self
    }
}

impl<'a> RemoveSpaces<'a> for ImportExposingKeyword {
    fn remove_spaces(&self, _arena: &'a Bump) -> Self {
        *self
    }
}

impl<'a> RemoveSpaces<'a> for Implements<'a> {
    fn remove_spaces(&self, _arena: &'a Bump) -> Self {
        Implements::Implements
    }
}

impl<'a> RemoveSpaces<'a> for AbilityMember<'a> {
    fn remove_spaces(&self, arena: &'a Bump) -> Self {
        AbilityMember {
            name: self.name.remove_spaces(arena),
            typ: self.typ.remove_spaces(arena),
        }
    }
}

impl<'a> RemoveSpaces<'a> for WhenBranch<'a> {
    fn remove_spaces(&self, arena: &'a Bump) -> Self {
        WhenBranch {
            patterns: self.patterns.remove_spaces(arena),
            value: self.value.remove_spaces(arena),
            guard: self.guard.remove_spaces(arena),
        }
    }
}

impl<'a, T: RemoveSpaces<'a> + Copy + std::fmt::Debug> RemoveSpaces<'a> for AssignedField<'a, T> {
    fn remove_spaces(&self, arena: &'a Bump) -> Self {
        match *self {
            AssignedField::RequiredValue(a, _, c) => AssignedField::RequiredValue(
                a.remove_spaces(arena),
                arena.alloc([]),
                arena.alloc(c.remove_spaces(arena)),
            ),
            AssignedField::OptionalValue(a, _, c) => AssignedField::OptionalValue(
                a.remove_spaces(arena),
                arena.alloc([]),
                arena.alloc(c.remove_spaces(arena)),
            ),
            AssignedField::LabelOnly(a) => AssignedField::LabelOnly(a.remove_spaces(arena)),
            AssignedField::Malformed(a) => AssignedField::Malformed(a),
            AssignedField::SpaceBefore(a, _) => a.remove_spaces(arena),
            AssignedField::SpaceAfter(a, _) => a.remove_spaces(arena),
        }
    }
}

impl<'a> RemoveSpaces<'a> for RecordBuilderField<'a> {
    fn remove_spaces(&self, arena: &'a Bump) -> Self {
        match *self {
            RecordBuilderField::Value(a, _, c) => RecordBuilderField::Value(
                a.remove_spaces(arena),
                &[],
                arena.alloc(c.remove_spaces(arena)),
            ),
            RecordBuilderField::ApplyValue(a, _, _, c) => RecordBuilderField::ApplyValue(
                a.remove_spaces(arena),
                &[],
                &[],
                arena.alloc(c.remove_spaces(arena)),
            ),
            RecordBuilderField::LabelOnly(a) => {
                RecordBuilderField::LabelOnly(a.remove_spaces(arena))
            }
            RecordBuilderField::Malformed(a) => RecordBuilderField::Malformed(a),
            RecordBuilderField::SpaceBefore(a, _) => a.remove_spaces(arena),
            RecordBuilderField::SpaceAfter(a, _) => a.remove_spaces(arena),
        }
    }
}

impl<'a> RemoveSpaces<'a> for StrLiteral<'a> {
    fn remove_spaces(&self, arena: &'a Bump) -> Self {
        match *self {
            StrLiteral::PlainLine(t) => StrLiteral::PlainLine(t),
            StrLiteral::Line(t) => StrLiteral::Line(t.remove_spaces(arena)),
            StrLiteral::Block(t) => StrLiteral::Block(t.remove_spaces(arena)),
        }
    }
}

impl<'a> RemoveSpaces<'a> for StrSegment<'a> {
    fn remove_spaces(&self, arena: &'a Bump) -> Self {
        match *self {
            StrSegment::Plaintext(t) => StrSegment::Plaintext(t),
            StrSegment::Unicode(t) => StrSegment::Unicode(t.remove_spaces(arena)),
            StrSegment::EscapedChar(c) => StrSegment::EscapedChar(c),
            StrSegment::Interpolated(t) => StrSegment::Interpolated(t.remove_spaces(arena)),
            StrSegment::DeprecatedInterpolated(t) => {
                StrSegment::DeprecatedInterpolated(t.remove_spaces(arena))
            }
        }
    }
}

impl<'a> RemoveSpaces<'a> for Expr<'a> {
    fn remove_spaces(&self, arena: &'a Bump) -> Self {
        match *self {
            Expr::EmptyDefsFinal => Expr::EmptyDefsFinal,
            Expr::Float(a) => Expr::Float(a),
            Expr::Num(a) => Expr::Num(a),
            Expr::NonBase10Int {
                string,
                base,
                is_negative,
            } => Expr::NonBase10Int {
                string,
                base,
                is_negative,
            },
            Expr::Str(a) => Expr::Str(a.remove_spaces(arena)),
            Expr::IngestedFile(a, b) => Expr::IngestedFile(a, b),
            Expr::RecordAccess(a, b) => Expr::RecordAccess(arena.alloc(a.remove_spaces(arena)), b),
            Expr::AccessorFunction(a) => Expr::AccessorFunction(a),
            Expr::TupleAccess(a, b) => Expr::TupleAccess(arena.alloc(a.remove_spaces(arena)), b),
            Expr::List(a) => Expr::List(a.remove_spaces(arena)),
            Expr::RecordUpdate { update, fields } => Expr::RecordUpdate {
                update: arena.alloc(update.remove_spaces(arena)),
                fields: fields.remove_spaces(arena),
            },
            Expr::Record(a) => Expr::Record(a.remove_spaces(arena)),
            Expr::RecordBuilder(a) => Expr::RecordBuilder(a.remove_spaces(arena)),
            Expr::Tuple(a) => Expr::Tuple(a.remove_spaces(arena)),
            Expr::Var {
                module_name,
                ident,
                suffixed,
            } => Expr::Var {
                module_name,
                ident,
                suffixed,
            },
            Expr::Underscore(a) => Expr::Underscore(a),
            Expr::Tag(a) => Expr::Tag(a),
            Expr::OpaqueRef(a) => Expr::OpaqueRef(a),
            Expr::Closure(a, b) => Expr::Closure(
                arena.alloc(a.remove_spaces(arena)),
                arena.alloc(b.remove_spaces(arena)),
            ),
            Expr::Crash => Expr::Crash,
            Expr::Defs(a, b) => {
                let mut defs = a.clone();
                defs.space_before = vec![Default::default(); defs.len()];
                defs.space_after = vec![Default::default(); defs.len()];
                defs.regions = vec![Region::zero(); defs.len()];
                defs.spaces.clear();

                for type_def in defs.type_defs.iter_mut() {
                    *type_def = type_def.remove_spaces(arena);
                }

                for value_def in defs.value_defs.iter_mut() {
                    *value_def = value_def.remove_spaces(arena);
                }

                Expr::Defs(arena.alloc(defs), arena.alloc(b.remove_spaces(arena)))
            }
            Expr::Backpassing(a, b, c) => Expr::Backpassing(
                arena.alloc(a.remove_spaces(arena)),
                arena.alloc(b.remove_spaces(arena)),
                arena.alloc(c.remove_spaces(arena)),
            ),
            Expr::Expect(a, b) => Expr::Expect(
                arena.alloc(a.remove_spaces(arena)),
                arena.alloc(b.remove_spaces(arena)),
            ),
            Expr::Dbg(a, b) => Expr::Dbg(
                arena.alloc(a.remove_spaces(arena)),
                arena.alloc(b.remove_spaces(arena)),
            ),
            Expr::LowLevelDbg(_, _, _) => unreachable!(
                "LowLevelDbg should only exist after desugaring, not during formatting"
            ),
            Expr::Apply(a, b, c) => Expr::Apply(
                arena.alloc(a.remove_spaces(arena)),
                b.remove_spaces(arena),
                c,
            ),
            Expr::BinOps(a, b) => {
                Expr::BinOps(a.remove_spaces(arena), arena.alloc(b.remove_spaces(arena)))
            }
            Expr::UnaryOp(a, b) => {
                Expr::UnaryOp(arena.alloc(a.remove_spaces(arena)), b.remove_spaces(arena))
            }
            Expr::If(a, b) => Expr::If(a.remove_spaces(arena), arena.alloc(b.remove_spaces(arena))),
            Expr::When(a, b) => {
                Expr::When(arena.alloc(a.remove_spaces(arena)), b.remove_spaces(arena))
            }
            Expr::ParensAround(a) => {
                // The formatter can remove redundant parentheses, so also remove these when normalizing for comparison.
                a.remove_spaces(arena)
            }
            Expr::MalformedIdent(a, b) => Expr::MalformedIdent(a, remove_spaces_bad_ident(b)),
            Expr::MalformedClosure => Expr::MalformedClosure,
            Expr::MalformedSuffixed(a) => Expr::MalformedSuffixed(a),
            Expr::PrecedenceConflict(a) => Expr::PrecedenceConflict(a),
            Expr::MultipleRecordBuilders(a) => Expr::MultipleRecordBuilders(a),
            Expr::UnappliedRecordBuilder(a) => Expr::UnappliedRecordBuilder(a),
            Expr::SpaceBefore(a, _) => a.remove_spaces(arena),
            Expr::SpaceAfter(a, _) => a.remove_spaces(arena),
            Expr::SingleQuote(a) => Expr::Num(a),
        }
    }
}

fn remove_spaces_bad_ident(ident: BadIdent) -> BadIdent {
    match ident {
        BadIdent::Start(_) => BadIdent::Start(Position::zero()),
        BadIdent::Space(e, _) => BadIdent::Space(e, Position::zero()),
        BadIdent::UnderscoreAlone(_) => BadIdent::UnderscoreAlone(Position::zero()),
        BadIdent::UnderscoreInMiddle(_) => BadIdent::UnderscoreInMiddle(Position::zero()),
        BadIdent::UnderscoreAtStart {
            position: _,
            declaration_region,
        } => BadIdent::UnderscoreAtStart {
            position: Position::zero(),
            declaration_region,
        },
        BadIdent::QualifiedTag(_) => BadIdent::QualifiedTag(Position::zero()),
        BadIdent::WeirdAccessor(_) => BadIdent::WeirdAccessor(Position::zero()),
        BadIdent::WeirdDotAccess(_) => BadIdent::WeirdDotAccess(Position::zero()),
        BadIdent::WeirdDotQualified(_) => BadIdent::WeirdDotQualified(Position::zero()),
        BadIdent::StrayDot(_) => BadIdent::StrayDot(Position::zero()),
        BadIdent::BadOpaqueRef(_) => BadIdent::BadOpaqueRef(Position::zero()),
        BadIdent::QualifiedTupleAccessor(_) => BadIdent::QualifiedTupleAccessor(Position::zero()),
    }
}

impl<'a> RemoveSpaces<'a> for Pattern<'a> {
    fn remove_spaces(&self, arena: &'a Bump) -> Self {
        match *self {
            Pattern::Identifier { ident, suffixed } => Pattern::Identifier { ident, suffixed },
            Pattern::Tag(a) => Pattern::Tag(a),
            Pattern::OpaqueRef(a) => Pattern::OpaqueRef(a),
            Pattern::Apply(a, b) => Pattern::Apply(
                arena.alloc(a.remove_spaces(arena)),
                arena.alloc(b.remove_spaces(arena)),
            ),
            Pattern::RecordDestructure(a) => Pattern::RecordDestructure(a.remove_spaces(arena)),
            Pattern::RequiredField(a, b) => {
                Pattern::RequiredField(a, arena.alloc(b.remove_spaces(arena)))
            }
            Pattern::OptionalField(a, b) => {
                Pattern::OptionalField(a, arena.alloc(b.remove_spaces(arena)))
            }
            Pattern::As(pattern, pattern_as) => Pattern::As(
                arena.alloc(pattern.remove_spaces(arena)),
                pattern_as.remove_spaces(arena),
            ),
            Pattern::NumLiteral(a) => Pattern::NumLiteral(a),
            Pattern::NonBase10Literal {
                string,
                base,
                is_negative,
            } => Pattern::NonBase10Literal {
                string,
                base,
                is_negative,
            },
            Pattern::FloatLiteral(a) => Pattern::FloatLiteral(a),
            Pattern::StrLiteral(a) => Pattern::StrLiteral(a),
            Pattern::Underscore(a) => Pattern::Underscore(a),
            Pattern::Malformed(a) => Pattern::Malformed(a),
            Pattern::MalformedIdent(a, b) => Pattern::MalformedIdent(a, remove_spaces_bad_ident(b)),
            Pattern::QualifiedIdentifier {
                module_name,
                ident,
                suffixed,
            } => Pattern::QualifiedIdentifier {
                module_name,
                ident,
                suffixed,
            },
            Pattern::SpaceBefore(a, _) => a.remove_spaces(arena),
            Pattern::SpaceAfter(a, _) => a.remove_spaces(arena),
            Pattern::SingleQuote(a) => Pattern::SingleQuote(a),
            Pattern::List(pats) => Pattern::List(pats.remove_spaces(arena)),
            Pattern::Tuple(pats) => Pattern::Tuple(pats.remove_spaces(arena)),
            Pattern::ListRest(opt_pattern_as) => Pattern::ListRest(
                opt_pattern_as
                    .map(|(_, pattern_as)| ([].as_ref(), pattern_as.remove_spaces(arena))),
            ),
        }
    }
}

impl<'a> RemoveSpaces<'a> for TypeAnnotation<'a> {
    fn remove_spaces(&self, arena: &'a Bump) -> Self {
        match *self {
            TypeAnnotation::Function(a, b) => TypeAnnotation::Function(
                arena.alloc(a.remove_spaces(arena)),
                arena.alloc(b.remove_spaces(arena)),
            ),
            TypeAnnotation::Apply(a, b, c) => TypeAnnotation::Apply(a, b, c.remove_spaces(arena)),
            TypeAnnotation::BoundVariable(a) => TypeAnnotation::BoundVariable(a),
            TypeAnnotation::As(a, _, TypeHeader { name, vars }) => TypeAnnotation::As(
                arena.alloc(a.remove_spaces(arena)),
                &[],
                TypeHeader {
                    name: name.remove_spaces(arena),
                    vars: vars.remove_spaces(arena),
                },
            ),
            TypeAnnotation::Tuple { elems: fields, ext } => TypeAnnotation::Tuple {
                elems: fields.remove_spaces(arena),
                ext: ext.remove_spaces(arena),
            },
            TypeAnnotation::Record { fields, ext } => TypeAnnotation::Record {
                fields: fields.remove_spaces(arena),
                ext: ext.remove_spaces(arena),
            },
            TypeAnnotation::TagUnion { ext, tags } => TypeAnnotation::TagUnion {
                ext: ext.remove_spaces(arena),
                tags: tags.remove_spaces(arena),
            },
            TypeAnnotation::Inferred => TypeAnnotation::Inferred,
            TypeAnnotation::Wildcard => TypeAnnotation::Wildcard,
            TypeAnnotation::Where(annot, has_clauses) => TypeAnnotation::Where(
                arena.alloc(annot.remove_spaces(arena)),
                arena.alloc(has_clauses.remove_spaces(arena)),
            ),
            TypeAnnotation::SpaceBefore(a, _) => a.remove_spaces(arena),
            TypeAnnotation::SpaceAfter(a, _) => a.remove_spaces(arena),
            TypeAnnotation::Malformed(a) => TypeAnnotation::Malformed(a),
        }
    }
}

impl<'a> RemoveSpaces<'a> for ImplementsClause<'a> {
    fn remove_spaces(&self, arena: &'a Bump) -> Self {
        ImplementsClause {
            var: self.var.remove_spaces(arena),
            abilities: self.abilities.remove_spaces(arena),
        }
    }
}

impl<'a> RemoveSpaces<'a> for Tag<'a> {
    fn remove_spaces(&self, arena: &'a Bump) -> Self {
        match *self {
            Tag::Apply { name, args } => Tag::Apply {
                name: name.remove_spaces(arena),
                args: args.remove_spaces(arena),
            },
            Tag::Malformed(a) => Tag::Malformed(a),
            Tag::SpaceBefore(a, _) => a.remove_spaces(arena),
            Tag::SpaceAfter(a, _) => a.remove_spaces(arena),
        }
    }
}

impl<'a> RemoveSpaces<'a> for AbilityImpls<'a> {
    fn remove_spaces(&self, arena: &'a Bump) -> Self {
        match *self {
            AbilityImpls::AbilityImpls(impls) => {
                AbilityImpls::AbilityImpls(impls.remove_spaces(arena))
            }
            AbilityImpls::SpaceBefore(has, _) | AbilityImpls::SpaceAfter(has, _) => {
                has.remove_spaces(arena)
            }
        }
    }
}

impl<'a> RemoveSpaces<'a> for ImplementsAbility<'a> {
    fn remove_spaces(&self, arena: &'a Bump) -> Self {
        match *self {
            ImplementsAbility::ImplementsAbility { ability, impls } => {
                ImplementsAbility::ImplementsAbility {
                    ability: ability.remove_spaces(arena),
                    impls: impls.remove_spaces(arena),
                }
            }
            ImplementsAbility::SpaceBefore(has, _) | ImplementsAbility::SpaceAfter(has, _) => {
                has.remove_spaces(arena)
            }
        }
    }
}

impl<'a> RemoveSpaces<'a> for ImplementsAbilities<'a> {
    fn remove_spaces(&self, arena: &'a Bump) -> Self {
        match *self {
            ImplementsAbilities::Implements(derived) => {
                ImplementsAbilities::Implements(derived.remove_spaces(arena))
            }
            ImplementsAbilities::SpaceBefore(derived, _)
            | ImplementsAbilities::SpaceAfter(derived, _) => derived.remove_spaces(arena),
        }
    }
}

impl<'a> RemoveSpaces<'a> for PatternAs<'a> {
    fn remove_spaces(&self, arena: &'a Bump) -> Self {
        PatternAs {
            spaces_before: &[],
            identifier: self.identifier.remove_spaces(arena),
        }
    }
}<|MERGE_RESOLUTION|>--- conflicted
+++ resolved
@@ -568,11 +568,11 @@
                 condition: arena.alloc(condition.remove_spaces(arena)),
                 preceding_comment: Region::zero(),
             },
-<<<<<<< HEAD
             ModuleImport(module_import) => ModuleImport(module_import.remove_spaces(arena)),
             IngestedFileImport(ingested_file_import) => {
                 IngestedFileImport(ingested_file_import.remove_spaces(arena))
             }
+            Stmt(loc_expr) => Stmt(arena.alloc(loc_expr.remove_spaces(arena))),
         }
     }
 }
@@ -603,9 +603,6 @@
         ImportedModuleName {
             package: self.package.remove_spaces(arena),
             name: self.name.remove_spaces(arena),
-=======
-            Stmt(loc_expr) => Stmt(arena.alloc(loc_expr.remove_spaces(arena))),
->>>>>>> a6f47fb5
         }
     }
 }
