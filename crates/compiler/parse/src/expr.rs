use crate::ast::{
<<<<<<< HEAD
    AssignedField, Collection, CommentOrNewline, Defs, Expr, ExtractSpaces, Implements,
    ImplementsAbilities, ImportAlias, ImportAsKeyword, ImportExposingKeyword, ImportedModuleName,
    IngestedFileImport, ModuleImport, Pattern, RecordBuilderField, Spaceable, Spaced, Spaces,
=======
    is_loc_expr_suffixed, AssignedField, Collection, CommentOrNewline, Defs, Expr, ExtractSpaces,
    Implements, ImplementsAbilities, Pattern, RecordBuilderField, Spaceable, Spaces,
>>>>>>> a6f47fb5
    TypeAnnotation, TypeDef, TypeHeader, ValueDef,
};
use crate::blankspace::{
    space0_after_e, space0_around_e_no_after_indent_check, space0_around_ee, space0_before_e,
    space0_before_optional_after, space0_e, spaces, spaces_around, spaces_before,
};
use crate::ident::{
    integer_ident, lowercase_ident, parse_ident, unqualified_ident, uppercase_ident, Accessor,
    Ident,
};
use crate::parser::{
<<<<<<< HEAD
    self, backtrackable, increment_min_indent, line_min_indent, optional, reset_min_indent,
    sep_by1, sep_by1_e, set_min_indent, specialize, specialize_ref, then, word1, word1_indent,
    word2, EClosure, EExpect, EExpr, EIf, EImport, EInParens, EList, ENumber, EPattern, ERecord,
=======
    self, backtrackable, byte, byte_indent, increment_min_indent, line_min_indent, optional,
    reset_min_indent, sep_by1, sep_by1_e, set_min_indent, specialize_err, specialize_err_ref, then,
    two_bytes, EClosure, EExpect, EExpr, EIf, EInParens, EList, ENumber, EPattern, ERecord,
>>>>>>> a6f47fb5
    EString, EType, EWhen, Either, ParseResult, Parser,
};
use crate::pattern::{closure_param, loc_implements_parser};
use crate::state::State;
use crate::string_literal::{self, StrLikeLiteral};
use crate::{header, keyword};
use crate::{module, type_annotation};
use bumpalo::collections::Vec;
use bumpalo::Bump;
use roc_collections::soa::Slice;
use roc_error_macros::internal_error;
use roc_module::called_via::{BinOp, CalledVia, UnaryOp};
use roc_region::all::{Loc, Position, Region};

use crate::parser::Progress::{self, *};

fn expr_end<'a>() -> impl Parser<'a, (), EExpr<'a>> {
    |_arena, state: State<'a>, _min_indent: u32| {
        if state.has_reached_end() {
            Ok((NoProgress, (), state))
        } else {
            Err((NoProgress, EExpr::BadExprEnd(state.pos())))
        }
    }
}

pub fn test_parse_expr<'a>(
    min_indent: u32,
    arena: &'a bumpalo::Bump,
    state: State<'a>,
) -> Result<Loc<Expr<'a>>, EExpr<'a>> {
    let parser = skip_second!(
        space0_before_optional_after(loc_expr(true), EExpr::IndentStart, EExpr::IndentEnd),
        expr_end()
    );

    match parser.parse(arena, state, min_indent) {
        Ok((_, expression, _)) => Ok(expression),
        Err((_, fail)) => Err(fail),
    }
}

#[derive(Debug, Clone, Copy, PartialEq, Eq)]
pub struct ExprParseOptions {
    /// Check for and accept multi-backpassing syntax
    /// This is usually true, but false within list/record literals
    /// because the comma separating backpassing arguments conflicts
    /// with the comma separating literal elements
    pub accept_multi_backpassing: bool,

    /// Check for the `->` token, and raise an error if found
    /// This is usually true, but false in if-guards
    ///
    /// > Just foo if foo == 2 -> ...
    pub check_for_arrow: bool,

    /// Check for a suffixed expression, if we find one then
    /// subsequent parsing for this expression should have an increased
    /// indent, this is so we can distinguish between the end of the
    /// statement and the next expression.
    pub suffixed_found: bool,
}

impl ExprParseOptions {
    pub fn set_suffixed_found(&self) -> Self {
        let mut new = *self;
        new.suffixed_found = true;
        new
    }
}

pub fn expr_help<'a>() -> impl Parser<'a, Expr<'a>, EExpr<'a>> {
    move |arena, state: State<'a>, min_indent: u32| {
        loc_expr(true)
            .parse(arena, state, min_indent)
            .map(|(a, b, c)| (a, b.value, c))
    }
}

fn loc_expr_in_parens_help<'a>() -> impl Parser<'a, Loc<Expr<'a>>, EInParens<'a>> {
    then(
        loc!(collection_trailing_sep_e!(
            byte(b'(', EInParens::Open),
            specialize_err_ref(EInParens::Expr, loc_expr(false)),
            byte(b',', EInParens::End),
            byte(b')', EInParens::End),
            Expr::SpaceBefore
        )),
        move |arena, state, _, loc_elements| {
            let elements = loc_elements.value;
            let region = loc_elements.region;

            if elements.len() > 1 {
                Ok((
                    MadeProgress,
                    Loc::at(region, Expr::Tuple(elements.ptrify_items(arena))),
                    state,
                ))
            } else if elements.is_empty() {
                Err((NoProgress, EInParens::Empty(state.pos())))
            } else {
                // TODO: don't discard comments before/after
                // (stored in the Collection)
                Ok((
                    MadeProgress,
                    Loc::at(
                        elements.items[0].region,
                        Expr::ParensAround(&elements.items[0].value),
                    ),
                    state,
                ))
            }
        },
    )
    .trace("in_parens")
}

fn loc_expr_in_parens_etc_help<'a>() -> impl Parser<'a, Loc<Expr<'a>>, EExpr<'a>> {
    map_with_arena!(
        loc!(and!(
            specialize_err(EExpr::InParens, loc_expr_in_parens_help()),
            record_field_access_chain()
        )),
        move |arena: &'a Bump, value: Loc<(Loc<Expr<'a>>, Vec<'a, Accessor<'a>>)>| {
            let Loc {
                mut region,
                value: (loc_expr, field_accesses),
            } = value;

            let mut value = loc_expr.value;

            // if there are field accesses, include the parentheses in the region
            // otherwise, don't include the parentheses
            if field_accesses.is_empty() {
                region = loc_expr.region;
            } else {
                value = apply_expr_access_chain(arena, value, field_accesses);
            }

            Loc::at(region, value)
        }
    )
}

fn record_field_access_chain<'a>() -> impl Parser<'a, Vec<'a, Accessor<'a>>, EExpr<'a>> {
    zero_or_more!(skip_first!(
        byte(b'.', EExpr::Access),
        specialize_err(
            |_, pos| EExpr::Access(pos),
            one_of!(
                map!(lowercase_ident(), Accessor::RecordField),
                map!(integer_ident(), Accessor::TupleIndex),
            )
        )
    ))
}

/// In some contexts we want to parse the `_` as an expression, so it can then be turned into a
/// pattern later
fn loc_term_or_underscore_or_conditional<'a>(
    options: ExprParseOptions,
) -> impl Parser<'a, Loc<Expr<'a>>, EExpr<'a>> {
    one_of!(
        loc_expr_in_parens_etc_help(),
        loc!(specialize_err(EExpr::If, if_expr_help(options))),
        loc!(specialize_err(EExpr::When, when::expr_help(options))),
        loc!(specialize_err(EExpr::Str, string_like_literal_help())),
        loc!(specialize_err(
            EExpr::Number,
            positive_number_literal_help()
        )),
        loc!(specialize_err(EExpr::Closure, closure_help(options))),
        loc!(crash_kw()),
        loc!(underscore_expression()),
        loc!(record_literal_help()),
        loc!(specialize_err(EExpr::List, list_literal_help())),
        loc!(map_with_arena!(
            assign_or_destructure_identifier(),
            ident_to_expr
        )),
    )
}

/// In some contexts we want to parse the `_` as an expression, so it can then be turned into a
/// pattern later
fn loc_term_or_underscore<'a>(
    options: ExprParseOptions,
) -> impl Parser<'a, Loc<Expr<'a>>, EExpr<'a>> {
    one_of!(
        loc_expr_in_parens_etc_help(),
        loc!(specialize_err(EExpr::Str, string_like_literal_help())),
        loc!(specialize_err(
            EExpr::Number,
            positive_number_literal_help()
        )),
        loc!(specialize_err(EExpr::Closure, closure_help(options))),
        loc!(underscore_expression()),
        loc!(record_literal_help()),
        loc!(specialize_err(EExpr::List, list_literal_help())),
        loc!(map_with_arena!(
            assign_or_destructure_identifier(),
            ident_to_expr
        )),
    )
}

fn loc_term<'a>(options: ExprParseOptions) -> impl Parser<'a, Loc<Expr<'a>>, EExpr<'a>> {
    one_of!(
        loc_expr_in_parens_etc_help(),
        loc!(specialize_err(EExpr::Str, string_like_literal_help())),
        loc!(specialize_err(
            EExpr::Number,
            positive_number_literal_help()
        )),
        loc!(specialize_err(EExpr::Closure, closure_help(options))),
        loc!(record_literal_help()),
        loc!(specialize_err(EExpr::List, list_literal_help())),
        loc!(map_with_arena!(
            assign_or_destructure_identifier(),
            ident_to_expr
        )),
    )
}

fn underscore_expression<'a>() -> impl Parser<'a, Expr<'a>, EExpr<'a>> {
    move |arena: &'a Bump, state: State<'a>, min_indent: u32| {
        let start = state.pos();

        let (_, _, next_state) = byte(b'_', EExpr::Underscore).parse(arena, state, min_indent)?;

        let lowercase_ident_expr =
            { specialize_err(move |_, _| EExpr::End(start), lowercase_ident()) };

        let (_, output, final_state) =
            optional(lowercase_ident_expr).parse(arena, next_state, min_indent)?;

        match output {
            Some(name) => Ok((MadeProgress, Expr::Underscore(name), final_state)),
            None => Ok((MadeProgress, Expr::Underscore(""), final_state)),
        }
    }
}

fn crash_kw<'a>() -> impl Parser<'a, Expr<'a>, EExpr<'a>> {
    move |arena: &'a Bump, state: State<'a>, min_indent: u32| {
        let (_, _, next_state) = crate::parser::keyword(crate::keyword::CRASH, EExpr::Crash)
            .parse(arena, state, min_indent)?;

        Ok((MadeProgress, Expr::Crash, next_state))
    }
}

fn loc_possibly_negative_or_negated_term<'a>(
    options: ExprParseOptions,
) -> impl Parser<'a, Loc<Expr<'a>>, EExpr<'a>> {
    one_of![
        |arena, state: State<'a>, min_indent: u32| {
            let initial = state.clone();

            let (_, (loc_op, loc_expr), state) =
                and!(loc!(unary_negate()), loc_term(options)).parse(arena, state, min_indent)?;

            let loc_expr = numeric_negate_expression(arena, initial, loc_op, loc_expr, &[]);

            Ok((MadeProgress, loc_expr, state))
        },
        // this will parse negative numbers, which the unary negate thing up top doesn't (for now)
        loc!(specialize_err(EExpr::Number, number_literal_help())),
        loc!(map_with_arena!(
            and!(
                loc!(byte(b'!', EExpr::Start)),
                space0_before_e(loc_term(options), EExpr::IndentStart)
            ),
            |arena: &'a Bump, (loc_op, loc_expr): (Loc<_>, _)| {
                Expr::UnaryOp(arena.alloc(loc_expr), Loc::at(loc_op.region, UnaryOp::Not))
            }
        )),
        loc_term_or_underscore_or_conditional(options)
    ]
}

fn fail_expr_start_e<'a, T: 'a>() -> impl Parser<'a, T, EExpr<'a>> {
    |_arena, state: State<'a>, _min_indent: u32| Err((NoProgress, EExpr::Start(state.pos())))
}

fn unary_negate<'a>() -> impl Parser<'a, (), EExpr<'a>> {
    move |_arena: &'a Bump, state: State<'a>, _min_indent: u32| {
        // a minus is unary iff
        //
        // - it is preceded by whitespace (spaces, newlines, comments)
        // - it is not followed by whitespace
        let followed_by_whitespace = state
            .bytes()
            .get(1)
            .map(|c| c.is_ascii_whitespace() || *c == b'#')
            .unwrap_or(false);

        if state.bytes().starts_with(b"-") && !followed_by_whitespace {
            // the negate is only unary if it is not followed by whitespace
            let state = state.advance(1);
            Ok((MadeProgress, (), state))
        } else {
            // this is not a negated expression
            Err((NoProgress, EExpr::UnaryNot(state.pos())))
        }
    }
}

fn expr_start<'a>(options: ExprParseOptions) -> impl Parser<'a, Loc<Expr<'a>>, EExpr<'a>> {
    one_of![
<<<<<<< HEAD
        loc!(specialize(EExpr::If, if_expr_help(options))),
        loc!(specialize(EExpr::When, when::expr_help(options))),
        loc!(specialize(EExpr::Expect, expect_help(options))),
        loc!(specialize(EExpr::Dbg, dbg_help(options))),
        loc!(import_help(options)),
        loc!(specialize(EExpr::Closure, closure_help(options))),
=======
        loc!(specialize_err(EExpr::If, if_expr_help(options))),
        loc!(specialize_err(EExpr::When, when::expr_help(options))),
        loc!(specialize_err(EExpr::Expect, expect_help(options))),
        loc!(specialize_err(EExpr::Dbg, dbg_help(options))),
        loc!(specialize_err(EExpr::Closure, closure_help(options))),
>>>>>>> a6f47fb5
        loc!(expr_operator_chain(options)),
        fail_expr_start_e()
    ]
    .trace("expr_start")
}

fn expr_operator_chain<'a>(options: ExprParseOptions) -> impl Parser<'a, Expr<'a>, EExpr<'a>> {
    line_min_indent(move |arena, state: State<'a>, min_indent: u32| {
        let (_, expr, state) =
            loc_possibly_negative_or_negated_term(options).parse(arena, state, min_indent)?;

        let initial_state = state.clone();
        let end = state.pos();

        let new_options = if is_loc_expr_suffixed(&expr) {
            options.set_suffixed_found()
        } else {
            options
        };

        match space0_e(EExpr::IndentEnd).parse(arena, state.clone(), min_indent) {
            Err((_, _)) => Ok((MadeProgress, expr.value, state)),
            Ok((_, spaces_before_op, state)) => {
                let expr_state = ExprState {
                    operators: Vec::new_in(arena),
                    arguments: Vec::new_in(arena),
                    expr,
                    spaces_after: spaces_before_op,
                    end,
                };

                match parse_expr_end(
                    min_indent,
                    new_options,
                    expr_state,
                    arena,
                    state,
                    initial_state,
                ) {
                    Err(err) => Err(err),
                    Ok((progress, expr, new_state)) => {
                        // We need to check if we have just parsed a suffixed statement,
                        // if so, this is a defs node.
                        if is_loc_expr_suffixed(&Loc::at_zero(expr)) {
                            let def_region = Region::new(end, new_state.pos());
                            let value_def = ValueDef::Stmt(arena.alloc(Loc::at(def_region, expr)));

                            let mut defs = Defs::default();
                            defs.push_value_def(value_def, def_region, &[], &[]);

                            return parse_defs_expr(options, min_indent, defs, arena, new_state);
                        } else {
                            Ok((progress, expr, new_state))
                        }
                    }
                }
            }
        }
    })
}

#[derive(Debug)]
struct ExprState<'a> {
    operators: Vec<'a, (Loc<Expr<'a>>, Loc<BinOp>)>,
    arguments: Vec<'a, &'a Loc<Expr<'a>>>,
    expr: Loc<Expr<'a>>,
    spaces_after: &'a [CommentOrNewline<'a>],
    end: Position,
}

impl<'a> ExprState<'a> {
    fn consume_spaces(&mut self, arena: &'a Bump) {
        if !self.spaces_after.is_empty() {
            if let Some(last) = self.arguments.pop() {
                let new = last.value.with_spaces_after(self.spaces_after, last.region);

                self.arguments.push(arena.alloc(new));
            } else {
                let region = self.expr.region;

                let mut value = Expr::Num("");
                std::mem::swap(&mut self.expr.value, &mut value);

                self.expr = arena
                    .alloc(value)
                    .with_spaces_after(self.spaces_after, region);
            };

            self.spaces_after = &[];
        }
    }

    fn validate_assignment_or_backpassing<F>(
        mut self,
        arena: &'a Bump,
        loc_op: Loc<BinOp>,
        argument_error: F,
    ) -> Result<Loc<Expr<'a>>, EExpr<'a>>
    where
        F: Fn(Region, Position) -> EExpr<'a>,
    {
        if !self.operators.is_empty() {
            // this `=` or `<-` likely occurred inline; treat it as an invalid operator
            let opchar = match loc_op.value {
                BinOp::Assignment => "=",
                BinOp::Backpassing => "<-",
                _ => unreachable!(),
            };

            let fail = EExpr::BadOperator(opchar, loc_op.region.start());

            Err(fail)
        } else if !self.expr.value.is_tag()
            && !self.expr.value.is_opaque()
            && !self.arguments.is_empty()
            && !is_loc_expr_suffixed(&self.expr)
        {
            let region = Region::across_all(self.arguments.iter().map(|v| &v.region));

            Err(argument_error(region, loc_op.region.start()))
        } else {
            self.consume_spaces(arena);
            Ok(to_call(arena, self.arguments, self.expr))
        }
    }

    fn validate_is_type_def(
        mut self,
        arena: &'a Bump,
        loc_op: Loc<BinOp>,
        kind: AliasOrOpaque,
    ) -> Result<(Loc<Expr<'a>>, Vec<'a, &'a Loc<Expr<'a>>>), EExpr<'a>> {
        debug_assert_eq!(
            loc_op.value,
            match kind {
                AliasOrOpaque::Alias => BinOp::IsAliasType,
                AliasOrOpaque::Opaque => BinOp::IsOpaqueType,
            }
        );

        if !self.operators.is_empty() {
            // this `:`/`:=` likely occurred inline; treat it as an invalid operator
            let op = match kind {
                AliasOrOpaque::Alias => ":",
                AliasOrOpaque::Opaque => ":=",
            };
            let fail = EExpr::BadOperator(op, loc_op.region.start());

            Err(fail)
        } else {
            self.consume_spaces(arena);
            Ok((self.expr, self.arguments))
        }
    }
}

#[allow(clippy::unnecessary_wraps)]
fn parse_expr_final<'a>(expr_state: ExprState<'a>, arena: &'a Bump) -> Expr<'a> {
    let right_arg = to_call(arena, expr_state.arguments, expr_state.expr);

    if expr_state.operators.is_empty() {
        right_arg.value
    } else {
        Expr::BinOps(
            expr_state.operators.into_bump_slice(),
            arena.alloc(right_arg),
        )
    }
}

fn to_call<'a>(
    arena: &'a Bump,
    mut arguments: Vec<'a, &'a Loc<Expr<'a>>>,
    loc_expr1: Loc<Expr<'a>>,
) -> Loc<Expr<'a>> {
    if arguments.is_empty() {
        loc_expr1
    } else {
        let last = arguments.last().map(|x| x.region).unwrap_or_default();
        let region = Region::span_across(&loc_expr1.region, &last);

        let spaces = if let Some(last) = arguments.last_mut() {
            let spaces = last.value.extract_spaces();

            if spaces.after.is_empty() {
                &[]
            } else {
                let inner = if !spaces.before.is_empty() {
                    arena.alloc(spaces.item).before(spaces.before)
                } else {
                    spaces.item
                };
                *last = arena.alloc(Loc::at(last.region, inner));

                spaces.after
            }
        } else {
            &[]
        };

        let mut apply = Expr::Apply(
            arena.alloc(loc_expr1),
            arguments.into_bump_slice(),
            CalledVia::Space,
        );

        if !spaces.is_empty() {
            apply = arena.alloc(apply).after(spaces)
        }

        Loc::at(region, apply)
    }
}

fn numeric_negate_expression<'a, T>(
    arena: &'a Bump,
    state: State<'a>,
    loc_op: Loc<T>,
    expr: Loc<Expr<'a>>,
    spaces: &'a [CommentOrNewline<'a>],
) -> Loc<Expr<'a>> {
    debug_assert_eq!(state.bytes().first(), Some(&b'-'));
    // for overflow reasons, we must make the unary minus part of the number literal.
    let start = state.pos();
    let region = Region::new(start, expr.region.end());

    let new_expr = match expr.value {
        Expr::Num(string) => {
            let new_string =
                unsafe { std::str::from_utf8_unchecked(&state.bytes()[..string.len() + 1]) };

            Expr::Num(new_string)
        }
        Expr::Float(string) => {
            let new_string =
                unsafe { std::str::from_utf8_unchecked(&state.bytes()[..string.len() + 1]) };

            Expr::Float(new_string)
        }
        Expr::NonBase10Int {
            string,
            base,
            is_negative,
        } => {
            // don't include the minus sign here; it will not be parsed right
            Expr::NonBase10Int {
                is_negative: !is_negative,
                string,
                base,
            }
        }
        _ => Expr::UnaryOp(arena.alloc(expr), Loc::at(loc_op.region, UnaryOp::Negate)),
    };

    let new_loc_expr = Loc::at(region, new_expr);

    if spaces.is_empty() {
        new_loc_expr
    } else {
        arena
            .alloc(new_loc_expr.value)
            .with_spaces_before(spaces, new_loc_expr.region)
    }
}

pub fn parse_single_def<'a>(
    options: ExprParseOptions,
    min_indent: u32,
    arena: &'a Bump,
    state: State<'a>,
) -> ParseResult<'a, Option<SingleDef<'a>>, EExpr<'a>> {
    let initial = state.clone();

    let mut spaces_before_current = &[] as &[_];
    let spaces_before_current_start = state.pos();

    let state = match space0_e(EExpr::IndentStart).parse(arena, state, min_indent) {
        Err((MadeProgress, bad_input @ EExpr::Space(_, _))) => {
            return Err((MadeProgress, bad_input));
        }
        Err((MadeProgress, _)) => {
            return Err((MadeProgress, EExpr::DefMissingFinalExpr(initial.pos())));
        }
        Ok((_, spaces, state)) => {
            spaces_before_current = spaces;
            state
        }
        Err((NoProgress, _)) => initial.clone(),
    };

    let start = state.pos();

    let parse_expect_vanilla = crate::parser::keyword(crate::keyword::EXPECT, EExpect::Expect);
    let parse_expect_fx = crate::parser::keyword(crate::keyword::EXPECT_FX, EExpect::Expect);
    let parse_expect = either!(parse_expect_fx, parse_expect_vanilla);

    match space0_after_e(crate::pattern::loc_pattern_help(), EPattern::IndentEnd).parse(
        arena,
        state.clone(),
        min_indent,
    ) {
        Err((NoProgress, _)) => {
            match loc!(import()).parse(arena, state.clone(), min_indent) {
                Err((_, _)) => {
                    match parse_expect.parse(arena, state.clone(), min_indent) {
                        Err((_, _)) => {
                            // a hacky way to get expression-based error messages. TODO fix this
                            Ok((NoProgress, None, initial))
                        }
                        Ok((_, expect_flavor, state)) => parse_statement_inside_def(
                            arena,
                            state,
                            min_indent,
                            options,
                            start,
                            spaces_before_current_start,
                            spaces_before_current,
                            |preceding_comment, loc_def_expr| match expect_flavor {
                                Either::Second(_) => ValueDef::Expect {
                                    condition: arena.alloc(loc_def_expr),
                                    preceding_comment,
                                },
                                Either::First(_) => ValueDef::ExpectFx {
                                    condition: arena.alloc(loc_def_expr),
                                    preceding_comment,
                                },
                            },
                        ),
                    }
                }
                Ok((_, loc_import, state)) => Ok((
                    MadeProgress,
                    Some(SingleDef {
                        type_or_value: Either::Second(loc_import.value),
                        region: loc_import.region,
                        spaces_before: spaces_before_current,
                    }),
                    state,
                )),
            }
        }
        Err((MadeProgress, _)) => {
            // Try to parse as a Statement
            match parse_statement_inside_def(
                arena,
                initial.clone(),
                min_indent,
                options,
                start,
                spaces_before_current_start,
                // TODO including spaces_before_current here doubles things up
                &[],
                |_, loc_def_expr| -> ValueDef<'a> { ValueDef::Stmt(arena.alloc(loc_def_expr)) },
            ) {
                Ok((_, Some(single_def), state)) => match single_def.type_or_value {
                    Either::Second(ValueDef::Stmt(loc_expr)) if is_loc_expr_suffixed(loc_expr) => {
                        Ok((MadeProgress, Some(single_def), state))
                    }
                    _ => Ok((NoProgress, None, initial)), // a hacky way to get expression-based error messages. TODO fix this
                },
                _ => Ok((NoProgress, None, initial)), // a hacky way to get expression-based error messages. TODO fix this
            }
        }
        Ok((_, loc_pattern, state)) => {
            // First let's check whether this is an ability definition.
            let opt_tag_and_args: Option<(&str, Region, &[Loc<Pattern>])> = match loc_pattern.value
            {
                Pattern::Apply(
                    Loc {
                        value: Pattern::Tag(name),
                        region,
                    },
                    args,
                ) => Some((name, *region, args)),
                Pattern::Tag(name) => Some((name, loc_pattern.region, &[])),
                _ => None,
            };

            if let Some((name, name_region, args)) = opt_tag_and_args {
                if let Ok((_, loc_implements, state)) =
                    loc_implements_parser().parse(arena, state.clone(), min_indent)
                {
                    let (_, (type_def, def_region), state) = finish_parsing_ability_def_help(
                        min_indent,
                        Loc::at(name_region, name),
                        args,
                        loc_implements,
                        arena,
                        state,
                    )?;

                    return Ok((
                        MadeProgress,
                        Some(SingleDef {
                            type_or_value: Either::First(type_def),
                            region: def_region,
                            spaces_before: spaces_before_current,
                        }),
                        state,
                    ));
                }
            }

            // This may be a def or alias.
            let operator_result = operator().parse(arena, state.clone(), min_indent);

            if let Ok((_, BinOp::Assignment, operator_result_state)) = operator_result {
                return parse_single_def_assignment(
                    options,
                    // to support statements we have to increase the indent here so that we can parse a child def
                    // within a def and still continue to parse the final expression for this def
                    // e.g.
                    // main =
                    //     Stdout.line! "Bar"
                    //     a=Stdout.line! "Foo"
                    //     Task.ok {}
                    &operator_result_state.line_indent() + 1,
                    arena,
                    operator_result_state,
                    loc_pattern,
                    spaces_before_current,
                );
            };

            if let Ok((_, BinOp::IsAliasType, state)) = operator_result {
                // the increment_min_indent here is probably _wrong_, since alias_signature_with_space_before does
                // that internally.
                // TODO: re-evaluate this
                let parser = increment_min_indent(alias_signature_with_space_before());
                let (_, ann_type, state) = parser.parse(arena, state, min_indent)?;
                let region = Region::span_across(&loc_pattern.region, &ann_type.region);

                match &loc_pattern.value.extract_spaces().item {
                    Pattern::Apply(
                        Loc {
                            value: Pattern::Tag(name),
                            ..
                        },
                        alias_arguments,
                    ) => {
                        let name = Loc::at(loc_pattern.region, *name);
                        let header = TypeHeader {
                            name,
                            vars: alias_arguments,
                        };

                        let type_def = TypeDef::Alias {
                            header,
                            ann: ann_type,
                        };

                        return Ok((
                            MadeProgress,
                            Some(SingleDef {
                                type_or_value: Either::First(type_def),
                                region,
                                spaces_before: spaces_before_current,
                            }),
                            state,
                        ));
                    }
                    Pattern::Tag(name) => {
                        let name = Loc::at(loc_pattern.region, *name);
                        let pattern_arguments: &'a [Loc<Pattern<'a>>] = &[];
                        let header = TypeHeader {
                            name,
                            vars: pattern_arguments,
                        };

                        let type_def = TypeDef::Alias {
                            header,
                            ann: ann_type,
                        };

                        return Ok((
                            MadeProgress,
                            Some(SingleDef {
                                type_or_value: Either::First(type_def),
                                region,
                                spaces_before: spaces_before_current,
                            }),
                            state,
                        ));
                    }
                    _ => {
                        let value_def = ValueDef::Annotation(loc_pattern, ann_type);

                        return Ok((
                            MadeProgress,
                            Some(SingleDef {
                                type_or_value: Either::Second(value_def),
                                region,
                                spaces_before: spaces_before_current,
                            }),
                            state,
                        ));
                    }
                }
            };

            if let Ok((_, BinOp::IsOpaqueType, state)) = operator_result {
                let (_, (signature, derived), state) =
                    opaque_signature_with_space_before().parse(arena, state, min_indent + 1)?;
                let region = Region::span_across(&loc_pattern.region, &signature.region);

                match &loc_pattern.value.extract_spaces().item {
                    Pattern::Apply(
                        Loc {
                            value: Pattern::Tag(name),
                            ..
                        },
                        alias_arguments,
                    ) => {
                        let name = Loc::at(loc_pattern.region, *name);
                        let header = TypeHeader {
                            name,
                            vars: alias_arguments,
                        };

                        let type_def = TypeDef::Opaque {
                            header,
                            typ: signature,
                            derived,
                        };

                        return Ok((
                            MadeProgress,
                            Some(SingleDef {
                                type_or_value: Either::First(type_def),
                                region,
                                spaces_before: spaces_before_current,
                            }),
                            state,
                        ));
                    }
                    Pattern::Tag(name) => {
                        let name = Loc::at(loc_pattern.region, *name);
                        let pattern_arguments: &'a [Loc<Pattern<'a>>] = &[];
                        let header = TypeHeader {
                            name,
                            vars: pattern_arguments,
                        };

                        let type_def = TypeDef::Opaque {
                            header,
                            typ: signature,
                            derived,
                        };

                        return Ok((
                            MadeProgress,
                            Some(SingleDef {
                                type_or_value: Either::First(type_def),
                                region,
                                spaces_before: spaces_before_current,
                            }),
                            state,
                        ));
                    }
                    _ => {
                        let value_def = ValueDef::Annotation(loc_pattern, signature);

                        return Ok((
                            MadeProgress,
                            Some(SingleDef {
                                type_or_value: Either::Second(value_def),
                                region,
                                spaces_before: spaces_before_current,
                            }),
                            state,
                        ));
                    }
                }
            };

            // Otherwise try to re-parse as a Statement
            match parse_statement_inside_def(
                arena,
                initial.clone(),
                min_indent,
                options,
                start,
                spaces_before_current_start,
                // TODO figure out why including spaces_before_current here doubles things up
                &[],
                |_, loc_def_expr| -> ValueDef<'a> { ValueDef::Stmt(arena.alloc(loc_def_expr)) },
            ) {
                Ok((_, Some(single_def), state)) => match single_def.type_or_value {
                    Either::Second(ValueDef::Stmt(loc_expr)) if is_loc_expr_suffixed(loc_expr) => {
                        Ok((MadeProgress, Some(single_def), state))
                    }
                    _ => Ok((NoProgress, None, initial)),
                },
                _ => Ok((NoProgress, None, initial)),
            }
        }
    }
}

pub fn parse_single_def_assignment<'a>(
    options: ExprParseOptions,
    min_indent: u32,
    arena: &'a Bump,
    initial_state: State<'a>,
    def_loc_pattern: Loc<Pattern<'a>>,
    spaces_before_current: &'a [CommentOrNewline<'a>],
) -> ParseResult<'a, Option<SingleDef<'a>>, EExpr<'a>> {
    // Try and parse the expression
    let parse_def_expr =
        space0_before_e(increment_min_indent(expr_start(options)), EExpr::IndentEnd);
    let (progress_after_first, first_loc_expr, state_after_first_expression) =
        parse_def_expr.parse(arena, initial_state, min_indent)?;

    let region = Region::span_across(&def_loc_pattern.region, &first_loc_expr.region);

    // If the expression is actually a suffixed statement, then we need to continue
    // to parse the rest of the expression
    if crate::ast::is_loc_expr_suffixed(&first_loc_expr) {
        let mut defs = Defs::default();
        // Take the suffixed value and make it a e.g. Body(`{}=`, Apply(Var(...)))
        // we will keep the pattern `def_loc_pattern` for the new Defs
        defs.push_value_def(
            ValueDef::Stmt(arena.alloc(first_loc_expr)),
            Region::span_across(&def_loc_pattern.region, &first_loc_expr.region),
            spaces_before_current,
            &[],
        );

        // Try to parse the rest of the expression as multiple defs, which may contain sub-assignments
        match parse_defs_expr(
            options,
            min_indent,
            defs.clone(),
            arena,
            state_after_first_expression.clone(),
        ) {
            Ok((progress_after_rest_of_def, expr, state_after_rest_of_def)) => {
                let final_loc_expr = arena.alloc(Loc::at(region, expr));

                let value_def = ValueDef::Body(arena.alloc(def_loc_pattern), final_loc_expr);

                return Ok((
                    progress_after_rest_of_def,
                    Some(SingleDef {
                        type_or_value: Either::Second(value_def),
                        region,
                        spaces_before: spaces_before_current,
                    }),
                    state_after_rest_of_def,
                ));
            }
            Err(_) => {
                // Unable to parse more defs, continue and return the first parsed expression as a stement
                let empty_return =
                    arena.alloc(Loc::at(first_loc_expr.region, Expr::EmptyDefsFinal));
                let value_def = ValueDef::Body(
                    arena.alloc(def_loc_pattern),
                    arena.alloc(Loc::at(
                        first_loc_expr.region,
                        Expr::Defs(arena.alloc(defs), empty_return),
                    )),
                );
                return Ok((
                    progress_after_first,
                    Some(SingleDef {
                        type_or_value: Either::Second(value_def),
                        region,
                        spaces_before: spaces_before_current,
                    }),
                    state_after_first_expression,
                ));
            }
        }
    }

    let value_def = ValueDef::Body(arena.alloc(def_loc_pattern), arena.alloc(first_loc_expr));

    Ok((
        progress_after_first,
        Some(SingleDef {
            type_or_value: Either::Second(value_def),
            region,
            spaces_before: spaces_before_current,
        }),
        state_after_first_expression,
    ))
}

fn import<'a>() -> impl Parser<'a, ValueDef<'a>, EImport<'a>> {
    skip_first!(
        parser::keyword_e(keyword::IMPORT, EImport::Import),
        increment_min_indent(one_of!(import_body(), import_ingested_file_body()))
    )
}

fn import_body<'a>() -> impl Parser<'a, ValueDef<'a>, EImport<'a>> {
    map!(
        record!(ModuleImport {
            before_name: space0_e(EImport::IndentStart),
            name: loc!(imported_module_name()),
            alias: optional(backtrackable(import_as())),
            exposed: optional(backtrackable(import_exposing()))
        }),
        ValueDef::ModuleImport
    )
}

#[inline(always)]
fn imported_module_name<'a>() -> impl Parser<'a, ImportedModuleName<'a>, EImport<'a>> {
    record!(ImportedModuleName {
        package: optional(skip_second!(
            specialize(|_, pos| EImport::PackageShorthand(pos), lowercase_ident()),
            word1(b'.', EImport::PackageShorthandDot)
        )),
        name: specialize(|_, pos| EImport::ModuleName(pos), uppercase_ident()),
    })
}

#[inline(always)]
fn import_as<'a>(
) -> impl Parser<'a, header::KeywordItem<'a, ImportAsKeyword, Loc<ImportAlias<'a>>>, EImport<'a>> {
    record!(header::KeywordItem {
        keyword: module::spaces_around_keyword(
            ImportAsKeyword,
            EImport::As,
            EImport::IndentAs,
            EImport::IndentAlias
        ),
        item: loc!(map!(
            specialize(|_, pos| EImport::Alias(pos), uppercase_ident()),
            ImportAlias::new
        ))
    })
}

#[inline(always)]
fn import_exposing<'a>() -> impl Parser<
    'a,
    header::KeywordItem<
        'a,
        ImportExposingKeyword,
        Collection<'a, Loc<Spaced<'a, header::ExposedName<'a>>>>,
    >,
    EImport<'a>,
> {
    record!(header::KeywordItem {
        keyword: module::spaces_around_keyword(
            ImportExposingKeyword,
            EImport::Exposing,
            EImport::IndentExposing,
            EImport::ExposingListStart,
        ),
        item: collection_trailing_sep_e!(
            word1(b'[', EImport::ExposingListStart),
            loc!(import_exposed_name()),
            word1(b',', EImport::ExposingListEnd),
            word1(b']', EImport::ExposingListEnd),
            Spaced::SpaceBefore
        )
    })
}

#[inline(always)]
fn import_exposed_name<'a>(
) -> impl Parser<'a, crate::ast::Spaced<'a, crate::header::ExposedName<'a>>, EImport<'a>> {
    map!(
        specialize(|_, pos| EImport::ExposedName(pos), unqualified_ident()),
        |n| Spaced::Item(crate::header::ExposedName::new(n))
    )
}

#[inline(always)]
fn import_ingested_file_body<'a>() -> impl Parser<'a, ValueDef<'a>, EImport<'a>> {
    map!(
        record!(IngestedFileImport {
            before_path: space0_e(EImport::IndentStart),
            path: loc!(specialize(
                |_, pos| EImport::IngestedPath(pos),
                string_literal::parse_str_literal()
            )),
            name: import_ingested_file_as(),
        }),
        ValueDef::IngestedFileImport
    )
}

#[inline(always)]
fn import_ingested_file_as<'a>() -> impl Parser<
    'a,
    header::KeywordItem<'a, ImportAsKeyword, Loc<Spaced<'a, header::TypedIdent<'a>>>>,
    EImport<'a>,
> {
    record!(header::KeywordItem {
        keyword: module::spaces_around_keyword(
            ImportAsKeyword,
            EImport::As,
            EImport::IndentAs,
            EImport::IndentIngestedName
        ),
        item: specialize(EImport::IngestedName, loc!(module::typed_ident()))
    })
}

/// e.g. Things that can be on their own line in a def, e.g. `expect`, `expect-fx`, or `dbg`
#[allow(clippy::too_many_arguments)]
fn parse_statement_inside_def<'a>(
    arena: &'a Bump,
    state: State<'a>,
    min_indent: u32,
    options: ExprParseOptions,
    start: Position,
    spaces_before_current_start: Position,
    spaces_before_current: &'a [CommentOrNewline<'a>],
    get_value_def: impl Fn(Region, Loc<Expr<'a>>) -> ValueDef<'a>,
) -> Result<(Progress, Option<SingleDef<'a>>, State<'a>), (Progress, EExpr<'a>)> {
    let parse_def_expr =
        space0_before_e(increment_min_indent(expr_start(options)), EExpr::IndentEnd);
    let (_, loc_def_expr, state) = parse_def_expr.parse(arena, state, min_indent)?;
    let end = loc_def_expr.region.end();
    let region = Region::new(start, end);

    // drop newlines before the preceding comment
    let spaces_before_start = spaces_before_current_start.offset as usize;
    let spaces_before_end = start.offset as usize;
    let mut spaces_before_current_start = spaces_before_current_start;

    for byte in &state.original_bytes()[spaces_before_start..spaces_before_end] {
        match byte {
            b' ' | b'\n' => {
                spaces_before_current_start.offset += 1;
            }
            _ => break,
        }
    }

    let preceding_comment = Region::new(spaces_before_current_start, start);

    let value_def = get_value_def(preceding_comment, loc_def_expr);

    Ok((
        MadeProgress,
        Some(SingleDef {
            type_or_value: Either::Second(value_def),
            region,
            spaces_before: spaces_before_current,
        }),
        state,
    ))
}

// This is a macro only because trying to make it be a function caused lifetime issues.
#[macro_export]
macro_rules! join_ann_to_body {
    ($arena:expr, $loc_pattern:expr, $loc_def_expr:expr, $ann_pattern:expr, $ann_type:expr, $spaces_before_current:expr, $region:expr) => {{
        // join this body with the preceding annotation

        let value_def = ValueDef::AnnotatedBody {
            ann_pattern: $arena.alloc(*$ann_pattern),
            ann_type: $arena.alloc(*$ann_type),
            comment: $spaces_before_current
                .first()
                .and_then($crate::ast::CommentOrNewline::comment_str),
            body_pattern: $arena.alloc($loc_pattern),
            body_expr: *$arena.alloc($loc_def_expr),
        };

        (
            value_def,
            roc_region::all::Region::span_across(&$ann_pattern.region, &$region),
        )
    }};
}

// This is a macro only because trying to make it be a function caused lifetime issues.
#[macro_export]
macro_rules! join_alias_to_body {
    ($arena:expr, $loc_pattern:expr, $loc_def_expr:expr, $header:expr, $ann_type:expr, $spaces_before_current:expr, $region:expr) => {{
        use roc_region::all::Region;

        // This is a case like
        //   UserId x : [UserId Int]
        //   UserId x = UserId 42
        // We optimistically parsed the first line as an alias; we now turn it
        // into an annotation.

        let loc_name = $arena.alloc($header.name.map(|x| Pattern::Tag(x)));
        let ann_pattern = Pattern::Apply(loc_name, $header.vars);

        let vars_region = Region::across_all($header.vars.iter().map(|v| &v.region));
        let region_ann_pattern = Region::span_across(&loc_name.region, &vars_region);
        let loc_ann_pattern = Loc::at(region_ann_pattern, ann_pattern);

        let value_def = ValueDef::AnnotatedBody {
            ann_pattern: $arena.alloc(loc_ann_pattern),
            ann_type: $arena.alloc(*$ann_type),
            comment: $spaces_before_current
                .first()
                .and_then($crate::ast::CommentOrNewline::comment_str),
            body_pattern: $arena.alloc($loc_pattern),
            body_expr: *$arena.alloc($loc_def_expr),
        };

        (
            value_def,
            Region::span_across(&$header.name.region, &$region),
        )
    }};
}

fn parse_defs_end<'a>(
    options: ExprParseOptions,
    min_indent: u32,
    mut defs: Defs<'a>,
    arena: &'a Bump,
    state: State<'a>,
) -> ParseResult<'a, Defs<'a>, EExpr<'a>> {
    let mut global_state = state;

    loop {
        // keep a copy in the event we get an EExpr::DefMissingFinalExpr
        let state_before = global_state.clone();

        let state = global_state;

        global_state = match parse_single_def(options, min_indent, arena, state) {
            Ok((_, Some(single_def), next_state)) => {
                let region = single_def.region;
                let spaces_before_current = single_def.spaces_before;

                match single_def.type_or_value {
                    Either::First(type_def) => {
                        defs.push_type_def(type_def, region, spaces_before_current, &[]);
                    }
                    Either::Second(value_def) => {
                        // If we got a ValueDef::Body, check if a type annotation preceded it.
                        // If so, we may need to combine them into an AnnotatedBody.
                        let joined = match value_def {
                            ValueDef::Body(loc_pattern, loc_def_expr)
                                if spaces_before_current.len() <= 1 =>
                            {
                                let region =
                                    Region::span_across(&loc_pattern.region, &loc_def_expr.region);

                                match defs.last() {
                                    Some(Err(ValueDef::Annotation(ann_pattern, ann_type))) => {
                                        let (value_def, region) = join_ann_to_body!(
                                            arena,
                                            loc_pattern,
                                            loc_def_expr,
                                            ann_pattern,
                                            ann_type,
                                            spaces_before_current,
                                            region
                                        );

                                        defs.replace_with_value_def(
                                            defs.tags.len() - 1,
                                            value_def,
                                            region,
                                        );

                                        true
                                    }
                                    Some(Ok(TypeDef::Alias {
                                        header,
                                        ann: ann_type,
                                    })) => {
                                        let (value_def, region) = join_alias_to_body!(
                                            arena,
                                            loc_pattern,
                                            loc_def_expr,
                                            header,
                                            ann_type,
                                            spaces_before_current,
                                            region
                                        );

                                        defs.replace_with_value_def(
                                            defs.tags.len() - 1,
                                            value_def,
                                            region,
                                        );

                                        true
                                    }
                                    _ => false,
                                }
                            }
                            _ => false,
                        };

                        if !joined {
                            // the previous and current def can't be joined up
                            defs.push_value_def(value_def, region, spaces_before_current, &[]);
                        }
                    }
                }

                next_state
            }
            Ok((progress, None, s)) => return Ok((progress, defs, s)),
            Err((MadeProgress, EExpr::DefMissingFinalExpr(..)))
            | Err((MadeProgress, EExpr::DefMissingFinalExpr2(..))) => {
                return Ok((MadeProgress, defs, state_before))
            }
            Err((progress, err)) => return Err((progress, err)),
        };
    }
}

#[derive(Debug)]
pub struct SingleDef<'a> {
    pub type_or_value: Either<TypeDef<'a>, ValueDef<'a>>,
    pub region: Region,
    pub spaces_before: &'a [CommentOrNewline<'a>],
}

fn parse_defs_expr<'a>(
    options: ExprParseOptions,
    min_indent: u32,
    defs: Defs<'a>,
    arena: &'a Bump,
    state: State<'a>,
) -> ParseResult<'a, Expr<'a>, EExpr<'a>> {
    match parse_defs_end(options, min_indent, defs, arena, state) {
        Err(bad) => Err(bad),
        Ok((_, def_state, state)) => {
            // this is no def, because there is no `=` or `:`; parse as an expr
            let parse_final_expr = space0_before_e(expr_start(options), EExpr::IndentEnd);

            match parse_final_expr.parse(arena, state.clone(), min_indent) {
                Err((_, fail)) => {
                    // If the last def was a suffixed statement, assume this was
                    // intentional by the application author instead of giving
                    // an error.
                    if let Some((new_defs, loc_ret)) = def_state.last_value_suffixed() {
                        // note we check the tags here and not value_defs, as there may be redundant defs in Defs

                        let mut local_defs = new_defs.clone();

                        let last_stmt = ValueDef::Stmt(loc_ret);
                        local_defs.push_value_def(last_stmt, loc_ret.region, &[], &[]);

                        //check the length of the defs we would return, if we only have one
                        // we can just return the expression
                        // note we use tags here, as we may have redundant defs in Defs
                        if local_defs
                            .tags
                            .iter()
                            .filter(|tag| tag.split().is_err())
                            .count()
                            == 1
                        {
                            return Ok((MadeProgress, loc_ret.value, state));
                        }

                        return Ok((
                            MadeProgress,
                            Expr::Defs(
                                arena.alloc(local_defs),
                                arena.alloc(Loc::at_zero(Expr::EmptyDefsFinal)),
                            ),
                            state,
                        ));
                    }

                    Err((
                        MadeProgress,
                        EExpr::DefMissingFinalExpr2(arena.alloc(fail), state.pos()),
                    ))
                }
                Ok((_, loc_ret, state)) => Ok((
                    MadeProgress,
                    Expr::Defs(arena.alloc(def_state), arena.alloc(loc_ret)),
                    state,
                )),
            }
        }
    }
}

fn alias_signature_with_space_before<'a>() -> impl Parser<'a, Loc<TypeAnnotation<'a>>, EExpr<'a>> {
    increment_min_indent(specialize_err(
        EExpr::Type,
        space0_before_e(type_annotation::located(false), EType::TIndentStart),
    ))
}

fn opaque_signature_with_space_before<'a>() -> impl Parser<
    'a,
    (
        Loc<TypeAnnotation<'a>>,
        Option<Loc<ImplementsAbilities<'a>>>,
    ),
    EExpr<'a>,
> {
    and!(
        specialize_err(
            EExpr::Type,
            space0_before_e(
                type_annotation::located_opaque_signature(true),
                EType::TIndentStart,
            ),
        ),
        optional(backtrackable(specialize_err(
            EExpr::Type,
            space0_before_e(type_annotation::implements_abilities(), EType::TIndentStart,),
        )))
    )
}

#[derive(Copy, Clone, PartialEq, Eq)]
enum AliasOrOpaque {
    Alias,
    Opaque,
}

fn extract_tag_and_spaces<'a>(arena: &'a Bump, expr: Expr<'a>) -> Option<Spaces<'a, &'a str>> {
    let mut expr = expr.extract_spaces();

    loop {
        match &expr.item {
            Expr::ParensAround(inner_expr) => {
                let inner_expr = inner_expr.extract_spaces();
                expr.item = inner_expr.item;
                expr.before = merge_spaces(arena, expr.before, inner_expr.before);
                expr.after = merge_spaces(arena, inner_expr.after, expr.after);
            }
            Expr::Tag(tag) => {
                return Some(Spaces {
                    before: expr.before,
                    item: tag,
                    after: expr.after,
                });
            }
            _ => return None,
        }
    }
}

#[allow(clippy::too_many_arguments)]
fn finish_parsing_alias_or_opaque<'a>(
    min_indent: u32,
    options: ExprParseOptions,
    expr_state: ExprState<'a>,
    loc_op: Loc<BinOp>,
    arena: &'a Bump,
    state: State<'a>,
    spaces_after_operator: &'a [CommentOrNewline<'a>],
    kind: AliasOrOpaque,
) -> ParseResult<'a, Expr<'a>, EExpr<'a>> {
    let expr_region = expr_state.expr.region;
    let indented_more = min_indent + 1;

    let (expr, arguments) = expr_state
        .validate_is_type_def(arena, loc_op, kind)
        .map_err(|fail| (MadeProgress, fail))?;

    let mut defs = Defs::default();

    let state = if let Some(tag) = extract_tag_and_spaces(arena, expr.value) {
        let name = tag.item;
        let mut type_arguments = Vec::with_capacity_in(arguments.len(), arena);

        for argument in arguments {
            match expr_to_pattern_help(arena, &argument.value) {
                Ok(good) => {
                    type_arguments.push(Loc::at(argument.region, good));
                }
                Err(()) => {
                    return Err((
                        MadeProgress,
                        EExpr::Pattern(
                            arena.alloc(EPattern::NotAPattern(state.pos())),
                            state.pos(),
                        ),
                    ));
                }
            }
        }

        match kind {
            AliasOrOpaque::Alias => {
                let (_, signature, state) =
                    alias_signature_with_space_before().parse(arena, state, min_indent)?;

                let def_region = Region::span_across(&expr.region, &signature.region);

                let header = TypeHeader {
                    name: Loc::at(expr.region, name),
                    vars: type_arguments.into_bump_slice(),
                };

                let def = TypeDef::Alias {
                    header,
                    ann: signature,
                };

                defs.push_type_def(def, def_region, &[], &[]);

                state
            }

            AliasOrOpaque::Opaque => {
                let (_, (signature, derived), state) =
                    opaque_signature_with_space_before().parse(arena, state, indented_more)?;

                let def_region = Region::span_across(&expr.region, &signature.region);

                let header = TypeHeader {
                    name: Loc::at(expr.region, name),
                    vars: type_arguments.into_bump_slice(),
                };

                let def = TypeDef::Opaque {
                    header,
                    typ: signature,
                    derived,
                };

                defs.push_type_def(def, def_region, &[], &[]);

                state
            }
        }
    } else {
        let call = to_call(arena, arguments, expr);

        match expr_to_pattern_help(arena, &call.value) {
            Ok(good) => {
                let parser = specialize_err(
                    EExpr::Type,
                    space0_before_e(
                        set_min_indent(indented_more, type_annotation::located(false)),
                        EType::TIndentStart,
                    ),
                );

                match parser.parse(arena, state.clone(), min_indent) {
                    Err((_, fail)) => return Err((MadeProgress, fail)),
                    Ok((_, mut ann_type, state)) => {
                        // put the spaces from after the operator in front of the call
                        if !spaces_after_operator.is_empty() {
                            ann_type = arena
                                .alloc(ann_type.value)
                                .with_spaces_before(spaces_after_operator, ann_type.region);
                        }

                        let def_region = Region::span_across(&call.region, &ann_type.region);

                        let value_def = ValueDef::Annotation(Loc::at(expr_region, good), ann_type);

                        defs.push_value_def(value_def, def_region, &[], &[]);

                        state
                    }
                }
            }
            Err(_) => {
                // this `:`/`:=` likely occurred inline; treat it as an invalid operator
                let op = match kind {
                    AliasOrOpaque::Alias => ":",
                    AliasOrOpaque::Opaque => ":=",
                };
                let fail = EExpr::BadOperator(op, loc_op.region.start());

                return Err((MadeProgress, fail));
            }
        }
    };

    parse_defs_expr(options, min_indent, defs, arena, state)
}

mod ability {
    use super::*;
    use crate::{
        ast::{AbilityMember, Spaceable, Spaced},
        parser::EAbility,
    };

    /// Parses a single ability demand line; see `parse_demand`.
    fn parse_demand_help<'a>() -> impl Parser<'a, AbilityMember<'a>, EAbility<'a>> {
        map!(
            // Require the type to be more indented than the name
            absolute_indented_seq!(
                specialize_err(|_, pos| EAbility::DemandName(pos), loc!(lowercase_ident())),
                skip_first!(
                    and!(
                        // TODO: do we get anything from picking up spaces here?
                        space0_e(EAbility::DemandName),
                        byte(b':', EAbility::DemandColon)
                    ),
                    specialize_err(EAbility::Type, type_annotation::located(true))
                )
            ),
            |(name, typ): (Loc<&'a str>, Loc<TypeAnnotation<'a>>)| {
                AbilityMember {
                    name: name.map_owned(Spaced::Item),
                    typ,
                }
            }
        )
    }

    pub enum IndentLevel {
        PendingMin(u32),
        Exact(u32),
    }

    /// Parses an ability demand like `hash : a -> U64 where a implements Hash`, in the context of a larger
    /// ability definition.
    /// This is basically the same as parsing a free-floating annotation, but with stricter rules.
    pub fn parse_demand<'a>(
        indent: IndentLevel,
    ) -> impl Parser<'a, (u32, AbilityMember<'a>), EAbility<'a>> {
        move |arena, state: State<'a>, min_indent: u32| {
            // Put no restrictions on the indent after the spaces; we'll check it manually.
            match space0_e(EAbility::DemandName).parse(arena, state, 0) {
                Err((MadeProgress, fail)) => Err((NoProgress, fail)),
                Err((NoProgress, fail)) => Err((NoProgress, fail)),

                Ok((_progress, spaces, state)) => {
                    match indent {
                        IndentLevel::PendingMin(min_indent) if state.column() < min_indent => {
                            let indent_difference = state.column() as i32 - min_indent as i32;
                            Err((
                                MadeProgress,
                                EAbility::DemandAlignment(indent_difference, state.pos()),
                            ))
                        }
                        IndentLevel::Exact(wanted) if state.column() < wanted => {
                            // This demand is not indented correctly
                            let indent_difference = state.column() as i32 - wanted as i32;
                            Err((
                                // Rollback because the deindent may be because there is a next
                                // expression
                                NoProgress,
                                EAbility::DemandAlignment(indent_difference, state.pos()),
                            ))
                        }
                        IndentLevel::Exact(wanted) if state.column() > wanted => {
                            // This demand is not indented correctly
                            let indent_difference = state.column() as i32 - wanted as i32;

                            // We might be trying to parse at EOF, at which case the indent level
                            // will be off, but there is actually nothing left.
                            let progress = if state.has_reached_end() {
                                NoProgress
                            } else {
                                MadeProgress
                            };

                            Err((
                                progress,
                                EAbility::DemandAlignment(indent_difference, state.pos()),
                            ))
                        }
                        _ => {
                            let indent_column = state.column();

                            let parser = parse_demand_help();

                            match parser.parse(arena, state.clone(), min_indent) {
                                Err((MadeProgress, fail)) => Err((MadeProgress, fail)),
                                Err((NoProgress, fail)) => {
                                    // We made progress relative to the entire ability definition,
                                    // so this is an error.
                                    Err((MadeProgress, fail))
                                }

                                Ok((_, mut demand, state)) => {
                                    // Tag spaces onto the parsed demand name
                                    if !spaces.is_empty() {
                                        demand.name = arena
                                            .alloc(demand.name.value)
                                            .with_spaces_before(spaces, demand.name.region);
                                    }

                                    Ok((MadeProgress, (indent_column, demand), state))
                                }
                            }
                        }
                    }
                }
            }
        }
    }
}

fn finish_parsing_ability_def_help<'a>(
    start_column: u32,
    name: Loc<&'a str>,
    args: &'a [Loc<Pattern<'a>>],
    loc_implements: Loc<Implements<'a>>,
    arena: &'a Bump,
    state: State<'a>,
) -> ParseResult<'a, (TypeDef<'a>, Region), EExpr<'a>> {
    let mut demands = Vec::with_capacity_in(2, arena);

    let min_indent_for_demand = start_column + 1;

    // Parse the first demand. This will determine the indentation level all the
    // other demands must observe.
    let start = state.pos();
    let (_, (demand_indent_level, first_demand), mut state) =
        ability::parse_demand(ability::IndentLevel::PendingMin(min_indent_for_demand))
            .parse(arena, state, min_indent_for_demand)
            .map_err(|(progress, err)| (progress, EExpr::Ability(err, start)))?;
    demands.push(first_demand);

    let demand_indent = ability::IndentLevel::Exact(demand_indent_level);
    let demand_parser = ability::parse_demand(demand_indent);

    loop {
        match demand_parser.parse(arena, state.clone(), min_indent_for_demand) {
            Ok((_, (_indent, demand), next_state)) => {
                state = next_state;
                demands.push(demand);
            }
            Err((MadeProgress, problem)) => {
                return Err((MadeProgress, EExpr::Ability(problem, state.pos())));
            }
            Err((NoProgress, _)) => {
                break;
            }
        }
    }

    let def_region = Region::span_across(&name.region, &demands.last().unwrap().typ.region);
    let type_def = TypeDef::Ability {
        header: TypeHeader { name, vars: args },
        loc_implements,
        members: demands.into_bump_slice(),
    };

    Ok((MadeProgress, (type_def, def_region), state))
}

fn parse_expr_operator<'a>(
    min_indent: u32,
    options: ExprParseOptions,
    mut expr_state: ExprState<'a>,
    loc_op: Loc<BinOp>,
    arena: &'a Bump,
    state: State<'a>,
    initial_state: State<'a>,
) -> ParseResult<'a, Expr<'a>, EExpr<'a>> {
    let (_, spaces_after_operator, state) =
        space0_e(EExpr::IndentEnd).parse(arena, state, min_indent)?;

    // a `-` is unary if it is preceded by a space and not followed by a space

    let op = loc_op.value;
    let op_start = loc_op.region.start();
    let op_end = loc_op.region.end();
    let new_start = state.pos();
    match op {
        BinOp::Minus if expr_state.end != op_start && op_end == new_start => {
            // negative terms

            let (_, negated_expr, state) = loc_term(options).parse(arena, state, min_indent)?;
            let new_end = state.pos();

            let arg = numeric_negate_expression(
                arena,
                initial_state,
                loc_op,
                negated_expr,
                expr_state.spaces_after,
            );

            let initial_state = state.clone();

            let (spaces, state) =
                match space0_e(EExpr::IndentEnd).parse(arena, state.clone(), min_indent) {
                    Err((_, _)) => (&[] as &[_], state),
                    Ok((_, spaces, state)) => (spaces, state),
                };

            expr_state.arguments.push(arena.alloc(arg));
            expr_state.spaces_after = spaces;
            expr_state.end = new_end;

            parse_expr_end(min_indent, options, expr_state, arena, state, initial_state)
        }
        BinOp::Assignment => {
            let expr_region = expr_state.expr.region;
            let indented_more = min_indent + 1;

            let call = expr_state
                .validate_assignment_or_backpassing(arena, loc_op, EExpr::ElmStyleFunction)
                .map_err(|fail| (MadeProgress, fail))?;

            let (value_def, def_region, state) = {
                match expr_to_pattern_help(arena, &call.value) {
                    Ok(good) => {
                        let (_, mut body, state) =
                            expr_start(options).parse(arena, state, indented_more)?;

                        // put the spaces from after the operator in front of the call
                        if !spaces_after_operator.is_empty() {
                            body = arena
                                .alloc(body.value)
                                .with_spaces_before(spaces_after_operator, body.region);
                        }

                        let body_region = Region::span_across(&call.region, &body.region);

                        let alias = ValueDef::Body(
                            arena.alloc(Loc::at(expr_region, good)),
                            arena.alloc(body),
                        );

                        (alias, body_region, state)
                    }
                    Err(_) => {
                        // this `=` likely occurred inline; treat it as an invalid operator
                        let fail = EExpr::BadOperator(arena.alloc("="), loc_op.region.start());

                        return Err((MadeProgress, fail));
                    }
                }
            };

            let mut defs = Defs::default();
            defs.push_value_def(value_def, def_region, &[], &[]);

            parse_defs_expr(options, min_indent, defs, arena, state)
        }
        BinOp::Backpassing => {
            let expr_region = expr_state.expr.region;
            let indented_more = min_indent + 1;

            let call = expr_state
                .validate_assignment_or_backpassing(arena, loc_op, |_, pos| {
                    EExpr::BadOperator("<-", pos)
                })
                .map_err(|fail| (MadeProgress, fail))?;

            let (loc_pattern, loc_body, state) = {
                match expr_to_pattern_help(arena, &call.value) {
                    Ok(good) => {
                        let (_, mut ann_type, state) =
                            expr_start(options).parse(arena, state, indented_more)?;

                        // put the spaces from after the operator in front of the call
                        if !spaces_after_operator.is_empty() {
                            ann_type = arena
                                .alloc(ann_type.value)
                                .with_spaces_before(spaces_after_operator, ann_type.region);
                        }

                        (Loc::at(expr_region, good), ann_type, state)
                    }
                    Err(_) => {
                        // this `=` likely occurred inline; treat it as an invalid operator
                        let fail = EExpr::BadOperator("=", loc_op.region.start());

                        return Err((MadeProgress, fail));
                    }
                }
            };

            let parse_cont = space0_before_e(expr_start(options), EExpr::IndentEnd);

            let (_, loc_cont, state) = parse_cont.parse(arena, state, min_indent)?;

            let ret = Expr::Backpassing(
                arena.alloc([loc_pattern]),
                arena.alloc(loc_body),
                arena.alloc(loc_cont),
            );

            Ok((MadeProgress, ret, state))
        }
        BinOp::IsAliasType | BinOp::IsOpaqueType => finish_parsing_alias_or_opaque(
            min_indent,
            options,
            expr_state,
            loc_op,
            arena,
            state,
            spaces_after_operator,
            match op {
                BinOp::IsAliasType => AliasOrOpaque::Alias,
                BinOp::IsOpaqueType => AliasOrOpaque::Opaque,
                _ => unreachable!(),
            },
        ),
        _ => match loc_possibly_negative_or_negated_term(options).parse(
            arena,
            state.clone(),
            min_indent,
        ) {
            Err((MadeProgress, f)) => Err((MadeProgress, f)),
            Ok((_, mut new_expr, state)) => {
                let new_end = state.pos();

                let initial_state = state.clone();

                // put the spaces from after the operator in front of the new_expr
                if !spaces_after_operator.is_empty() {
                    new_expr = arena
                        .alloc(new_expr.value)
                        .with_spaces_before(spaces_after_operator, new_expr.region);
                }

                match space0_e(EExpr::IndentEnd).parse(arena, state.clone(), min_indent) {
                    Err((_, _)) => {
                        let args = std::mem::replace(&mut expr_state.arguments, Vec::new_in(arena));

                        let call = to_call(arena, args, expr_state.expr);

                        expr_state.operators.push((call, loc_op));
                        expr_state.expr = new_expr;
                        expr_state.end = new_end;
                        expr_state.spaces_after = &[];

                        let expr = parse_expr_final(expr_state, arena);
                        Ok((MadeProgress, expr, state))
                    }
                    Ok((_, spaces, state)) => {
                        let args = std::mem::replace(&mut expr_state.arguments, Vec::new_in(arena));

                        let call = to_call(arena, args, expr_state.expr);

                        expr_state.operators.push((call, loc_op));
                        expr_state.expr = new_expr;
                        expr_state.end = new_end;
                        expr_state.spaces_after = spaces;

                        let new_options = if is_loc_expr_suffixed(&new_expr) {
                            options.set_suffixed_found()
                        } else {
                            options
                        };

                        match parse_expr_end(
                            min_indent,
                            new_options,
                            expr_state,
                            arena,
                            state,
                            initial_state,
                        ) {
                            Ok((progress, expr, state)) => {
                                if let Expr::BinOps(..) = expr {
                                    let def_region = expr.get_region_spanning_binops();
                                    let mut new_expr = Loc::at(def_region, expr);

                                    if is_loc_expr_suffixed(&new_expr) {
                                        // We have parsed a statement such as `"hello" |> line!`
                                        // put the spaces from after the operator in front of the call
                                        if !spaces_after_operator.is_empty() {
                                            new_expr = arena.alloc(expr).with_spaces_before(
                                                spaces_after_operator,
                                                def_region,
                                            );
                                        }

                                        let value_def = ValueDef::Stmt(arena.alloc(new_expr));

                                        let mut defs = Defs::default();
                                        defs.push_value_def(value_def, def_region, &[], &[]);

                                        return parse_defs_expr(
                                            options, min_indent, defs, arena, state,
                                        );
                                    }
                                }

                                // else return the parsed expression
                                Ok((progress, expr, state))
                            }
                            Err(err) => Err(err),
                        }
                    }
                }
            }
            Err((NoProgress, _e)) => {
                return Err((MadeProgress, EExpr::TrailingOperator(state.pos())));
            }
        },
    }
}

fn parse_expr_end<'a>(
    min_indent: u32,
    options: ExprParseOptions,
    mut expr_state: ExprState<'a>,
    arena: &'a Bump,
    state: State<'a>,
    initial_state: State<'a>,
) -> ParseResult<'a, Expr<'a>, EExpr<'a>> {
    let parser = skip_first!(
        crate::blankspace::check_indent(EExpr::IndentEnd, options.suffixed_found),
        loc_term_or_underscore(options)
    );

    match parser.parse(arena, state.clone(), min_indent) {
        Err((MadeProgress, f)) => Err((MadeProgress, f)),
        Ok((
            _,
            implements @ Loc {
                value:
                    Expr::Var {
                        module_name: "",
                        ident: crate::keyword::IMPLEMENTS,
                        ..
                    },
                ..
            },
            state,
        )) if matches!(expr_state.expr.value, Expr::Tag(..)) => {
            // This is an ability definition, `Ability arg1 ... implements ...`.

            let name = expr_state.expr.map_owned(|e| match e {
                Expr::Tag(name) => name,
                _ => unreachable!(),
            });

            let mut arguments = Vec::with_capacity_in(expr_state.arguments.len(), arena);
            for argument in expr_state.arguments {
                match expr_to_pattern_help(arena, &argument.value) {
                    Ok(good) => {
                        arguments.push(Loc::at(argument.region, good));
                    }
                    Err(_) => {
                        let start = argument.region.start();
                        let err = &*arena.alloc(EPattern::Start(start));
                        return Err((MadeProgress, EExpr::Pattern(err, argument.region.start())));
                    }
                }
            }

            // Attach any spaces to the `implements` keyword
            let implements = if !expr_state.spaces_after.is_empty() {
                arena
                    .alloc(Implements::Implements)
                    .with_spaces_before(expr_state.spaces_after, implements.region)
            } else {
                Loc::at(implements.region, Implements::Implements)
            };

            let args = arguments.into_bump_slice();
            let (_, (type_def, def_region), state) =
                finish_parsing_ability_def_help(min_indent, name, args, implements, arena, state)?;

            let mut defs = Defs::default();

            defs.push_type_def(type_def, def_region, &[], &[]);

            parse_defs_expr(options, min_indent, defs, arena, state)
        }
        Ok((_, mut arg, state)) => {
            let new_end = state.pos();

            let new_options = if is_loc_expr_suffixed(&arg) {
                options.set_suffixed_found()
            } else {
                options
            };

            // now that we have `function arg1 ... <spaces> argn`, attach the spaces to the `argn`
            if !expr_state.spaces_after.is_empty() {
                arg = arena
                    .alloc(arg.value)
                    .with_spaces_before(expr_state.spaces_after, arg.region);

                expr_state.spaces_after = &[];
            }
            let initial_state = state.clone();

            match space0_e(EExpr::IndentEnd).parse(arena, state.clone(), min_indent) {
                Err((_, _)) => {
                    expr_state.arguments.push(arena.alloc(arg));
                    expr_state.end = new_end;
                    expr_state.spaces_after = &[];

                    let expr = parse_expr_final(expr_state, arena);
                    Ok((MadeProgress, expr, state))
                }
                Ok((_, new_spaces, state)) => {
                    expr_state.arguments.push(arena.alloc(arg));
                    expr_state.end = new_end;
                    expr_state.spaces_after = new_spaces;

                    parse_expr_end(
                        min_indent,
                        new_options,
                        expr_state,
                        arena,
                        state,
                        initial_state,
                    )
                }
            }
        }
        Err((NoProgress, _)) => {
            let before_op = state.clone();
            // try an operator
            match loc!(operator()).parse(arena, state.clone(), min_indent) {
                Err((MadeProgress, f)) => Err((MadeProgress, f)),
                Ok((_, loc_op, state)) => {
                    expr_state.consume_spaces(arena);
                    let initial_state = before_op;
                    parse_expr_operator(
                        min_indent,
                        options,
                        expr_state,
                        loc_op,
                        arena,
                        state,
                        initial_state,
                    )
                }
                Err((NoProgress, _)) => {
                    let mut state = state;
                    // try multi-backpassing
                    if options.accept_multi_backpassing && state.bytes().starts_with(b",") {
                        state = state.advance(1);

                        let (_, mut patterns, state) = specialize_err_ref(
                            EExpr::Pattern,
                            crate::parser::sep_by0(
                                byte(b',', EPattern::Start),
                                space0_around_ee(
                                    crate::pattern::loc_pattern_help(),
                                    EPattern::Start,
                                    EPattern::IndentEnd,
                                ),
                            ),
                        )
                        .parse(arena, state, min_indent)
                        .map_err(|(progress, err)| {
                            // We were expecting the end of an expression, and parsed a comma
                            // therefore we are either on the LHS of backpassing or this is was
                            // in an invalid position.
                            if let EExpr::Pattern(EPattern::IndentEnd(_), pos) = err {
                                (progress, EExpr::UnexpectedComma(pos.sub(1)))
                            } else {
                                (progress, err)
                            }
                        })?;

                        expr_state.consume_spaces(arena);
                        let call = to_call(arena, expr_state.arguments, expr_state.expr);

                        let pattern = expr_to_pattern_help(arena, &call.value).map_err(|()| {
                            (
                                MadeProgress,
                                EExpr::Pattern(
                                    arena.alloc(EPattern::NotAPattern(state.pos())),
                                    state.pos(),
                                ),
                            )
                        })?;

                        let loc_pattern = Loc::at(call.region, pattern);

                        patterns.insert(0, loc_pattern);

                        match two_bytes(b'<', b'-', EExpr::BackpassArrow).parse(
                            arena,
                            state.clone(),
                            min_indent,
                        ) {
                            Err((_, fail)) => Err((MadeProgress, fail)),
                            Ok((_, _, state)) => {
                                let parse_body = space0_before_e(
                                    increment_min_indent(expr_start(options)),
                                    EExpr::IndentEnd,
                                );

                                let (_, loc_body, state) =
                                    parse_body.parse(arena, state, min_indent)?;

                                let parse_cont =
                                    space0_before_e(expr_start(options), EExpr::IndentEnd);

                                let (_, loc_cont, state) =
                                    parse_cont.parse(arena, state, min_indent)?;

                                let ret = Expr::Backpassing(
                                    patterns.into_bump_slice(),
                                    arena.alloc(loc_body),
                                    arena.alloc(loc_cont),
                                );

                                Ok((MadeProgress, ret, state))
                            }
                        }
                    } else if options.check_for_arrow && state.bytes().starts_with(b"->") {
                        Err((MadeProgress, EExpr::BadOperator("->", state.pos())))
                    } else {
                        let expr = parse_expr_final(expr_state, arena);

                        // roll back space parsing
                        Ok((MadeProgress, expr, initial_state))
                    }
                }
            }
        }
    }
}

pub fn loc_expr<'a>(accept_multi_backpassing: bool) -> impl Parser<'a, Loc<Expr<'a>>, EExpr<'a>> {
    expr_start(ExprParseOptions {
        accept_multi_backpassing,
        check_for_arrow: true,
        suffixed_found: false,
    })
}

pub fn merge_spaces<'a>(
    arena: &'a Bump,
    a: &'a [CommentOrNewline<'a>],
    b: &'a [CommentOrNewline<'a>],
) -> &'a [CommentOrNewline<'a>] {
    if a.is_empty() {
        b
    } else if b.is_empty() {
        a
    } else {
        let mut merged = Vec::with_capacity_in(a.len() + b.len(), arena);
        merged.extend_from_slice(a);
        merged.extend_from_slice(b);
        merged.into_bump_slice()
    }
}

/// If the given Expr would parse the same way as a valid Pattern, convert it.
/// Example: (foo) could be either an Expr::Var("foo") or Pattern::Identifier("foo")
fn expr_to_pattern_help<'a>(arena: &'a Bump, expr: &Expr<'a>) -> Result<Pattern<'a>, ()> {
    let mut expr = expr.extract_spaces();

    if let Expr::ParensAround(loc_expr) = &expr.item {
        let expr_inner = loc_expr.extract_spaces();

        expr.before = merge_spaces(arena, expr.before, expr_inner.before);
        expr.after = merge_spaces(arena, expr_inner.after, expr.after);
        expr.item = expr_inner.item;
    }

    let mut pat = match expr.item {
        Expr::Var {
            module_name,
            ident,
            suffixed,
        } => {
            if module_name.is_empty() {
                Pattern::Identifier { ident, suffixed }
            } else {
                Pattern::QualifiedIdentifier {
                    module_name,
                    ident,
                    suffixed,
                }
            }
        }
        Expr::Underscore(opt_name) => Pattern::Underscore(opt_name),
        Expr::Tag(value) => Pattern::Tag(value),
        Expr::OpaqueRef(value) => Pattern::OpaqueRef(value),
        Expr::Apply(loc_val, loc_args, _) => {
            let region = loc_val.region;
            let value = expr_to_pattern_help(arena, &loc_val.value)?;
            let val_pattern = arena.alloc(Loc { region, value });

            let mut arg_patterns = Vec::with_capacity_in(loc_args.len(), arena);

            for loc_arg in loc_args.iter() {
                let region = loc_arg.region;
                let value = expr_to_pattern_help(arena, &loc_arg.value)?;

                arg_patterns.push(Loc { region, value });
            }

            let pattern = Pattern::Apply(val_pattern, arg_patterns.into_bump_slice());

            pattern
        }

        Expr::SpaceBefore(..)
        | Expr::SpaceAfter(..)
        | Expr::ParensAround(..)
        | Expr::RecordBuilder(..)
        | Expr::EmptyDefsFinal => unreachable!(),

        Expr::Record(fields) => {
            let patterns = fields.map_items_result(arena, |loc_assigned_field| {
                let region = loc_assigned_field.region;
                let value = assigned_expr_field_to_pattern_help(arena, &loc_assigned_field.value)?;
                Ok(Loc { region, value })
            })?;

            Pattern::RecordDestructure(patterns)
        }

        Expr::Tuple(fields) => Pattern::Tuple(fields.map_items_result(arena, |loc_expr| {
            Ok(Loc {
                region: loc_expr.region,
                value: expr_to_pattern_help(arena, &loc_expr.value)?,
            })
        })?),

        Expr::Float(string) => Pattern::FloatLiteral(string),
        Expr::Num(string) => Pattern::NumLiteral(string),
        Expr::NonBase10Int {
            string,
            base,
            is_negative,
        } => Pattern::NonBase10Literal {
            string,
            base,
            is_negative,
        },
        // These would not have parsed as patterns
        Expr::IngestedFile(_, _)
        | Expr::AccessorFunction(_)
        | Expr::RecordAccess(_, _)
        | Expr::TupleAccess(_, _)
        | Expr::List { .. }
        | Expr::Closure(_, _)
        | Expr::Backpassing(_, _, _)
        | Expr::BinOps { .. }
        | Expr::Defs(_, _)
        | Expr::If(_, _)
        | Expr::When(_, _)
        | Expr::Expect(_, _)
        | Expr::Dbg(_, _)
        | Expr::LowLevelDbg(_, _, _)
        | Expr::MalformedClosure
        | Expr::MalformedSuffixed(..)
        | Expr::PrecedenceConflict { .. }
        | Expr::MultipleRecordBuilders { .. }
        | Expr::UnappliedRecordBuilder { .. }
        | Expr::RecordUpdate { .. }
        | Expr::UnaryOp(_, _)
        | Expr::Crash => return Err(()),

        Expr::Str(string) => Pattern::StrLiteral(string),
        Expr::SingleQuote(string) => Pattern::SingleQuote(string),
        Expr::MalformedIdent(string, problem) => Pattern::MalformedIdent(string, problem),
    };

    // Now we re-add the spaces

    if !expr.before.is_empty() {
        pat = Pattern::SpaceBefore(arena.alloc(pat), expr.before);
    }
    if !expr.after.is_empty() {
        pat = Pattern::SpaceAfter(arena.alloc(pat), expr.after);
    }

    Ok(pat)
}

fn assigned_expr_field_to_pattern_help<'a>(
    arena: &'a Bump,
    assigned_field: &AssignedField<'a, Expr<'a>>,
) -> Result<Pattern<'a>, ()> {
    // the assigned fields always store spaces, but this slice is often empty
    Ok(match assigned_field {
        AssignedField::RequiredValue(name, spaces, value) => {
            let pattern = expr_to_pattern_help(arena, &value.value)?;
            let result = arena.alloc(Loc {
                region: value.region,
                value: pattern,
            });
            if spaces.is_empty() {
                Pattern::RequiredField(name.value, result)
            } else {
                Pattern::SpaceAfter(
                    arena.alloc(Pattern::RequiredField(name.value, result)),
                    spaces,
                )
            }
        }
        AssignedField::OptionalValue(name, spaces, value) => {
            let result = arena.alloc(Loc {
                region: value.region,
                value: value.value,
            });
            if spaces.is_empty() {
                Pattern::OptionalField(name.value, result)
            } else {
                Pattern::SpaceAfter(
                    arena.alloc(Pattern::OptionalField(name.value, result)),
                    spaces,
                )
            }
        }
        AssignedField::LabelOnly(name) => Pattern::Identifier {
            ident: name.value,
            suffixed: 0,
        },
        AssignedField::SpaceBefore(nested, spaces) => Pattern::SpaceBefore(
            arena.alloc(assigned_expr_field_to_pattern_help(arena, nested)?),
            spaces,
        ),
        AssignedField::SpaceAfter(nested, spaces) => Pattern::SpaceAfter(
            arena.alloc(assigned_expr_field_to_pattern_help(arena, nested)?),
            spaces,
        ),
        AssignedField::Malformed(string) => Pattern::Malformed(string),
    })
}

pub fn toplevel_defs<'a>() -> impl Parser<'a, Defs<'a>, EExpr<'a>> {
    move |arena, state: State<'a>, min_indent: u32| {
        let (_, initial_space, state) =
            space0_e(EExpr::IndentEnd).parse(arena, state, min_indent)?;

        let start_column = state.column();

        let options = ExprParseOptions {
            accept_multi_backpassing: true,
            check_for_arrow: true,
            suffixed_found: false,
        };

        let mut output = Defs::default();
        let before = Slice::extend_new(&mut output.spaces, initial_space.iter().copied());

        let (_, mut output, state) = parse_defs_end(options, start_column, output, arena, state)?;

        let (_, final_space, state) =
            space0_e(EExpr::IndentEnd).parse(arena, state, start_column)?;

        if !output.tags.is_empty() {
            // add surrounding whitespace
            let after = Slice::extend_new(&mut output.spaces, final_space.iter().copied());

            debug_assert!(output.space_before[0].is_empty());
            output.space_before[0] = before;

            let last = output.tags.len() - 1;
            debug_assert!(output.space_after[last].is_empty() || after.is_empty());
            output.space_after[last] = after;
        }

        Ok((MadeProgress, output, state))
    }
}

// PARSER HELPERS

fn closure_help<'a>(options: ExprParseOptions) -> impl Parser<'a, Expr<'a>, EClosure<'a>> {
    // closure_help_help(options)
    map_with_arena!(
        // After the first token, all other tokens must be indented past the start of the line
        indented_seq_skip_first!(
            // All closures start with a '\' - e.g. (\x -> x + 1)
            byte_indent(b'\\', EClosure::Start),
            // Once we see the '\', we're committed to parsing this as a closure.
            // It may turn out to be malformed, but it is definitely a closure.
            and!(
                // Parse the params
                // Params are comma-separated
                sep_by1_e(
                    byte(b',', EClosure::Comma),
                    space0_around_ee(
                        specialize_err(EClosure::Pattern, closure_param()),
                        EClosure::IndentArg,
                        EClosure::IndentArrow,
                    ),
                    EClosure::Arg,
                ),
                skip_first!(
                    // Parse the -> which separates params from body
                    two_bytes(b'-', b'>', EClosure::Arrow),
                    // Parse the body
                    space0_before_e(
                        specialize_err_ref(EClosure::Body, expr_start(options)),
                        EClosure::IndentBody
                    )
                )
            )
        ),
        |arena: &'a Bump, (params, body)| {
            let params: Vec<'a, Loc<Pattern<'a>>> = params;
            let params: &'a [Loc<Pattern<'a>>] = params.into_bump_slice();
            Expr::Closure(params, arena.alloc(body))
        }
    )
}

mod when {
    use super::*;
    use crate::ast::WhenBranch;

    /// Parser for when expressions.
    pub fn expr_help<'a>(options: ExprParseOptions) -> impl Parser<'a, Expr<'a>, EWhen<'a>> {
        map_with_arena!(
            and!(
<<<<<<< HEAD
                indented_seq_skip_first!(
                    parser::keyword_e(keyword::WHEN, EWhen::When),
=======
                indented_seq!(
                    parser::keyword(keyword::WHEN, EWhen::When),
>>>>>>> a6f47fb5
                    space0_around_e_no_after_indent_check(
                        specialize_err_ref(EWhen::Condition, expr_start(options)),
                        EWhen::IndentCondition,
                    )
                ),
                // Note that we allow the `is` to be at any indent level, since this doesn't introduce any
                // ambiguity. The formatter will fix it up.
                //
                // We require that branches are indented relative to the line containing the `is`.
<<<<<<< HEAD
                indented_seq_skip_first!(
                    parser::keyword_e(keyword::IS, EWhen::Is),
=======
                indented_seq!(
                    parser::keyword(keyword::IS, EWhen::Is),
>>>>>>> a6f47fb5
                    branches(options)
                )
            ),
            move |arena: &'a Bump, (loc_condition, branches): (Loc<Expr<'a>>, Vec<'a, &'a WhenBranch<'a>>)| {
                Expr::When(arena.alloc(loc_condition), branches.into_bump_slice())
            }
        )
    }

    fn branches<'a>(
        options: ExprParseOptions,
    ) -> impl Parser<'a, Vec<'a, &'a WhenBranch<'a>>, EWhen<'a>> {
        move |arena, state: State<'a>, min_indent: u32| {
            let mut branches: Vec<'a, &'a WhenBranch<'a>> = Vec::with_capacity_in(2, arena);

            // 1. Parse the first branch and get its indentation level. (It must be >= min_indent.)
            // 2. Parse the other branches. Their indentation levels must be == the first branch's.

            let (_, ((pattern_indent_level, loc_first_patterns), loc_first_guard), state): (
                _,
                ((_, _), _),
                State<'a>,
            ) = branch_alternatives(options, None).parse(arena, state, min_indent)?;

            let original_indent = pattern_indent_level;

            // Parse the first "->" and the expression after it.
            let (_, loc_first_expr, mut state) =
                branch_result(original_indent + 1).parse(arena, state, original_indent + 1)?;

            // Record this as the first branch, then optionally parse additional branches.
            branches.push(arena.alloc(WhenBranch {
                patterns: loc_first_patterns.into_bump_slice(),
                value: loc_first_expr,
                guard: loc_first_guard,
            }));

            let branch_parser = map!(
                and!(
                    then(
                        branch_alternatives(options, Some(pattern_indent_level)),
                        move |_arena, state, _, ((indent_column, loc_patterns), loc_guard)| {
                            if pattern_indent_level == indent_column {
                                Ok((MadeProgress, (loc_patterns, loc_guard), state))
                            } else {
                                let indent = pattern_indent_level - indent_column;
                                Err((MadeProgress, EWhen::PatternAlignment(indent, state.pos())))
                            }
                        },
                    ),
                    branch_result(original_indent + 1)
                ),
                |((patterns, guard), expr)| {
                    let patterns: Vec<'a, _> = patterns;
                    WhenBranch {
                        patterns: patterns.into_bump_slice(),
                        value: expr,
                        guard,
                    }
                }
            );

            while !state.bytes().is_empty() {
                match branch_parser.parse(arena, state.clone(), min_indent) {
                    Ok((_, next_output, next_state)) => {
                        state = next_state;

                        branches.push(arena.alloc(next_output));
                    }
                    Err((MadeProgress, problem)) => {
                        return Err((MadeProgress, problem));
                    }
                    Err((NoProgress, _)) => {
                        break;
                    }
                }
            }

            Ok((MadeProgress, branches, state))
        }
    }

    /// Parsing alternative patterns in `when` branches.
    fn branch_alternatives<'a>(
        options: ExprParseOptions,
        pattern_indent_level: Option<u32>,
    ) -> impl Parser<'a, ((u32, Vec<'a, Loc<Pattern<'a>>>), Option<Loc<Expr<'a>>>), EWhen<'a>> {
        let options = ExprParseOptions {
            check_for_arrow: false,
            ..options
        };
        and!(
            branch_alternatives_help(pattern_indent_level),
            one_of![
                map!(
                    skip_first!(
                        parser::keyword(keyword::IF, EWhen::IfToken),
                        // TODO we should require space before the expression but not after
                        space0_around_ee(
                            specialize_err_ref(
                                EWhen::IfGuard,
                                increment_min_indent(expr_start(options))
                            ),
                            EWhen::IndentIfGuard,
                            EWhen::IndentArrow,
                        )
                    ),
                    Some
                ),
                |_, s, _| Ok((NoProgress, None, s))
            ]
        )
    }

    fn branch_single_alternative<'a>() -> impl Parser<'a, Loc<Pattern<'a>>, EWhen<'a>> {
        move |arena, state, min_indent| {
            let (_, spaces, state) =
                backtrackable(space0_e(EWhen::IndentPattern)).parse(arena, state, min_indent)?;

            let (_, loc_pattern, state) = space0_after_e(
                specialize_err(EWhen::Pattern, crate::pattern::loc_pattern_help()),
                EWhen::IndentPattern,
            )
            .parse(arena, state, min_indent)?;

            Ok((
                MadeProgress,
                if spaces.is_empty() {
                    loc_pattern
                } else {
                    arena
                        .alloc(loc_pattern.value)
                        .with_spaces_before(spaces, loc_pattern.region)
                },
                state,
            ))
        }
    }

    fn branch_alternatives_help<'a>(
        pattern_indent_level: Option<u32>,
    ) -> impl Parser<'a, (u32, Vec<'a, Loc<Pattern<'a>>>), EWhen<'a>> {
        move |arena, state: State<'a>, min_indent: u32| {
            // put no restrictions on the indent after the spaces; we'll check it manually
            match space0_e(EWhen::IndentPattern).parse(arena, state, 0) {
                Err((MadeProgress, fail)) => Err((NoProgress, fail)),
                Err((NoProgress, fail)) => Err((NoProgress, fail)),
                Ok((_progress, spaces, state)) => {
                    match pattern_indent_level {
                        Some(wanted) if state.column() > wanted => {
                            // this branch is indented too much
                            Err((NoProgress, EWhen::IndentPattern(state.pos())))
                        }
                        Some(wanted) if state.column() < wanted => {
                            let indent = wanted - state.column();
                            Err((NoProgress, EWhen::PatternAlignment(indent, state.pos())))
                        }
                        _ => {
                            let pattern_indent =
                                min_indent.max(pattern_indent_level.unwrap_or(min_indent));
                            // the region is not reliable for the indent column in the case of
                            // parentheses around patterns
                            let pattern_indent_column = state.column();

                            let parser =
                                sep_by1(byte(b'|', EWhen::Bar), branch_single_alternative());

                            match parser.parse(arena, state.clone(), pattern_indent) {
                                Err((MadeProgress, fail)) => Err((MadeProgress, fail)),
                                Err((NoProgress, fail)) => {
                                    // roll back space parsing if the pattern made no progress
                                    Err((NoProgress, fail))
                                }

                                Ok((_, mut loc_patterns, state)) => {
                                    // tag spaces onto the first parsed pattern
                                    if !spaces.is_empty() {
                                        if let Some(first) = loc_patterns.get_mut(0) {
                                            *first = arena
                                                .alloc(first.value)
                                                .with_spaces_before(spaces, first.region);
                                        }
                                    }

                                    Ok((MadeProgress, (pattern_indent_column, loc_patterns), state))
                                }
                            }
                        }
                    }
                }
            }
        }
    }

    /// Parsing the righthandside of a branch in a when conditional.
    fn branch_result<'a>(indent: u32) -> impl Parser<'a, Loc<Expr<'a>>, EWhen<'a>> {
        move |arena, state, _min_indent| {
            skip_first!(
                two_bytes(b'-', b'>', EWhen::Arrow),
                space0_before_e(
                    specialize_err_ref(EWhen::Branch, loc_expr(true)),
                    EWhen::IndentBranch,
                )
            )
            .parse(arena, state, indent)
        }
    }
}

fn if_branch<'a>() -> impl Parser<'a, (Loc<Expr<'a>>, Loc<Expr<'a>>), EIf<'a>> {
    skip_second!(
        and!(
            skip_second!(
                space0_around_ee(
                    specialize_err_ref(EIf::Condition, loc_expr(true)),
                    EIf::IndentCondition,
                    EIf::IndentThenToken,
                ),
                parser::keyword(keyword::THEN, EIf::Then)
            ),
            space0_around_ee(
                specialize_err_ref(EIf::ThenBranch, loc_expr(true)),
                EIf::IndentThenBranch,
                EIf::IndentElseToken,
            )
        ),
        parser::keyword(keyword::ELSE, EIf::Else)
    )
}

fn expect_help<'a>(options: ExprParseOptions) -> impl Parser<'a, Expr<'a>, EExpect<'a>> {
    move |arena: &'a Bump, state: State<'a>, min_indent| {
        let start_column = state.column();

        let (_, _, state) =
            parser::keyword(keyword::EXPECT, EExpect::Expect).parse(arena, state, min_indent)?;

        let (_, condition, state) = space0_before_e(
            specialize_err_ref(
                EExpect::Condition,
                set_min_indent(start_column + 1, expr_start(options)),
            ),
            EExpect::IndentCondition,
        )
        .parse(arena, state, start_column + 1)
        .map_err(|(_, f)| (MadeProgress, f))?;

        let parse_cont = specialize_err_ref(
            EExpect::Continuation,
            space0_before_e(expr_start(options), EExpr::IndentEnd),
        );

        let (_, loc_cont, state) = parse_cont.parse(arena, state, min_indent)?;

        let expr = Expr::Expect(arena.alloc(condition), arena.alloc(loc_cont));

        Ok((MadeProgress, expr, state))
    }
}

fn dbg_help<'a>(options: ExprParseOptions) -> impl Parser<'a, Expr<'a>, EExpect<'a>> {
    move |arena: &'a Bump, state: State<'a>, min_indent| {
        let start_column = state.column();

        let (_, _, state) =
            parser::keyword(keyword::DBG, EExpect::Dbg).parse(arena, state, min_indent)?;

        let (_, condition, state) = space0_before_e(
            specialize_err_ref(
                EExpect::Condition,
                set_min_indent(start_column + 1, expr_start(options)),
            ),
            EExpect::IndentCondition,
        )
        .parse(arena, state, start_column + 1)
        .map_err(|(_, f)| (MadeProgress, f))?;

        let parse_cont = specialize_err_ref(
            EExpect::Continuation,
            space0_before_e(expr_start(options), EExpr::IndentEnd),
        );

        let (_, loc_cont, state) = parse_cont.parse(arena, state, min_indent)?;

        let expr = Expr::Dbg(arena.alloc(condition), arena.alloc(loc_cont));

        Ok((MadeProgress, expr, state))
    }
}

fn import_help<'a>(options: ExprParseOptions) -> impl Parser<'a, Expr<'a>, EExpr<'a>> {
    move |arena: &'a Bump, state: State<'a>, min_indent: u32| {
        let (_, import_def, state) =
            loc!(specialize(EExpr::Import, import())).parse(arena, state, min_indent)?;

        let mut defs = Defs::default();
        defs.push_value_def(import_def.value, import_def.region, &[], &[]);

        parse_defs_expr(options, min_indent, defs, arena, state)
    }
}

fn if_expr_help<'a>(options: ExprParseOptions) -> impl Parser<'a, Expr<'a>, EIf<'a>> {
    move |arena: &'a Bump, state, min_indent| {
        let (_, _, state) =
            parser::keyword(keyword::IF, EIf::If).parse(arena, state, min_indent)?;

        let mut branches = Vec::with_capacity_in(1, arena);

        let mut loop_state = state;

        let state_final_else = loop {
            let (_, (cond, then_branch), state) =
                if_branch().parse(arena, loop_state, min_indent)?;

            branches.push((cond, then_branch));

            // try to parse another `if`
            // NOTE this drops spaces between the `else` and the `if`
            let optional_if = and!(
                backtrackable(space0_e(EIf::IndentIf)),
                parser::keyword(keyword::IF, EIf::If)
            );

            match optional_if.parse(arena, state.clone(), min_indent) {
                Err((_, _)) => break state,
                Ok((_, _, state)) => {
                    loop_state = state;
                    continue;
                }
            }
        };

        let (_, else_branch, state) = space0_before_e(
            specialize_err_ref(EIf::ElseBranch, expr_start(options)),
            EIf::IndentElseBranch,
        )
        .parse(arena, state_final_else, min_indent)
        .map_err(|(_, f)| (MadeProgress, f))?;

        let expr = Expr::If(branches.into_bump_slice(), arena.alloc(else_branch));

        Ok((MadeProgress, expr, state))
    }
}

/// This is a helper function for parsing function args.
/// The rules for (-) are special-cased, and they come up in function args.
///
/// They work like this:
///
/// x - y  # "x minus y"
/// x-y    # "x minus y"
/// x- y   # "x minus y" (probably written in a rush)
/// x -y   # "call x, passing (-y)"
///
/// Since operators have higher precedence than function application,
/// any time we encounter a '-' it is unary iff it is both preceded by spaces
/// and is *not* followed by a whitespace character.

/// When we parse an ident like `foo ` it could be any of these:
///
/// 1. A standalone variable with trailing whitespace (e.g. because an operator is next)
/// 2. The beginning of a function call (e.g. `foo bar baz`)
/// 3. The beginning of a definition (e.g. `foo =`)
/// 4. The beginning of a type annotation (e.g. `foo :`)
/// 5. A reserved keyword (e.g. `if ` or `case `), meaning we should do something else.

fn assign_or_destructure_identifier<'a>() -> impl Parser<'a, Ident<'a>, EExpr<'a>> {
    crate::ident::parse_ident
}

#[allow(dead_code)]
fn with_indent<'a, E, T, P>(parser: P) -> impl Parser<'a, u32, E>
where
    P: Parser<'a, T, E>,
    E: 'a,
{
    move |arena, state: State<'a>, min_indent: u32| {
        let indent_column = state.column();

        let (progress, _, state) = parser.parse(arena, state, min_indent)?;

        Ok((progress, indent_column, state))
    }
}

fn ident_to_expr<'a>(arena: &'a Bump, src: Ident<'a>) -> Expr<'a> {
    match src {
        Ident::Tag(string) => Expr::Tag(string),
        Ident::OpaqueRef(string) => Expr::OpaqueRef(string),
        Ident::Access {
            module_name,
            parts,
            suffixed,
        } => {
            let mut iter = parts.iter();

            // The first value in the iterator is the variable name,
            // e.g. `foo` in `foo.bar.baz`
            let mut answer = match iter.next() {
                Some(Accessor::RecordField(ident)) => Expr::Var {
                    module_name,
                    ident,
                    suffixed,
                },
                Some(Accessor::TupleIndex(_)) => {
                    // TODO: make this state impossible to represent in Ident::Access,
                    // by splitting out parts[0] into a separate field with a type of `&'a str`,
                    // rather than a `&'a [Accessor<'a>]`.
                    internal_error!("Parsed an Ident::Access with a first part of a tuple index");
                }
                None => {
                    internal_error!("Parsed an Ident::Access with no parts");
                }
            };

            // The remaining items in the iterator are record field accesses,
            // e.g. `bar` in `foo.bar.baz`, followed by `baz`
            for field in iter {
                // Wrap the previous answer in the new one, so we end up
                // with a nested Expr. That way, `foo.bar.baz` gets represented
                // in the AST as if it had been written (foo.bar).baz all along.
                match field {
                    Accessor::RecordField(field) => {
                        answer = Expr::RecordAccess(arena.alloc(answer), field);
                    }
                    Accessor::TupleIndex(index) => {
                        answer = Expr::TupleAccess(arena.alloc(answer), index);
                    }
                }
            }

            answer
        }
        Ident::AccessorFunction(string) => Expr::AccessorFunction(string),
        Ident::Malformed(string, problem) => Expr::MalformedIdent(string, problem),
    }
}

fn list_literal_help<'a>() -> impl Parser<'a, Expr<'a>, EList<'a>> {
    map_with_arena!(
        collection_trailing_sep_e!(
            byte(b'[', EList::Open),
            specialize_err_ref(EList::Expr, loc_expr(false)),
            byte(b',', EList::End),
            byte(b']', EList::End),
            Expr::SpaceBefore
        ),
        |arena, elements: Collection<'a, _>| {
            let elements = elements.ptrify_items(arena);
            Expr::List(elements)
        }
    )
    .trace("list_literal")
}

#[derive(Debug, Clone, Copy, PartialEq)]
pub enum RecordField<'a> {
    RequiredValue(Loc<&'a str>, &'a [CommentOrNewline<'a>], &'a Loc<Expr<'a>>),
    OptionalValue(Loc<&'a str>, &'a [CommentOrNewline<'a>], &'a Loc<Expr<'a>>),
    LabelOnly(Loc<&'a str>),
    SpaceBefore(&'a RecordField<'a>, &'a [CommentOrNewline<'a>]),
    SpaceAfter(&'a RecordField<'a>, &'a [CommentOrNewline<'a>]),
    ApplyValue(
        Loc<&'a str>,
        &'a [CommentOrNewline<'a>],
        &'a [CommentOrNewline<'a>],
        &'a Loc<Expr<'a>>,
    ),
}

#[derive(Debug)]
pub struct FoundApplyValue;

#[derive(Debug)]
struct FoundOptionalValue;

impl<'a> RecordField<'a> {
    fn is_apply_value(&self) -> bool {
        let mut current = self;

        loop {
            match current {
                RecordField::ApplyValue(_, _, _, _) => break true,
                RecordField::SpaceBefore(field, _) | RecordField::SpaceAfter(field, _) => {
                    current = *field;
                }
                _ => break false,
            }
        }
    }

    pub fn to_assigned_field(
        self,
        arena: &'a Bump,
    ) -> Result<AssignedField<'a, Expr<'a>>, FoundApplyValue> {
        use AssignedField::*;

        match self {
            RecordField::RequiredValue(loc_label, spaces, loc_expr) => {
                Ok(RequiredValue(loc_label, spaces, loc_expr))
            }

            RecordField::OptionalValue(loc_label, spaces, loc_expr) => {
                Ok(OptionalValue(loc_label, spaces, loc_expr))
            }

            RecordField::LabelOnly(loc_label) => Ok(LabelOnly(loc_label)),

            RecordField::ApplyValue(_, _, _, _) => Err(FoundApplyValue),

            RecordField::SpaceBefore(field, spaces) => {
                let assigned_field = field.to_assigned_field(arena)?;

                Ok(SpaceBefore(arena.alloc(assigned_field), spaces))
            }

            RecordField::SpaceAfter(field, spaces) => {
                let assigned_field = field.to_assigned_field(arena)?;

                Ok(SpaceAfter(arena.alloc(assigned_field), spaces))
            }
        }
    }

    fn to_builder_field(
        self,
        arena: &'a Bump,
    ) -> Result<RecordBuilderField<'a>, FoundOptionalValue> {
        use RecordBuilderField::*;

        match self {
            RecordField::RequiredValue(loc_label, spaces, loc_expr) => {
                Ok(Value(loc_label, spaces, loc_expr))
            }

            RecordField::OptionalValue(_, _, _) => Err(FoundOptionalValue),

            RecordField::LabelOnly(loc_label) => Ok(LabelOnly(loc_label)),

            RecordField::ApplyValue(loc_label, colon_spaces, arrow_spaces, loc_expr) => {
                Ok(ApplyValue(loc_label, colon_spaces, arrow_spaces, loc_expr))
            }

            RecordField::SpaceBefore(field, spaces) => {
                let builder_field = field.to_builder_field(arena)?;

                Ok(SpaceBefore(arena.alloc(builder_field), spaces))
            }

            RecordField::SpaceAfter(field, spaces) => {
                let builder_field = field.to_builder_field(arena)?;

                Ok(SpaceAfter(arena.alloc(builder_field), spaces))
            }
        }
    }
}

impl<'a> Spaceable<'a> for RecordField<'a> {
    fn before(&'a self, spaces: &'a [CommentOrNewline<'a>]) -> Self {
        RecordField::SpaceBefore(self, spaces)
    }
    fn after(&'a self, spaces: &'a [CommentOrNewline<'a>]) -> Self {
        RecordField::SpaceAfter(self, spaces)
    }
}

pub fn record_field<'a>() -> impl Parser<'a, RecordField<'a>, ERecord<'a>> {
    use RecordField::*;

    map_with_arena!(
        and!(
            specialize_err(|_, pos| ERecord::Field(pos), loc!(lowercase_ident())),
            and!(
                spaces(),
                optional(either!(
                    and!(byte(b':', ERecord::Colon), record_field_expr()),
                    and!(
                        byte(b'?', ERecord::QuestionMark),
                        spaces_before(specialize_err_ref(ERecord::Expr, loc_expr(false)))
                    )
                ))
            )
        ),
        |arena: &'a bumpalo::Bump, (loc_label, (spaces, opt_loc_val))| {
            match opt_loc_val {
                Some(Either::First((_, RecordFieldExpr::Value(loc_val)))) => {
                    RequiredValue(loc_label, spaces, arena.alloc(loc_val))
                }

                Some(Either::First((_, RecordFieldExpr::Apply(arrow_spaces, loc_val)))) => {
                    ApplyValue(loc_label, spaces, arrow_spaces, arena.alloc(loc_val))
                }

                Some(Either::Second((_, loc_val))) => {
                    OptionalValue(loc_label, spaces, arena.alloc(loc_val))
                }

                // If no value was provided, record it as a Var.
                // Canonicalize will know what to do with a Var later.
                None => {
                    if !spaces.is_empty() {
                        SpaceAfter(arena.alloc(LabelOnly(loc_label)), spaces)
                    } else {
                        LabelOnly(loc_label)
                    }
                }
            }
        }
    )
}

enum RecordFieldExpr<'a> {
    Apply(&'a [CommentOrNewline<'a>], Loc<Expr<'a>>),
    Value(Loc<Expr<'a>>),
}

fn record_field_expr<'a>() -> impl Parser<'a, RecordFieldExpr<'a>, ERecord<'a>> {
    map_with_arena!(
        and!(
            spaces(),
            either!(
                and!(
                    two_bytes(b'<', b'-', ERecord::Arrow),
                    spaces_before(specialize_err_ref(ERecord::Expr, loc_expr(false)))
                ),
                specialize_err_ref(ERecord::Expr, loc_expr(false))
            )
        ),
        |arena: &'a bumpalo::Bump, (spaces, either)| {
            match either {
                Either::First((_, loc_expr)) => RecordFieldExpr::Apply(spaces, loc_expr),
                Either::Second(loc_expr) => RecordFieldExpr::Value({
                    if spaces.is_empty() {
                        loc_expr
                    } else {
                        arena
                            .alloc(loc_expr.value)
                            .with_spaces_before(spaces, loc_expr.region)
                    }
                }),
            }
        }
    )
}

fn record_updateable_identifier<'a>() -> impl Parser<'a, Expr<'a>, ERecord<'a>> {
    specialize_err(
        |_, pos| ERecord::Updateable(pos),
        map_with_arena!(parse_ident, ident_to_expr),
    )
}

struct RecordHelp<'a> {
    update: Option<Loc<Expr<'a>>>,
    fields: Collection<'a, Loc<RecordField<'a>>>,
}

fn record_help<'a>() -> impl Parser<'a, RecordHelp<'a>, ERecord<'a>> {
    between!(
        byte(b'{', ERecord::Open),
        reset_min_indent(record!(RecordHelp {
            // You can optionally have an identifier followed by an '&' to
            // make this a record update, e.g. { Foo.user & username: "blah" }.
            update: optional(backtrackable(skip_second!(
                spaces_around(
                    // We wrap the ident in an Expr here,
                    // so that we have a Spaceable value to work with,
                    // and then in canonicalization verify that it's an Expr::Var
                    // (and not e.g. an `Expr::Access`) and extract its string.
                    loc!(record_updateable_identifier()),
                ),
                byte(b'&', ERecord::Ampersand)
            ))),
            fields: collection_inner!(
                loc!(record_field()),
                byte(b',', ERecord::End),
                RecordField::SpaceBefore
            ),
        })),
        byte(b'}', ERecord::End)
    )
}

fn record_literal_help<'a>() -> impl Parser<'a, Expr<'a>, EExpr<'a>> {
    then(
        and!(
            specialize_err(EExpr::Record, record_help()),
            // there can be field access, e.g. `{ x : 4 }.x`
            record_field_access_chain()
        ),
        move |arena, state, _, (record, accessors)| {
            let expr_result = match record.update {
                Some(update) => record_update_help(arena, update, record.fields),
                None => {
                    let is_record_builder = record
                        .fields
                        .iter()
                        .any(|field| field.value.is_apply_value());

                    if is_record_builder {
                        record_builder_help(arena, record.fields)
                    } else {
                        let fields = record.fields.map_items(arena, |loc_field| {
                            loc_field.map(|field| field.to_assigned_field(arena).unwrap())
                        });

                        Ok(Expr::Record(fields))
                    }
                }
            };

            match expr_result {
                Ok(expr) => {
                    let value = apply_expr_access_chain(arena, expr, accessors);

                    Ok((MadeProgress, value, state))
                }
                Err(err) => Err((MadeProgress, err)),
            }
        },
    )
}

fn record_update_help<'a>(
    arena: &'a Bump,
    update: Loc<Expr<'a>>,
    fields: Collection<'a, Loc<RecordField<'a>>>,
) -> Result<Expr<'a>, EExpr<'a>> {
    let result = fields.map_items_result(arena, |loc_field| {
        match loc_field.value.to_assigned_field(arena) {
            Ok(builder_field) => Ok(Loc {
                region: loc_field.region,
                value: builder_field,
            }),
            Err(FoundApplyValue) => Err(EExpr::RecordUpdateBuilder(loc_field.region)),
        }
    });

    result.map(|fields| Expr::RecordUpdate {
        update: &*arena.alloc(update),
        fields,
    })
}

fn record_builder_help<'a>(
    arena: &'a Bump,
    fields: Collection<'a, Loc<RecordField<'a>>>,
) -> Result<Expr<'a>, EExpr<'a>> {
    let result = fields.map_items_result(arena, |loc_field| {
        match loc_field.value.to_builder_field(arena) {
            Ok(builder_field) => Ok(Loc {
                region: loc_field.region,
                value: builder_field,
            }),
            Err(FoundOptionalValue) => Err(EExpr::OptionalValueInRecordBuilder(loc_field.region)),
        }
    });

    result.map(Expr::RecordBuilder)
}

fn apply_expr_access_chain<'a>(
    arena: &'a Bump,
    value: Expr<'a>,
    accessors: Vec<'a, Accessor<'a>>,
) -> Expr<'a> {
    accessors
        .into_iter()
        .fold(value, |value, accessor| match accessor {
            Accessor::RecordField(field) => Expr::RecordAccess(arena.alloc(value), field),
            Accessor::TupleIndex(field) => Expr::TupleAccess(arena.alloc(value), field),
        })
}

fn string_like_literal_help<'a>() -> impl Parser<'a, Expr<'a>, EString<'a>> {
    map_with_arena!(
        crate::string_literal::parse_str_like_literal(),
        |arena, lit| match lit {
            StrLikeLiteral::Str(s) => Expr::Str(s),
            StrLikeLiteral::SingleQuote(s) => {
                // TODO: preserve the original escaping
                Expr::SingleQuote(s.to_str_in(arena))
            }
        }
    )
}

fn positive_number_literal_help<'a>() -> impl Parser<'a, Expr<'a>, ENumber> {
    map!(
        crate::number_literal::positive_number_literal(),
        |literal| {
            use crate::number_literal::NumLiteral::*;

            match literal {
                Num(s) => Expr::Num(s),
                Float(s) => Expr::Float(s),
                NonBase10Int {
                    string,
                    base,
                    is_negative,
                } => Expr::NonBase10Int {
                    string,
                    base,
                    is_negative,
                },
            }
        }
    )
}

fn number_literal_help<'a>() -> impl Parser<'a, Expr<'a>, ENumber> {
    map!(crate::number_literal::number_literal(), |literal| {
        use crate::number_literal::NumLiteral::*;

        match literal {
            Num(s) => Expr::Num(s),
            Float(s) => Expr::Float(s),
            NonBase10Int {
                string,
                base,
                is_negative,
            } => Expr::NonBase10Int {
                string,
                base,
                is_negative,
            },
        }
    })
}

const BINOP_CHAR_SET: &[u8] = b"+-/*=.<>:&|^?%!";

const BINOP_CHAR_MASK: [bool; 125] = {
    let mut result = [false; 125];

    let mut i = 0;
    while i < BINOP_CHAR_SET.len() {
        let index = BINOP_CHAR_SET[i] as usize;

        result[index] = true;

        i += 1;
    }

    result
};

fn operator<'a>() -> impl Parser<'a, BinOp, EExpr<'a>> {
    |_, state, _m| operator_help(EExpr::Start, EExpr::BadOperator, state)
}

#[inline(always)]
fn operator_help<'a, F, G, E>(
    to_expectation: F,
    to_error: G,
    mut state: State<'a>,
) -> ParseResult<'a, BinOp, E>
where
    F: Fn(Position) -> E,
    G: Fn(&'a str, Position) -> E,
    E: 'a,
{
    let chomped = chomp_ops(state.bytes());

    macro_rules! good {
        ($op:expr, $width:expr) => {{
            state = state.advance($width);

            Ok((MadeProgress, $op, state))
        }};
    }

    macro_rules! bad_made_progress {
        ($op:expr) => {{
            Err((MadeProgress, to_error($op, state.pos())))
        }};
    }

    match chomped {
        "" => Err((NoProgress, to_expectation(state.pos()))),
        "+" => good!(BinOp::Plus, 1),
        "-" => good!(BinOp::Minus, 1),
        "*" => good!(BinOp::Star, 1),
        "/" => good!(BinOp::Slash, 1),
        "%" => good!(BinOp::Percent, 1),
        "^" => good!(BinOp::Caret, 1),
        ">" => good!(BinOp::GreaterThan, 1),
        "<" => good!(BinOp::LessThan, 1),
        "." => {
            // a `.` makes no progress, so it does not interfere with `.foo` access(or)
            Err((NoProgress, to_error(".", state.pos())))
        }
        "=" => good!(BinOp::Assignment, 1),
        ":=" => good!(BinOp::IsOpaqueType, 2),
        ":" => good!(BinOp::IsAliasType, 1),
        "|>" => good!(BinOp::Pizza, 2),
        "==" => good!(BinOp::Equals, 2),
        "!=" => good!(BinOp::NotEquals, 2),
        ">=" => good!(BinOp::GreaterThanOrEq, 2),
        "<=" => good!(BinOp::LessThanOrEq, 2),
        "&&" => good!(BinOp::And, 2),
        "||" => good!(BinOp::Or, 2),
        "//" => good!(BinOp::DoubleSlash, 2),
        "->" => {
            // makes no progress, so it does not interfere with `_ if isGood -> ...`
            Err((NoProgress, to_error("->", state.pos())))
        }
        "<-" => good!(BinOp::Backpassing, 2),
        "!" => Err((NoProgress, to_error("!", state.pos()))),
        _ => bad_made_progress!(chomped),
    }
}

fn chomp_ops(bytes: &[u8]) -> &str {
    let mut chomped = 0;

    for c in bytes.iter() {
        if let Some(true) = BINOP_CHAR_MASK.get(*c as usize) {
            chomped += 1;
        } else {
            break;
        }
    }

    unsafe {
        // Safe because BINOP_CHAR_SET only contains ascii chars
        std::str::from_utf8_unchecked(&bytes[..chomped])
    }
}<|MERGE_RESOLUTION|>--- conflicted
+++ resolved
@@ -1,13 +1,8 @@
 use crate::ast::{
-<<<<<<< HEAD
-    AssignedField, Collection, CommentOrNewline, Defs, Expr, ExtractSpaces, Implements,
-    ImplementsAbilities, ImportAlias, ImportAsKeyword, ImportExposingKeyword, ImportedModuleName,
-    IngestedFileImport, ModuleImport, Pattern, RecordBuilderField, Spaceable, Spaced, Spaces,
-=======
     is_loc_expr_suffixed, AssignedField, Collection, CommentOrNewline, Defs, Expr, ExtractSpaces,
-    Implements, ImplementsAbilities, Pattern, RecordBuilderField, Spaceable, Spaces,
->>>>>>> a6f47fb5
-    TypeAnnotation, TypeDef, TypeHeader, ValueDef,
+    Implements, ImplementsAbilities, ImportAlias, ImportAsKeyword, ImportExposingKeyword,
+    ImportedModuleName, IngestedFileImport, ModuleImport, Pattern, RecordBuilderField, Spaceable,
+    Spaced, Spaces, TypeAnnotation, TypeDef, TypeHeader, ValueDef,
 };
 use crate::blankspace::{
     space0_after_e, space0_around_e_no_after_indent_check, space0_around_ee, space0_before_e,
@@ -18,16 +13,10 @@
     Ident,
 };
 use crate::parser::{
-<<<<<<< HEAD
-    self, backtrackable, increment_min_indent, line_min_indent, optional, reset_min_indent,
-    sep_by1, sep_by1_e, set_min_indent, specialize, specialize_ref, then, word1, word1_indent,
-    word2, EClosure, EExpect, EExpr, EIf, EImport, EInParens, EList, ENumber, EPattern, ERecord,
-=======
     self, backtrackable, byte, byte_indent, increment_min_indent, line_min_indent, optional,
     reset_min_indent, sep_by1, sep_by1_e, set_min_indent, specialize_err, specialize_err_ref, then,
-    two_bytes, EClosure, EExpect, EExpr, EIf, EInParens, EList, ENumber, EPattern, ERecord,
->>>>>>> a6f47fb5
-    EString, EType, EWhen, Either, ParseResult, Parser,
+    two_bytes, EClosure, EExpect, EExpr, EIf, EImport, EInParens, EList, ENumber, EPattern,
+    ERecord, EString, EType, EWhen, Either, ParseResult, Parser,
 };
 use crate::pattern::{closure_param, loc_implements_parser};
 use crate::state::State;
@@ -337,20 +326,12 @@
 
 fn expr_start<'a>(options: ExprParseOptions) -> impl Parser<'a, Loc<Expr<'a>>, EExpr<'a>> {
     one_of![
-<<<<<<< HEAD
-        loc!(specialize(EExpr::If, if_expr_help(options))),
-        loc!(specialize(EExpr::When, when::expr_help(options))),
-        loc!(specialize(EExpr::Expect, expect_help(options))),
-        loc!(specialize(EExpr::Dbg, dbg_help(options))),
-        loc!(import_help(options)),
-        loc!(specialize(EExpr::Closure, closure_help(options))),
-=======
         loc!(specialize_err(EExpr::If, if_expr_help(options))),
         loc!(specialize_err(EExpr::When, when::expr_help(options))),
         loc!(specialize_err(EExpr::Expect, expect_help(options))),
         loc!(specialize_err(EExpr::Dbg, dbg_help(options))),
+        loc!(import_help(options)),
         loc!(specialize_err(EExpr::Closure, closure_help(options))),
->>>>>>> a6f47fb5
         loc!(expr_operator_chain(options)),
         fail_expr_start_e()
     ]
@@ -950,6 +931,121 @@
     }
 }
 
+fn import<'a>() -> impl Parser<'a, ValueDef<'a>, EImport<'a>> {
+    skip_first!(
+        parser::keyword(keyword::IMPORT, EImport::Import),
+        increment_min_indent(one_of!(import_body(), import_ingested_file_body()))
+    )
+}
+
+fn import_body<'a>() -> impl Parser<'a, ValueDef<'a>, EImport<'a>> {
+    map!(
+        record!(ModuleImport {
+            before_name: space0_e(EImport::IndentStart),
+            name: loc!(imported_module_name()),
+            alias: optional(backtrackable(import_as())),
+            exposed: optional(backtrackable(import_exposing()))
+        }),
+        ValueDef::ModuleImport
+    )
+}
+
+#[inline(always)]
+fn imported_module_name<'a>() -> impl Parser<'a, ImportedModuleName<'a>, EImport<'a>> {
+    record!(ImportedModuleName {
+        package: optional(skip_second!(
+            specialize_err(|_, pos| EImport::PackageShorthand(pos), lowercase_ident()),
+            byte(b'.', EImport::PackageShorthandDot)
+        )),
+        name: specialize_err(|_, pos| EImport::ModuleName(pos), uppercase_ident()),
+    })
+}
+
+#[inline(always)]
+fn import_as<'a>(
+) -> impl Parser<'a, header::KeywordItem<'a, ImportAsKeyword, Loc<ImportAlias<'a>>>, EImport<'a>> {
+    record!(header::KeywordItem {
+        keyword: module::spaces_around_keyword(
+            ImportAsKeyword,
+            EImport::As,
+            EImport::IndentAs,
+            EImport::IndentAlias
+        ),
+        item: loc!(map!(
+            specialize_err(|_, pos| EImport::Alias(pos), uppercase_ident()),
+            ImportAlias::new
+        ))
+    })
+}
+
+#[inline(always)]
+fn import_exposing<'a>() -> impl Parser<
+    'a,
+    header::KeywordItem<
+        'a,
+        ImportExposingKeyword,
+        Collection<'a, Loc<Spaced<'a, header::ExposedName<'a>>>>,
+    >,
+    EImport<'a>,
+> {
+    record!(header::KeywordItem {
+        keyword: module::spaces_around_keyword(
+            ImportExposingKeyword,
+            EImport::Exposing,
+            EImport::IndentExposing,
+            EImport::ExposingListStart,
+        ),
+        item: collection_trailing_sep_e!(
+            byte(b'[', EImport::ExposingListStart),
+            loc!(import_exposed_name()),
+            byte(b',', EImport::ExposingListEnd),
+            byte(b']', EImport::ExposingListEnd),
+            Spaced::SpaceBefore
+        )
+    })
+}
+
+#[inline(always)]
+fn import_exposed_name<'a>(
+) -> impl Parser<'a, crate::ast::Spaced<'a, crate::header::ExposedName<'a>>, EImport<'a>> {
+    map!(
+        specialize_err(|_, pos| EImport::ExposedName(pos), unqualified_ident()),
+        |n| Spaced::Item(crate::header::ExposedName::new(n))
+    )
+}
+
+#[inline(always)]
+fn import_ingested_file_body<'a>() -> impl Parser<'a, ValueDef<'a>, EImport<'a>> {
+    map!(
+        record!(IngestedFileImport {
+            before_path: space0_e(EImport::IndentStart),
+            path: loc!(specialize_err(
+                |_, pos| EImport::IngestedPath(pos),
+                string_literal::parse_str_literal()
+            )),
+            name: import_ingested_file_as(),
+        }),
+        ValueDef::IngestedFileImport
+    )
+}
+
+#[inline(always)]
+fn import_ingested_file_as<'a>() -> impl Parser<
+    'a,
+    header::KeywordItem<'a, ImportAsKeyword, Loc<Spaced<'a, header::TypedIdent<'a>>>>,
+    EImport<'a>,
+> {
+    record!(header::KeywordItem {
+        keyword: module::spaces_around_keyword(
+            ImportAsKeyword,
+            EImport::As,
+            EImport::IndentAs,
+            EImport::IndentIngestedName
+        ),
+        item: specialize_err(EImport::IngestedName, loc!(module::typed_ident()))
+    })
+}
+
 pub fn parse_single_def_assignment<'a>(
     options: ExprParseOptions,
     min_indent: u32,
@@ -1037,121 +1133,6 @@
         }),
         state_after_first_expression,
     ))
-}
-
-fn import<'a>() -> impl Parser<'a, ValueDef<'a>, EImport<'a>> {
-    skip_first!(
-        parser::keyword_e(keyword::IMPORT, EImport::Import),
-        increment_min_indent(one_of!(import_body(), import_ingested_file_body()))
-    )
-}
-
-fn import_body<'a>() -> impl Parser<'a, ValueDef<'a>, EImport<'a>> {
-    map!(
-        record!(ModuleImport {
-            before_name: space0_e(EImport::IndentStart),
-            name: loc!(imported_module_name()),
-            alias: optional(backtrackable(import_as())),
-            exposed: optional(backtrackable(import_exposing()))
-        }),
-        ValueDef::ModuleImport
-    )
-}
-
-#[inline(always)]
-fn imported_module_name<'a>() -> impl Parser<'a, ImportedModuleName<'a>, EImport<'a>> {
-    record!(ImportedModuleName {
-        package: optional(skip_second!(
-            specialize(|_, pos| EImport::PackageShorthand(pos), lowercase_ident()),
-            word1(b'.', EImport::PackageShorthandDot)
-        )),
-        name: specialize(|_, pos| EImport::ModuleName(pos), uppercase_ident()),
-    })
-}
-
-#[inline(always)]
-fn import_as<'a>(
-) -> impl Parser<'a, header::KeywordItem<'a, ImportAsKeyword, Loc<ImportAlias<'a>>>, EImport<'a>> {
-    record!(header::KeywordItem {
-        keyword: module::spaces_around_keyword(
-            ImportAsKeyword,
-            EImport::As,
-            EImport::IndentAs,
-            EImport::IndentAlias
-        ),
-        item: loc!(map!(
-            specialize(|_, pos| EImport::Alias(pos), uppercase_ident()),
-            ImportAlias::new
-        ))
-    })
-}
-
-#[inline(always)]
-fn import_exposing<'a>() -> impl Parser<
-    'a,
-    header::KeywordItem<
-        'a,
-        ImportExposingKeyword,
-        Collection<'a, Loc<Spaced<'a, header::ExposedName<'a>>>>,
-    >,
-    EImport<'a>,
-> {
-    record!(header::KeywordItem {
-        keyword: module::spaces_around_keyword(
-            ImportExposingKeyword,
-            EImport::Exposing,
-            EImport::IndentExposing,
-            EImport::ExposingListStart,
-        ),
-        item: collection_trailing_sep_e!(
-            word1(b'[', EImport::ExposingListStart),
-            loc!(import_exposed_name()),
-            word1(b',', EImport::ExposingListEnd),
-            word1(b']', EImport::ExposingListEnd),
-            Spaced::SpaceBefore
-        )
-    })
-}
-
-#[inline(always)]
-fn import_exposed_name<'a>(
-) -> impl Parser<'a, crate::ast::Spaced<'a, crate::header::ExposedName<'a>>, EImport<'a>> {
-    map!(
-        specialize(|_, pos| EImport::ExposedName(pos), unqualified_ident()),
-        |n| Spaced::Item(crate::header::ExposedName::new(n))
-    )
-}
-
-#[inline(always)]
-fn import_ingested_file_body<'a>() -> impl Parser<'a, ValueDef<'a>, EImport<'a>> {
-    map!(
-        record!(IngestedFileImport {
-            before_path: space0_e(EImport::IndentStart),
-            path: loc!(specialize(
-                |_, pos| EImport::IngestedPath(pos),
-                string_literal::parse_str_literal()
-            )),
-            name: import_ingested_file_as(),
-        }),
-        ValueDef::IngestedFileImport
-    )
-}
-
-#[inline(always)]
-fn import_ingested_file_as<'a>() -> impl Parser<
-    'a,
-    header::KeywordItem<'a, ImportAsKeyword, Loc<Spaced<'a, header::TypedIdent<'a>>>>,
-    EImport<'a>,
-> {
-    record!(header::KeywordItem {
-        keyword: module::spaces_around_keyword(
-            ImportAsKeyword,
-            EImport::As,
-            EImport::IndentAs,
-            EImport::IndentIngestedName
-        ),
-        item: specialize(EImport::IngestedName, loc!(module::typed_ident()))
-    })
 }
 
 /// e.g. Things that can be on their own line in a def, e.g. `expect`, `expect-fx`, or `dbg`
@@ -2547,13 +2528,8 @@
     pub fn expr_help<'a>(options: ExprParseOptions) -> impl Parser<'a, Expr<'a>, EWhen<'a>> {
         map_with_arena!(
             and!(
-<<<<<<< HEAD
                 indented_seq_skip_first!(
-                    parser::keyword_e(keyword::WHEN, EWhen::When),
-=======
-                indented_seq!(
                     parser::keyword(keyword::WHEN, EWhen::When),
->>>>>>> a6f47fb5
                     space0_around_e_no_after_indent_check(
                         specialize_err_ref(EWhen::Condition, expr_start(options)),
                         EWhen::IndentCondition,
@@ -2563,13 +2539,8 @@
                 // ambiguity. The formatter will fix it up.
                 //
                 // We require that branches are indented relative to the line containing the `is`.
-<<<<<<< HEAD
                 indented_seq_skip_first!(
-                    parser::keyword_e(keyword::IS, EWhen::Is),
-=======
-                indented_seq!(
                     parser::keyword(keyword::IS, EWhen::Is),
->>>>>>> a6f47fb5
                     branches(options)
                 )
             ),
@@ -2863,7 +2834,7 @@
 fn import_help<'a>(options: ExprParseOptions) -> impl Parser<'a, Expr<'a>, EExpr<'a>> {
     move |arena: &'a Bump, state: State<'a>, min_indent: u32| {
         let (_, import_def, state) =
-            loc!(specialize(EExpr::Import, import())).parse(arena, state, min_indent)?;
+            loc!(specialize_err(EExpr::Import, import())).parse(arena, state, min_indent)?;
 
         let mut defs = Defs::default();
         defs.push_value_def(import_def.value, import_def.region, &[], &[]);
