--- conflicted
+++ resolved
@@ -81,14 +81,10 @@
 impl<'a> HeaderType<'a> {
     pub fn get_name(self) -> Option<&'a str> {
         match self {
-            Self::Interface { name, .. }
-            | Self::Builtin { name, .. }
-            | Self::Hosted { name, .. } => Some(name.into()),
-            Self::App {
-                output_name: StrLiteral::PlainLine(name),
-                ..
+            Self::Module { name, .. } | Self::Builtin { name, .. } | Self::Hosted { name, .. } => {
+                Some(name.into())
             }
-            | Self::Platform {
+            Self::Platform {
                 config_shorthand: name,
                 ..
             }
@@ -96,10 +92,7 @@
                 config_shorthand: name,
                 ..
             } => Some(name),
-            Self::App { .. } => {
-                //TODO:Eli This can be removed once module params is implemented and app names are no longer strings
-                None
-            }
+            Self::App { .. } => None,
         }
     }
 }
@@ -352,17 +345,13 @@
                 ),
                 space0_e(EPackageEntry::IndentPackage)
             )),
-<<<<<<< HEAD
             and!(
                 optional(skip_first!(
-                    crate::parser::keyword_e(crate::keyword::PLATFORM, EPackageEntry::Platform),
+                    crate::parser::keyword(crate::keyword::PLATFORM, EPackageEntry::Platform),
                     space0_e(EPackageEntry::IndentPackage)
                 )),
-                loc!(specialize(EPackageEntry::BadPackage, package_name()))
+                loc!(specialize_err(EPackageEntry::BadPackage, package_name()))
             )
-=======
-            loc!(specialize_err(EPackageEntry::BadPackage, package_name()))
->>>>>>> 544f5e32
         ),
         move |arena, (opt_shorthand, (platform_marker, package_or_path))| {
             let entry = match opt_shorthand {
