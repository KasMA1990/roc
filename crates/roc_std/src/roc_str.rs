#![deny(unsafe_op_in_unsafe_fn)]

#[cfg(feature = "serde")]
use serde::{
    de::{Deserializer, Visitor},
    ser::Serializer,
    Deserialize, Serialize,
};

use core::{
    cmp,
    convert::TryFrom,
    fmt,
    hash::{self, Hash},
    mem::{self, size_of, ManuallyDrop},
    ops::{Deref, DerefMut},
    ptr,
};

#[cfg(feature = "std")]
use std::ffi::{CStr, CString};
use std::{ops::Range, ptr::NonNull};

use crate::{roc_realloc, RocList};

#[repr(transparent)]
pub struct RocStr(RocStrInner);

fn with_stack_bytes<F, E, T>(length: usize, closure: F) -> T
where
    F: FnOnce(*mut E) -> T,
{
    use crate::{roc_alloc, roc_dealloc};
    use core::mem::MaybeUninit;

    if length < RocStr::TEMP_STR_MAX_STACK_BYTES {
        // TODO: once https://doc.rust-lang.org/std/mem/union.MaybeUninit.html#method.uninit_array
        // has become stabilized, use that here in order to do a precise
        // stack allocation instead of always over-allocating to 64B.
        let mut bytes: MaybeUninit<[u8; RocStr::TEMP_STR_MAX_STACK_BYTES]> = MaybeUninit::uninit();

        closure(bytes.as_mut_ptr() as *mut E)
    } else {
        let align = core::mem::align_of::<E>() as u32;
        // The string is too long to stack-allocate, so
        // do a heap allocation and then free it afterwards.
        let ptr = unsafe { roc_alloc(length, align) } as *mut E;
        let answer = closure(ptr);

        // Free the heap allocation.
        unsafe { roc_dealloc(ptr.cast(), align) };

        answer
    }
}

impl RocStr {
    pub const SIZE: usize = core::mem::size_of::<Self>();
    pub const MASK: u8 = 0b1000_0000;

    pub const fn empty() -> Self {
        Self(RocStrInner {
            small_string: SmallString::empty(),
        })
    }

    /// Create a string from bytes.
    ///
    /// # Safety
    ///
    /// `slice` must be valid UTF-8.
    pub unsafe fn from_slice_unchecked(slice: &[u8]) -> Self {
        if let Some(small_string) = unsafe { SmallString::try_from_utf8_bytes(slice) } {
            Self(RocStrInner { small_string })
        } else {
            let heap_allocated = RocList::from_slice(slice);
            let big_string = unsafe { std::mem::transmute(heap_allocated) };
            Self(RocStrInner {
                heap_allocated: ManuallyDrop::new(big_string),
            })
        }
    }

    /// # Safety
    ///
    /// - `bytes` must be allocated for `cap` bytes
    /// - `bytes` must be initialized for `len` bytes
    /// - `bytes` must be preceded by a correctly-aligned refcount (usize)
    /// - `bytes` must represent valid UTF-8
    /// - `cap` >= `len`
    pub unsafe fn from_raw_parts(bytes: *mut u8, len: usize, cap: usize) -> Self {
        if len <= SmallString::CAPACITY {
            unsafe {
                let slice = std::slice::from_raw_parts(bytes, len);
                let small_string = SmallString::try_from_utf8_bytes(slice).unwrap_unchecked();
                Self(RocStrInner { small_string })
            }
        } else {
            Self(RocStrInner {
                heap_allocated: ManuallyDrop::new(BigString {
                    elements: unsafe { NonNull::new_unchecked(bytes) },
                    length: len,
                    capacity_or_alloc_ptr: cap,
                }),
            })
        }
    }

    fn is_small_str(&self) -> bool {
        unsafe { self.0.small_string.is_small_str() }
    }

    fn as_enum_ref(&self) -> RocStrInnerRef {
        if self.is_small_str() {
            unsafe { RocStrInnerRef::SmallString(&self.0.small_string) }
        } else {
            unsafe { RocStrInnerRef::HeapAllocated(&self.0.heap_allocated) }
        }
    }

    pub fn capacity(&self) -> usize {
        match self.as_enum_ref() {
            RocStrInnerRef::HeapAllocated(big_string) => big_string.capacity(),
            RocStrInnerRef::SmallString(_) => SmallString::CAPACITY,
        }
    }

    pub fn len(&self) -> usize {
        match self.as_enum_ref() {
            RocStrInnerRef::HeapAllocated(h) => h.len(),
            RocStrInnerRef::SmallString(s) => s.len(),
        }
    }

    pub fn is_empty(&self) -> bool {
        self.len() == 0
    }

    pub fn is_unique(&self) -> bool {
        match self.as_enum_ref() {
            RocStrInnerRef::HeapAllocated(roc_list) => roc_list.is_unique(),
            RocStrInnerRef::SmallString(_) => true,
        }
    }

    pub fn is_readonly(&self) -> bool {
        match self.as_enum_ref() {
            RocStrInnerRef::HeapAllocated(roc_list) => roc_list.is_readonly(),
            RocStrInnerRef::SmallString(_) => false,
        }
    }

    /// Marks a str as readonly. This means that it will be leaked.
    /// For constants passed in from platform to application, this may be reasonable.
    ///
    /// # Safety
    ///
    /// A value can be read-only in Roc for 3 reasons:
    ///   1. The value is stored in read-only memory like a constant in the app.
    ///   2. Our refcounting maxes out. When that happens, we saturate to read-only.
    ///   3. This function is called
    ///
    /// Any value that is set to read-only will be leaked.
    /// There is no way to tell how many references it has and if it is safe to free.
    /// As such, only values that should have a static lifetime for the entire application run
    /// should be considered for marking read-only.
    pub unsafe fn set_readonly(&mut self) {
        if self.is_small_str() {
            /* do nothing */
        } else {
            let big = unsafe { &mut self.0.heap_allocated };
            big.set_readonly()
        }
    }

    /// Note that there is no way to convert directly to a String.
    ///
    /// This is because RocStr values are not allocated using the system allocator, so
    /// handing off any heap-allocated bytes to a String would not work because its Drop
    /// implementation would try to free those bytes using the wrong allocator.
    ///
    /// Instead, if you want a Rust String, you need to do a fresh allocation and copy the
    /// bytes over - in other words, calling this `as_str` method and then calling `to_string`
    /// on that.
    pub fn as_str(&self) -> &str {
        self
    }

    /// Create an empty RocStr with enough space preallocated to store
    /// the requested number of bytes.
    pub fn with_capacity(bytes: usize) -> Self {
        if bytes <= SmallString::CAPACITY {
            RocStr(RocStrInner {
                small_string: SmallString::empty(),
            })
        } else {
            // The requested capacity won't fit in a small string; we need to go big.
            RocStr(RocStrInner {
                heap_allocated: ManuallyDrop::new(BigString::with_capacity(bytes)),
            })
        }
    }

    /// Increase a RocStr's capacity by at least the requested number of bytes (possibly more).
    ///
    /// May return a new RocStr, if the provided one was not unique.
    pub fn reserve(&mut self, bytes: usize) {
        if self.is_small_str() {
            let small_str = unsafe { self.0.small_string };
            let target_cap = small_str.len() + bytes;

            if target_cap > SmallString::CAPACITY {
                // The requested capacity won't fit in a small string; we need to go big.
                let mut big_string = BigString::with_capacity(target_cap);

                unsafe {
                    std::ptr::copy_nonoverlapping(
                        self.as_bytes().as_ptr(),
                        big_string.ptr_to_first_elem(),
                        self.len(),
                    )
                };

                big_string.length = self.len();
                big_string.capacity_or_alloc_ptr = target_cap;

                let mut updated = RocStr(RocStrInner {
                    heap_allocated: ManuallyDrop::new(big_string),
                });

                mem::swap(self, &mut updated);
                mem::forget(updated);
            }
        } else {
            let mut big_string = unsafe { ManuallyDrop::take(&mut self.0.heap_allocated) };

            big_string.reserve(bytes);

            let mut updated = RocStr(RocStrInner {
                heap_allocated: ManuallyDrop::new(big_string),
            });

            mem::swap(self, &mut updated);
            mem::forget(updated);
        }
    }

    #[track_caller]
    pub fn slice_range(&self, range: Range<usize>) -> Self {
        match self.try_slice_range(range) {
            Some(x) => x,
            None => panic!("slice index out of range"),
        }
    }

    pub fn try_slice_range(&self, range: Range<usize>) -> Option<Self> {
        if self.as_str().get(range.start..range.end).is_none() {
            None
        } else if range.end - range.start <= SmallString::CAPACITY && self.is_small_str() {
            let slice = &self.as_bytes()[range];
            let small_string =
                unsafe { SmallString::try_from_utf8_bytes(slice).unwrap_unchecked() };

            // NOTE decrements `self`
            Some(RocStr(RocStrInner { small_string }))
        } else {
            // increment the refcount
            std::mem::forget(self.clone());

            let big = unsafe { &self.0.heap_allocated };
            let ptr = unsafe { (self.as_bytes().as_ptr() as *mut u8).add(range.start) };

            let heap_allocated = ManuallyDrop::new(BigString {
                elements: unsafe { NonNull::new_unchecked(ptr) },
                length: (isize::MIN as usize) | (range.end - range.start),
                capacity_or_alloc_ptr: (big.ptr_to_first_elem() as usize) >> 1,
            });

            Some(RocStr(RocStrInner { heap_allocated }))
        }
    }

    pub fn split_once(&self, delimiter: &str) -> Option<(Self, Self)> {
        let (a, b) = self.as_str().split_once(delimiter)?;

        let x = self.slice_range(0..a.len());
        let y = self.slice_range(self.len() - b.len()..self.len());

        Some((x, y))
    }

    pub fn split_whitespace(&self) -> SplitWhitespace<'_> {
        SplitWhitespace(self.as_str().char_indices().peekable(), self)
    }

    /// Returns the index of the first interior \0 byte in the string, or None if there are none.
    fn first_nul_byte(&self) -> Option<usize> {
        self.as_bytes().iter().position(|byte| *byte == 0)
    }

    // If the string is under this many bytes, the with_terminator family
    // of methods will allocate the terminated string on the stack when
    // the RocStr is non-unique.
    const TEMP_STR_MAX_STACK_BYTES: usize = 64;

    /// Like calling with_utf8_terminator passing \0 for the terminator,
    /// except it can fail because a RocStr may contain \0 characters,
    /// which a nul-terminated string must not.
    pub fn utf8_nul_terminated<T, F: Fn(*mut u8, usize) -> T>(
        self,
        func: F,
    ) -> Result<T, InteriorNulError> {
        if let Some(pos) = self.first_nul_byte() {
            Err(InteriorNulError { pos, roc_str: self })
        } else {
            Ok(self.with_utf8_terminator(b'\0', func))
        }
    }

    /// Turn this RocStr into a UTF-8 `*mut u8`, terminate it with the given character
    /// (commonly either `b'\n'` or b`\0`) and then provide access to that
    /// `*mut u8` (as well as its length) for the duration of a given function. This is
    /// designed to be an efficient way to turn a `RocStr` received from an application into
    /// either the nul-terminated UTF-8 `char*` needed by UNIX syscalls, or into a
    /// newline-terminated string to write to stdout or stderr (for a "println"-style effect).
    ///
    /// **NOTE:** The length passed to the function is the same value that `RocStr::len` will
    /// return; it does not count the terminator. So to convert it to a nul-terminated slice
    /// of Rust bytes (for example), call `slice::from_raw_parts` passing the given length + 1.
    ///
    /// This operation achieves efficiency by reusing allocated bytes from the RocStr itself,
    /// and sometimes allocating on the stack. It does not allocate on the heap when given a
    /// a small string or a string with unique refcount, but may allocate when given a large
    /// string with non-unique refcount. (It will do a stack allocation if the string is under
    /// 64 bytes; the stack allocation will only live for the duration of the called function.)
    ///
    /// If the given (owned) RocStr is unique, this can overwrite the underlying bytes
    /// to terminate the string in-place. Small strings have an extra byte at the end
    /// where the length is stored, which can be replaced with the terminator. Heap-allocated
    /// strings can have excess capacity which can hold a terminator, or if they have no
    /// excess capacity, all the bytes can be shifted over the refcount in order to free up
    /// a `usize` worth of free space at the end - which can easily fit a 1-byte terminator.
    pub fn with_utf8_terminator<T, F: Fn(*mut u8, usize) -> T>(self, terminator: u8, func: F) -> T {
        // Note that this function does not use with_terminator because it can be
        // more efficient than that - due to knowing that it's already in UTF-8 and always
        // has room for a 1-byte terminator in the existing allocation (either in the refcount
        // bytes, or, in a small string, in the length at the end of the string).

        let terminate = |alloc_ptr: *mut u8, len: usize| unsafe {
            *(alloc_ptr.add(len)) = terminator;

            func(alloc_ptr, len)
        };

        match self.as_enum_ref() {
            RocStrInnerRef::HeapAllocated(big_string) => {
                unsafe {
                    if big_string.is_unique() {
                        // The backing RocList was unique, so we can mutate it in-place.
                        let len = big_string.len();
                        let ptr = if len < big_string.capacity() {
                            // We happen to have excess capacity already, so we will be able
                            // to write the terminator into the first byte of excess capacity.
                            big_string.ptr_to_first_elem() as *mut u8
                        } else {
                            // We always have an allocation that's even bigger than necessary,
                            // because the refcount bytes take up more than the 1B needed for
                            // the terminator. We just need to shift the bytes over on top
                            // of the refcount.
                            let alloc_ptr = big_string.ptr_to_allocation() as *mut u8;

                            // First, copy the bytes over the original allocation - effectively
                            // shifting everything over by one `usize`. Now we no longer have a
                            // refcount (but the terminated won't use that anyway), but we do
                            // have a free `usize` at the end.
                            //
                            // IMPORTANT: Must use ptr::copy instead of ptr::copy_nonoverlapping
                            // because the regions definitely overlap!
                            ptr::copy(big_string.ptr_to_first_elem() as *mut u8, alloc_ptr, len);

<<<<<<< HEAD
                            // The backing list was not unique, so we can't mutate it in-place.
                            // ask for `len + 1` to store the original string and the terminator
                            with_stack_bytes(len + 1, |alloc_ptr: *mut u8| {
                                let elem_ptr = roc_list.ptr_to_first_elem() as *mut u8;
=======
                            alloc_ptr
                        };
>>>>>>> 0bd15a5b

                        terminate(ptr, len)
                    } else {
                        let len = big_string.len();

                        // The backing list was not unique, so we can't mutate it in-place.
                        // ask for `len + 1` to store the original string and the terminator
                        with_stack_bytes(len + 1, |alloc_ptr: *mut u8| {
                            let alloc_ptr = alloc_ptr as *mut u8;
                            let elem_ptr = big_string.ptr_to_first_elem() as *mut u8;

                            // memcpy the bytes into the stack allocation
                            std::ptr::copy_nonoverlapping(elem_ptr, alloc_ptr, len);

                            terminate(alloc_ptr, len)
                        })
                    }
                }
            }
            RocStrInnerRef::SmallString(small_str) => {
                let mut bytes = [0; size_of::<RocList<u8>>()];
                let mut it = small_str.bytes.iter();
                bytes = bytes.map(|_| it.next().copied().unwrap_or_default());

                // Even if the small string is at capacity, there will be room to write
                // a terminator in the byte that's used to store the length.
                terminate(bytes.as_mut_ptr(), small_str.len())
            }
        }
    }

    /// Like calling with_utf16_terminator passing \0 for the terminator,
    /// except it can fail because a RocStr may contain \0 characters,
    /// which a nul-terminated string must not.
    pub fn utf16_nul_terminated<T, F: Fn(*mut u16, usize) -> T>(
        self,
        func: F,
    ) -> Result<T, InteriorNulError> {
        if let Some(pos) = self.first_nul_byte() {
            Err(InteriorNulError { pos, roc_str: self })
        } else {
            Ok(self.with_utf16_terminator(0, func))
        }
    }

    /// Turn this RocStr into a nul-terminated UTF-16 `*mut u16` and then provide access to
    /// that `*mut u16` (as well as its length) for the duration of a given function. This is
    /// designed to be an efficient way to turn a RocStr received from an application into
    /// the nul-terminated UTF-16 `wchar_t*` needed by Windows API calls.
    ///
    /// **NOTE:** The length passed to the function is the same value that `RocStr::len` will
    /// return; it does not count the terminator. So to convert it to a nul-terminated
    /// slice of Rust bytes, call `slice::from_raw_parts` passing the given length + 1.
    ///
    /// This operation achieves efficiency by reusing allocated bytes from the RocStr itself,
    /// and sometimes allocating on the stack. It does not allocate on the heap when given a
    /// a small string or a string with unique refcount, but may allocate when given a large
    /// string with non-unique refcount. (It will do a stack allocation if the string is under
    /// 64 bytes; the stack allocation will only live for the duration of the called function.)
    ///
    /// Because this works on an owned RocStr, it's able to overwrite the underlying bytes
    /// to nul-terminate the string in-place. Small strings have an extra byte at the end
    /// where the length is stored, which can become 0 for nul-termination. Heap-allocated
    /// strings can have excess capacity which can hold a termiator, or if they have no
    /// excess capacity, all the bytes can be shifted over the refcount in order to free up
    /// a `usize` worth of free space at the end - which can easily fit a terminator.
    ///
    /// This operation can fail because a RocStr may contain \0 characters, which a
    /// nul-terminated string must not.
    pub fn with_utf16_terminator<T, F: Fn(*mut u16, usize) -> T>(
        self,
        terminator: u16,
        func: F,
    ) -> T {
        self.with_terminator(terminator, |dest_ptr: *mut u16, str_slice: &str| {
            // Translate UTF-8 source bytes into UTF-16 and write them into the destination.
            for (index, wchar) in str_slice.encode_utf16().enumerate() {
                unsafe { std::ptr::write_unaligned(dest_ptr.add(index), wchar) };
            }

            func(dest_ptr, str_slice.len())
        })
    }

    pub fn with_windows_path<T, F: Fn(*mut u16, usize) -> T>(
        self,
        func: F,
    ) -> Result<T, InteriorNulError> {
        if let Some(pos) = self.first_nul_byte() {
            Err(InteriorNulError { pos, roc_str: self })
        } else {
            let answer = self.with_terminator(0u16, |dest_ptr: *mut u16, str_slice: &str| {
                // Translate UTF-8 source bytes into UTF-16 and write them into the destination.
                for (index, mut wchar) in str_slice.encode_utf16().enumerate() {
                    // Replace slashes with backslashes
                    if wchar == '/' as u16 {
                        wchar = '\\' as u16
                    };

                    unsafe {
                        *(dest_ptr.add(index)) = wchar;
                    }
                }

                func(dest_ptr, str_slice.len())
            });

            Ok(answer)
        }
    }

    /// Generic version of temp_c_utf8 and temp_c_utf16. The given function will be
    /// passed a pointer to elements of type E. The pointer will have enough room to hold
    /// one element for each byte of the given `&str`'s length, plus the terminator element.
    ///
    /// The terminator will be written right after the end of the space for the other elements,
    /// but all the memory in that space before the terminator will be uninitialized. This means
    /// if you want to do something like copy the contents of the `&str` into there, that will
    /// need to be done explicitly.
    ///
    /// The terminator is always written - even if there are no other elements present before it.
    /// (In such a case, the `&str` argument will be empty and the `*mut E` will point directly
    /// to the terminator).
    ///
    /// One use for this is to convert slashes to backslashes in Windows paths;
    /// this function provides the most efficient way to do that, because no extra
    /// iteration pass is necessary; the conversion can be done after each translation
    /// of a UTF-8 character to UTF-16. Here's how that would look:
    ///
    ///     use roc_std::{RocStr, InteriorNulError};
    ///
    ///     pub fn with_windows_path<T, F: Fn(*mut u16, usize) -> T>(
    ///         roc_str: RocStr,
    ///         func: F,
    ///     ) -> Result<T, InteriorNulError> {
    ///         let answer = roc_str.with_terminator(0u16, |dest_ptr: *mut u16, str_slice: &str| {
    ///             // Translate UTF-8 source bytes into UTF-16 and write them into the destination.
    ///             for (index, mut wchar) in str_slice.encode_utf16().enumerate() {
    ///                 // Replace slashes with backslashes
    ///                 if wchar == '/' as u16 {
    ///                     wchar = '\\' as u16
    ///                 };
    ///
    ///                 unsafe {
    ///                     *(dest_ptr.add(index)) = wchar;
    ///                 }
    ///             }
    ///
    ///             func(dest_ptr, str_slice.len())
    ///         });
    ///
    ///         Ok(answer)
    ///     }
    pub fn with_terminator<E: Copy, A, F: Fn(*mut E, &str) -> A>(
        self,
        terminator: E,
        func: F,
    ) -> A {
        use crate::Storage;
        use core::mem::align_of;

        let terminate = |alloc_ptr: *mut E, str_slice: &str| unsafe {
            std::ptr::write_unaligned(alloc_ptr.add(str_slice.len()), terminator);

            func(alloc_ptr, str_slice)
        };

        // When we don't have an existing allocation that can work, fall back on this.
        // It uses either a stack allocation, or, if that would be too big, a heap allocation.
        let fallback = |str_slice: &str| {
            // We need 1 extra elem for the terminator. It must be an elem,
            // not a byte, because we'll be providing a pointer to elems.
            let needed_bytes = (str_slice.len() + 1) * size_of::<E>();

            with_stack_bytes(needed_bytes, |alloc_ptr: *mut E| {
                terminate(alloc_ptr, str_slice)
            })
        };

        match self.as_enum_ref() {
            RocStrInnerRef::HeapAllocated(big_string) => {
                let len = big_string.len();

                unsafe {
                    if big_string.is_unique() {
                        // The backing RocList was unique, so we can mutate it in-place.

                        // We need 1 extra elem for the terminator. It must be an elem,
                        // not a byte, because we'll be providing a pointer to elems.
                        let needed_bytes = (len + 1) * size_of::<E>();

                        // We can use not only the capacity on the heap, but also
                        // the bytes originally used for the refcount.
                        let available_bytes = big_string.capacity() + size_of::<Storage>();

                        if needed_bytes < available_bytes {
                            debug_assert!(align_of::<Storage>() >= align_of::<E>());

                            // We happen to have sufficient excess capacity already,
                            // so we will be able to write the new elements as well as
                            // the terminator into the existing allocation.
                            let ptr = big_string.ptr_to_allocation() as *mut E;
                            let answer = terminate(ptr, self.as_str());

                            // We cannot rely on the RocStr::drop implementation, because
                            // it tries to use the refcount - which we just overwrote
                            // with string bytes.
                            mem::forget(self);
                            crate::roc_dealloc(ptr.cast(), mem::align_of::<E>() as u32);

                            answer
                        } else {
                            // We didn't have sufficient excess capacity already,
                            // so we need to do either a new stack allocation or a new
                            // heap allocation.
                            fallback(self.as_str())
                        }
<<<<<<< HEAD
                        None => {
                            // The backing list was empty.
                            //
                            // No need to do a heap allocation for an empty string - we
                            // can just do a stack allocation that will live for the
                            // duration of the function.
                            func([terminator].as_mut_ptr(), "")
                        }
=======
                    } else {
                        // The backing list was not unique, so we can't mutate it in-place.
                        fallback(self.as_str())
>>>>>>> 0bd15a5b
                    }
                }
            }
            RocStrInnerRef::SmallString(small_str) => {
                let len = small_str.len();

                // We need 1 extra elem for the terminator. It must be an elem,
                // not a byte, because we'll be providing a pointer to elems.
                let needed_bytes = (len + 1) * size_of::<E>();
                let available_bytes = size_of::<SmallString>();

                if needed_bytes < available_bytes {
                    let mut bytes = small_str.bytes;
                    terminate(&mut bytes as *mut u8 as *mut E, self.as_str())
                } else {
                    fallback(self.as_str())
                }
            }
        }
    }
}

pub struct SplitWhitespace<'a>(std::iter::Peekable<std::str::CharIndices<'a>>, &'a RocStr);

impl Iterator for SplitWhitespace<'_> {
    type Item = RocStr;

    fn next(&mut self) -> Option<Self::Item> {
        let start = 'blk: {
            while let Some((pos, c)) = self.0.peek() {
                if c.is_whitespace() {
                    self.0.next();
                } else {
                    break 'blk *pos;
                }
            }

            return None;
        };

        let end = 'blk: {
            for (pos, c) in self.0.by_ref() {
                if c.is_whitespace() {
                    break 'blk pos;
                }
            }

            break 'blk self.1.len();
        };

        self.1.try_slice_range(start..end)
    }
}

impl Deref for RocStr {
    type Target = str;

    fn deref(&self) -> &Self::Target {
        match self.as_enum_ref() {
            RocStrInnerRef::HeapAllocated(h) => h.as_str(),
            RocStrInnerRef::SmallString(s) => s,
        }
    }
}

/// This can fail because a CStr may contain invalid UTF-8 characters
#[cfg(feature = "std")]
impl TryFrom<&CStr> for RocStr {
    type Error = core::str::Utf8Error;

    fn try_from(c_str: &CStr) -> Result<Self, Self::Error> {
        c_str.to_str().map(RocStr::from)
    }
}

/// This can fail because a CString may contain invalid UTF-8 characters
#[cfg(feature = "std")]
impl TryFrom<CString> for RocStr {
    type Error = core::str::Utf8Error;

    fn try_from(c_string: CString) -> Result<Self, Self::Error> {
        c_string.to_str().map(RocStr::from)
    }
}

#[cfg(not(feature = "no_std"))]
/// Like https://doc.rust-lang.org/std/ffi/struct.NulError.html but
/// only for interior nuls, not for missing nul terminators.
#[derive(Debug, Clone, PartialEq, Eq)]
pub struct InteriorNulError {
    pub pos: usize,
    pub roc_str: RocStr,
}

impl Default for RocStr {
    fn default() -> Self {
        Self::empty()
    }
}

impl From<&str> for RocStr {
    fn from(s: &str) -> Self {
        unsafe { Self::from_slice_unchecked(s.as_bytes()) }
    }
}

impl PartialEq for RocStr {
    fn eq(&self, other: &Self) -> bool {
        self.deref() == other.deref()
    }
}

impl Eq for RocStr {}

impl PartialOrd for RocStr {
    fn partial_cmp(&self, other: &Self) -> Option<cmp::Ordering> {
        Some(self.cmp(other))
    }
}

impl Ord for RocStr {
    fn cmp(&self, other: &Self) -> cmp::Ordering {
        self.as_str().cmp(other.as_str())
    }
}

impl fmt::Debug for RocStr {
    fn fmt(&self, f: &mut core::fmt::Formatter<'_>) -> core::fmt::Result {
        self.deref().fmt(f)
    }
}

impl fmt::Display for RocStr {
    fn fmt(&self, f: &mut core::fmt::Formatter<'_>) -> core::fmt::Result {
        self.deref().fmt(f)
    }
}

impl Clone for RocStr {
    fn clone(&self) -> Self {
        match self.as_enum_ref() {
            RocStrInnerRef::HeapAllocated(h) => Self(RocStrInner {
                heap_allocated: ManuallyDrop::new(h.clone()),
            }),
            RocStrInnerRef::SmallString(s) => Self(RocStrInner { small_string: *s }),
        }
    }
}

impl Drop for RocStr {
    fn drop(&mut self) {
        if !self.is_small_str() {
            unsafe {
                ManuallyDrop::drop(&mut self.0.heap_allocated);
            }
        }
    }
}

// This is a RocStr that is checked to ensure it is unique or readonly such that it can be sent between threads safely.
#[repr(transparent)]
pub struct SendSafeRocStr(RocStr);

unsafe impl Send for SendSafeRocStr {}

impl Clone for SendSafeRocStr {
    fn clone(&self) -> Self {
        if self.0.is_readonly() {
            SendSafeRocStr(self.0.clone())
        } else {
            // To keep self send safe, this must copy.
            SendSafeRocStr(RocStr::from(self.0.as_str()))
        }
    }
}

impl From<RocStr> for SendSafeRocStr {
    fn from(s: RocStr) -> Self {
        if s.is_unique() || s.is_readonly() {
            SendSafeRocStr(s)
        } else {
            // This is not unique, do a deep copy.
            SendSafeRocStr(RocStr::from(s.as_str()))
        }
    }
}

impl From<SendSafeRocStr> for RocStr {
    fn from(s: SendSafeRocStr) -> Self {
        s.0
    }
}

#[repr(C)]
struct BigString {
    elements: NonNull<u8>,
    length: usize,
    capacity_or_alloc_ptr: usize,
}

const SEAMLESS_SLICE_BIT: usize = isize::MIN as usize;

impl BigString {
    fn len(&self) -> usize {
        self.length & !SEAMLESS_SLICE_BIT
    }

    fn capacity(&self) -> usize {
        if self.is_seamless_slice() {
            self.len()
        } else {
            self.capacity_or_alloc_ptr
        }
    }

    fn is_seamless_slice(&self) -> bool {
        (self.length as isize) < 0
    }

    fn ptr_to_first_elem(&self) -> *mut u8 {
        unsafe { core::mem::transmute(self.elements) }
    }

    fn ptr_to_allocation(&self) -> *mut usize {
        // these are the same because the alignment of u8 is just 1
        self.ptr_to_refcount()
    }

    fn ptr_to_refcount(&self) -> *mut usize {
        if self.is_seamless_slice() {
            unsafe { ((self.capacity_or_alloc_ptr << 1) as *mut usize).sub(1) }
        } else {
            unsafe { self.ptr_to_first_elem().cast::<usize>().sub(1) }
        }
    }

    fn as_bytes(&self) -> &[u8] {
        unsafe { std::slice::from_raw_parts(self.ptr_to_first_elem(), self.len()) }
    }

    fn as_str(&self) -> &str {
        unsafe { std::str::from_utf8_unchecked(self.as_bytes()) }
    }

    fn is_unique(&self) -> bool {
        if self.capacity() == 0 {
            return false;
        }

        let ptr = self.ptr_to_refcount();
        let rc = unsafe { std::ptr::read(ptr) as isize };

        rc == isize::MIN
    }

    fn is_readonly(&self) -> bool {
        if self.capacity() == 0 {
            return true;
        }

        let ptr = self.ptr_to_refcount();
        let rc = unsafe { std::ptr::read(ptr) as isize };

        rc == 0
    }

    fn set_readonly(&mut self) {
        assert_ne!(self.capacity(), 0);

        let ptr = self.ptr_to_refcount();
        unsafe { std::ptr::write(ptr, 0) }
    }

    fn inc(&mut self, n: usize) {
        let ptr = self.ptr_to_refcount();
        unsafe {
            let value = std::ptr::read(ptr);
            std::ptr::write(ptr, Ord::max(0, ((value as isize) + n as isize) as usize));
        }
    }

    fn dec(&mut self) {
        if self.capacity() == 0 {
            // no valid allocation, elements pointer is dangling
            return;
        }

        let ptr = self.ptr_to_refcount();
        unsafe {
            let value = std::ptr::read(ptr) as isize;
            match value {
                0 => {
                    // static lifetime, do nothing
                }
                isize::MIN => {
                    // refcount becomes zero; free allocation
                    crate::roc_dealloc(self.ptr_to_allocation().cast(), 1);
                }
                _ => {
                    std::ptr::write(ptr, (value - 1) as usize);
                }
            }
        }
    }

    fn with_capacity(cap: usize) -> Self {
        let mut this = Self {
            elements: NonNull::dangling(),
            length: 0,
            capacity_or_alloc_ptr: 0,
        };

        this.reserve(cap);

        this
    }

    /// Increase a BigString's capacity by at least the requested number of elements (possibly more).
    ///
    /// May return a new BigString, if the provided one was not unique.
    fn reserve(&mut self, n: usize) {
        let align = std::mem::size_of::<usize>();
        let desired_cap = self.len() + n;
        let desired_alloc = align + desired_cap;

        if self.is_unique() && !self.is_seamless_slice() {
            if self.capacity() >= desired_cap {
                return;
            }

            let new_alloc = unsafe {
                roc_realloc(
                    self.ptr_to_allocation().cast(),
                    desired_alloc as _,
                    align + self.capacity(),
                    align as _,
                )
            };

            let elements = unsafe { NonNull::new_unchecked(new_alloc.cast::<u8>().add(align)) };

            let mut this = Self {
                elements,
                length: self.len(),
                capacity_or_alloc_ptr: desired_cap,
            };

            std::mem::swap(&mut this, self);
            std::mem::forget(this);
        } else {
            let ptr = unsafe { crate::roc_alloc(desired_alloc, align as _) } as *mut u8;
            let elements = unsafe { NonNull::new_unchecked(ptr.cast::<u8>().add(align)) };

            unsafe {
                // Copy the old elements to the new allocation.
                std::ptr::copy_nonoverlapping(self.ptr_to_first_elem(), ptr.add(align), self.len());
            }

            let mut this = Self {
                elements,
                length: self.len(),
                capacity_or_alloc_ptr: desired_cap,
            };

            std::mem::swap(&mut this, self);
            std::mem::drop(this);
        }
    }
}

impl Clone for BigString {
    fn clone(&self) -> Self {
        let mut this = Self {
            elements: self.elements,
            length: self.length,
            capacity_or_alloc_ptr: self.capacity_or_alloc_ptr,
        };

        this.inc(1);

        this
    }
}

impl Drop for BigString {
    fn drop(&mut self) {
        self.dec()
    }
}

#[repr(C)]
union RocStrInner {
    // TODO: this really should be separated from the List type.
    // Due to length specifying seamless slices for Str and capacity for Lists they should not share the same code.
    // Currently, there are work arounds in RocList to handle both via removing the highest bit of length in many cases.
    // With glue changes, we should probably rewrite these cleanly to match what is in the zig bitcode.
    // It is definitely a bit stale now and I think the storage mechanism can be quite confusing with our extra pieces of state.
    heap_allocated: ManuallyDrop<BigString>,
    small_string: SmallString,
}

enum RocStrInnerRef<'a> {
    HeapAllocated(&'a BigString),
    SmallString(&'a SmallString),
}

#[derive(Debug, Clone, Copy)]
#[repr(C)]
struct SmallString {
    bytes: [u8; Self::CAPACITY],
    len: u8,
}

impl SmallString {
    const CAPACITY: usize = size_of::<RocList<u8>>() - 1;

    const fn empty() -> Self {
        Self {
            bytes: [0; Self::CAPACITY],
            len: RocStr::MASK,
        }
    }

    /// # Safety
    ///
    /// `slice` must be valid UTF-8.
    unsafe fn try_from_utf8_bytes(slice: &[u8]) -> Option<Self> {
        // Check the size of the slice.
        let len_as_u8 = u8::try_from(slice.len()).ok()?;
        if (len_as_u8 as usize) > Self::CAPACITY {
            return None;
        }

        // Construct the small string.
        let mut bytes = [0; Self::CAPACITY];
        bytes[..slice.len()].copy_from_slice(slice);
        Some(Self {
            bytes,
            len: len_as_u8 | RocStr::MASK,
        })
    }

    fn is_small_str(&self) -> bool {
        self.len & RocStr::MASK != 0
    }

    fn len(&self) -> usize {
        usize::from(self.len & !RocStr::MASK)
    }
}

impl Deref for SmallString {
    type Target = str;

    fn deref(&self) -> &Self::Target {
        let len = self.len();
        unsafe { core::str::from_utf8_unchecked(self.bytes.get_unchecked(..len)) }
    }
}

impl DerefMut for SmallString {
    fn deref_mut(&mut self) -> &mut Self::Target {
        let len = self.len();
        unsafe { core::str::from_utf8_unchecked_mut(self.bytes.get_unchecked_mut(..len)) }
    }
}

impl Hash for RocStr {
    fn hash<H: hash::Hasher>(&self, state: &mut H) {
        self.as_str().hash(state)
    }
}

#[cfg(feature = "serde")]
impl Serialize for RocStr {
    fn serialize<S>(&self, serializer: S) -> Result<S::Ok, S::Error>
    where
        S: Serializer,
    {
        serializer.serialize_str(self.as_str())
    }
}

#[cfg(feature = "serde")]
impl<'de> Deserialize<'de> for RocStr {
    fn deserialize<D>(deserializer: D) -> Result<Self, D::Error>
    where
        D: Deserializer<'de>,
    {
        // TODO: using deserialize_string here instead of deserialize_str here
        // because I think we'd "benefit from taking ownership of buffered data
        // owned by the Deserializer." is that correct?
        deserializer.deserialize_string(RocStrVisitor {})
    }
}

#[cfg(feature = "serde")]
struct RocStrVisitor {}

#[cfg(feature = "serde")]
impl<'de> Visitor<'de> for RocStrVisitor {
    type Value = RocStr;

    fn expecting(&self, formatter: &mut core::fmt::Formatter) -> core::fmt::Result {
        write!(formatter, "a string")
    }

    fn visit_str<E>(self, value: &str) -> Result<Self::Value, E>
    where
        E: serde::de::Error,
    {
        Ok(RocStr::from(value))
    }
}<|MERGE_RESOLUTION|>--- conflicted
+++ resolved
@@ -378,15 +378,8 @@
                             // because the regions definitely overlap!
                             ptr::copy(big_string.ptr_to_first_elem() as *mut u8, alloc_ptr, len);
 
-<<<<<<< HEAD
-                            // The backing list was not unique, so we can't mutate it in-place.
-                            // ask for `len + 1` to store the original string and the terminator
-                            with_stack_bytes(len + 1, |alloc_ptr: *mut u8| {
-                                let elem_ptr = roc_list.ptr_to_first_elem() as *mut u8;
-=======
                             alloc_ptr
                         };
->>>>>>> 0bd15a5b
 
                         terminate(ptr, len)
                     } else {
@@ -395,7 +388,6 @@
                         // The backing list was not unique, so we can't mutate it in-place.
                         // ask for `len + 1` to store the original string and the terminator
                         with_stack_bytes(len + 1, |alloc_ptr: *mut u8| {
-                            let alloc_ptr = alloc_ptr as *mut u8;
                             let elem_ptr = big_string.ptr_to_first_elem() as *mut u8;
 
                             // memcpy the bytes into the stack allocation
@@ -604,20 +596,9 @@
                             // heap allocation.
                             fallback(self.as_str())
                         }
-<<<<<<< HEAD
-                        None => {
-                            // The backing list was empty.
-                            //
-                            // No need to do a heap allocation for an empty string - we
-                            // can just do a stack allocation that will live for the
-                            // duration of the function.
-                            func([terminator].as_mut_ptr(), "")
-                        }
-=======
                     } else {
                         // The backing list was not unique, so we can't mutate it in-place.
                         fallback(self.as_str())
->>>>>>> 0bd15a5b
                     }
                 }
             }
