#[macro_use]
extern crate pretty_assertions;

extern crate bumpalo;
extern crate indoc;
extern crate roc_collections;
extern crate roc_load;
extern crate roc_module;

#[cfg(test)]
mod cli_run {
    use cli_utils::helpers::{
        extract_valgrind_errors, file_path_from_root, fixture_file, fixtures_dir, known_bad_file,
        run_cmd, run_roc, run_with_valgrind, strip_colors, Out, ValgrindError, ValgrindErrorXWhat,
    };
    use const_format::concatcp;
    use indoc::indoc;
    use roc_cli::{CMD_BUILD, CMD_CHECK, CMD_DEV, CMD_FORMAT, CMD_RUN, CMD_TEST};
    use roc_test_utils::assert_multiline_str_eq;
    use serial_test::serial;
    use std::iter;
    use std::path::Path;

    #[cfg(all(unix, not(target_os = "macos")))]
    const ALLOW_VALGRIND: bool = true;

    // Disallow valgrind on macOS by default, because it reports a ton
    // of false positives. For local development on macOS, feel free to
    // change this to true!
    #[cfg(target_os = "macos")]
    const ALLOW_VALGRIND: bool = false;

    #[cfg(windows)]
    const ALLOW_VALGRIND: bool = false;

    // use valgrind (if supported on the current platform)
    #[derive(Debug, Clone, Copy)]
    enum UseValgrind {
        Yes,
        No,
    }

    #[derive(Debug, Clone, Copy)]
    enum TestCliCommands {
        Many,
        Run,
<<<<<<< HEAD
        Test,
        Dev,
=======
>>>>>>> 74b3d142
    }

    const OPTIMIZE_FLAG: &str = concatcp!("--", roc_cli::FLAG_OPTIMIZE);
    const LINKER_FLAG: &str = concatcp!("--", roc_cli::FLAG_LINKER);
    const CHECK_FLAG: &str = concatcp!("--", roc_cli::FLAG_CHECK);
    const PREBUILT_PLATFORM: &str = concatcp!("--", roc_cli::FLAG_PREBUILT, "=true");
    #[allow(dead_code)]
    const TARGET_FLAG: &str = concatcp!("--", roc_cli::FLAG_TARGET);

    #[derive(Debug)]
    enum CliMode {
        Roc,      // buildAndRunIfNoErrors
        RocBuild, // buildOnly
        RocRun,   // buildAndRun
<<<<<<< HEAD
        RocTest,
        RocDev,
=======
>>>>>>> 74b3d142
    }

    #[cfg(all(target_os = "linux", target_arch = "x86_64"))]
    const TEST_LEGACY_LINKER: bool = true;

    // Surgical linker currently only supports linux x86_64,
    // so we're always testing the legacy linker on other targets.
    #[cfg(not(all(target_os = "linux", target_arch = "x86_64")))]
    const TEST_LEGACY_LINKER: bool = false;

    #[derive(Debug, PartialEq, Eq)]
    enum Arg<'a> {
        ExamplePath(&'a str),
        PlainText(&'a str),
    }

    fn check_compile_error(file: &Path, flags: &[&str], expected: &str) {
        let compile_out = run_roc(
            [CMD_CHECK, file.to_str().unwrap()].iter().chain(flags),
            &[],
            &[],
        );
        let err = compile_out.stdout.trim();
        let err = strip_colors(err);

        // e.g. "1 error and 0 warnings found in 123 ms."
        let (before_first_digit, _) = err.split_at(err.rfind("found in ").unwrap());
        let err = format!("{}found in <ignored for test> ms.", before_first_digit);

        // make paths consistent
        let err = err.replace('\\', "/");

        // consistency with typewriters, very important
        let err = err.replace('\r', "");

        assert_multiline_str_eq!(err.as_str(), expected);
    }

    fn check_format_check_as_expected(file: &Path, expects_success_exit_code: bool) {
        let out = run_roc([CMD_FORMAT, file.to_str().unwrap(), CHECK_FLAG], &[], &[]);

        assert_eq!(out.status.success(), expects_success_exit_code);
    }

    fn run_roc_on_failure_is_panic<'a, I: IntoIterator<Item = &'a str>>(
        file: &'a Path,
        args: I,
        stdin: &[&str],
        roc_app_args: &[String],
        env: &[(&str, &str)],
    ) -> Out {
        let compile_out = run_roc_on(file, args, stdin, roc_app_args, env);

        assert!(
            compile_out.status.success(),
            "\n___________\nRoc command failed with status {:?}:\n\n  {:?}\n___________\n",
            compile_out.status,
            compile_out
        );

        compile_out
    }

    fn run_roc_on<'a, I: IntoIterator<Item = &'a str>>(
        file: &'a Path,
        args: I,
        stdin: &[&str],
        roc_app_args: &[String],
        env: &[(&str, &str)],
    ) -> Out {
        let compile_out = run_roc(
            // converting these all to String avoids lifetime issues
            args.into_iter()
                .map(|arg| arg.to_string())
                .chain([file.to_str().unwrap().to_string(), "--".to_string()])
                .chain(roc_app_args.iter().cloned()),
            stdin,
            env,
        );

        let ignorable = "🔨 Rebuilding platform...\n";
        let stderr = compile_out.stderr.replacen(ignorable, "", 1);

        // for some reason, llvm prints out this warning when targeting windows
        let ignorable = "warning: ignoring debug info with an invalid version (0) in app\r\n";
        let stderr = stderr.replacen(ignorable, "", 1);

        let is_reporting_runtime = stderr.starts_with("runtime: ") && stderr.ends_with("ms\n");
        if !(stderr.is_empty() || is_reporting_runtime) {
            panic!("\n___________\nThe roc command:\n\n  {:?}\n\nhad unexpected stderr:\n\n  {}\n___________\n", compile_out.cmd_str, stderr);
        }

        compile_out
    }

    #[allow(clippy::too_many_arguments)]
    fn check_output_with_stdin(
        file: &Path,
        stdin: &[&str],
        executable_filename: &str,
        flags: &[&str],
        roc_app_args: &[String],
        extra_env: &[(&str, &str)],
        expected_ending: &str,
        use_valgrind: UseValgrind,
        test_cli_commands: TestCliCommands,
    ) {
        // valgrind does not yet support avx512 instructions, see #1963.
        // we can't enable this only when testing with valgrind because of host re-use between tests
        #[cfg(any(target_arch = "x86", target_arch = "x86_64"))]
        if is_x86_feature_detected!("avx512f") {
            std::env::set_var("NO_AVX512", "1");
        }

        // TODO: expects don't currently work on windows
        let cli_commands = if cfg!(windows) {
            match test_cli_commands {
                TestCliCommands::Many => vec![CliMode::RocBuild, CliMode::RocRun],
                TestCliCommands::Run => vec![CliMode::RocRun],
<<<<<<< HEAD
                TestCliCommands::Test => vec![],
                TestCliCommands::Dev => vec![],
=======
>>>>>>> 74b3d142
            }
        } else {
            match test_cli_commands {
                TestCliCommands::Many => vec![CliMode::RocBuild, CliMode::RocRun, CliMode::Roc],
                TestCliCommands::Run => vec![CliMode::Roc],
<<<<<<< HEAD
                TestCliCommands::Test => vec![CliMode::RocTest],
                TestCliCommands::Dev => vec![CliMode::RocDev],
=======
>>>>>>> 74b3d142
            }
        };

        for cli_mode in cli_commands.iter() {
            let flags = {
                let mut vec = flags.to_vec();

                // max-threads segfaults on windows right now
                if !cfg!(windows) {
                    vec.push("--max-threads=1");
                }

                vec.into_iter()
            };

            let out = match cli_mode {
                CliMode::RocBuild => {
                    run_roc_on_failure_is_panic(
                        file,
                        iter::once(CMD_BUILD).chain(flags.clone()),
                        &[],
                        &[],
                        &[],
                    );

                    if matches!(use_valgrind, UseValgrind::Yes) && ALLOW_VALGRIND {
                        let mut valgrind_args = vec![file
                            .with_file_name(executable_filename)
                            .to_str()
                            .unwrap()
                            .to_string()];
                        valgrind_args.extend(roc_app_args.iter().cloned());
                        let (valgrind_out, raw_xml) =
                            run_with_valgrind(stdin.iter().copied(), &valgrind_args);
                        if valgrind_out.status.success() {
                            let memory_errors = extract_valgrind_errors(&raw_xml).unwrap_or_else(|err| {
                                panic!("failed to parse the `valgrind` xml output:\n\n  Error was:\n\n    {:?}\n\n  valgrind xml was:\n\n    \"{}\"\n\n  valgrind stdout was:\n\n    \"{}\"\n\n  valgrind stderr was:\n\n    \"{}\"", err, raw_xml, valgrind_out.stdout, valgrind_out.stderr);
                            });

                            if !memory_errors.is_empty() {
                                for error in memory_errors {
                                    let ValgrindError {
                                        kind,
                                        what: _,
                                        xwhat,
                                    } = error;
                                    println!("Valgrind Error: {}\n", kind);

                                    if let Some(ValgrindErrorXWhat {
                                        text,
                                        leakedbytes: _,
                                        leakedblocks: _,
                                    }) = xwhat
                                    {
                                        println!("    {}", text);
                                    }
                                }
                                panic!("Valgrind reported memory errors");
                            }
                        } else {
                            let exit_code = match valgrind_out.status.code() {
                                Some(code) => format!("exit code {}", code),
                                None => "no exit code".to_string(),
                            };

                            panic!("`valgrind` exited with {}. valgrind stdout was: \"{}\"\n\nvalgrind stderr was: \"{}\"", exit_code, valgrind_out.stdout, valgrind_out.stderr);
                        }

                        valgrind_out
                    } else {
                        run_cmd(
                            file.with_file_name(executable_filename).to_str().unwrap(),
                            stdin.iter().copied(),
                            roc_app_args,
                            extra_env.iter().copied(),
                        )
                    }
                }
                CliMode::Roc => {
                    run_roc_on_failure_is_panic(file, flags.clone(), stdin, roc_app_args, extra_env)
                }
                CliMode::RocRun => run_roc_on_failure_is_panic(
                    file,
                    iter::once(CMD_RUN).chain(flags.clone()),
                    stdin,
                    roc_app_args,
                    extra_env,
                ),
                CliMode::RocTest => {
                    // here failure is what we expect

                    run_roc_on(
                        file,
                        iter::once(CMD_TEST).chain(flags.clone()),
                        stdin,
                        roc_app_args,
                        extra_env,
                    )
                }
                CliMode::RocDev => {
                    // here failure is what we expect

                    run_roc_on(
                        file,
                        iter::once(CMD_DEV).chain(flags.clone()),
                        stdin,
                        roc_app_args,
                        extra_env,
                    )
                }
            };

<<<<<<< HEAD
            let mut actual = strip_colors(&out.stdout);

            // e.g. "1 failed and 0 passed in 123 ms."
            if let Some(split) = actual.rfind("passed in ") {
                let (before_first_digit, _) = actual.split_at(split);
                actual = format!("{}passed in <ignored for test> ms.", before_first_digit);
            }

=======
            let actual = strip_colors(&out.stdout);
>>>>>>> 74b3d142
            if !actual.ends_with(expected_ending) {
                panic!(
                    "expected output to end with:\n{}\nbut instead got:\n{}\n stderr was:\n{}",
                    expected_ending, actual, out.stderr
                );
            }

            if !out.status.success() && !matches!(cli_mode, CliMode::RocTest) {
                // We don't need stdout, Cargo prints it for us.
                panic!(
                    "Example program exited with status {:?}\nstderr was:\n{:#?}",
                    out.status, out.stderr
                );
            }
        }
    }

    // when you don't need args, stdin or extra_env
    fn test_roc_app_slim(
        dir_name: &str,
        roc_filename: &str,
        executable_filename: &str,
        expected_ending: &str,
        use_valgrind: UseValgrind,
    ) {
        test_roc_app(
            dir_name,
            roc_filename,
            executable_filename,
            &[],
            &[],
            &[],
            expected_ending,
            use_valgrind,
            TestCliCommands::Run,
        )
    }

    #[allow(clippy::too_many_arguments)]
    fn test_roc_app(
        dir_name: &str,
        roc_filename: &str,
        executable_filename: &str,
        stdin: &[&str],
        args: &[Arg],
        extra_env: &[(&str, &str)],
        expected_ending: &str,
        use_valgrind: UseValgrind,
        test_cli_commands: TestCliCommands,
    ) {
        let file_name = file_path_from_root(dir_name, roc_filename);
        let mut roc_app_args: Vec<String> = Vec::new();

        for arg in args {
            match arg {
                Arg::ExamplePath(file) => {
                    roc_app_args.push(
                        file_path_from_root(dir_name, file)
                            .to_str()
                            .unwrap()
                            .to_string(),
                    );
                }
                Arg::PlainText(arg) => {
                    roc_app_args.push(arg.to_string());
                }
            }
        }

        // workaround for surgical linker issue, see PR #3990
        let mut custom_flags: Vec<&str> = Vec::new();

        match executable_filename {
            "form" | "hello-gui" | "breakout" | "libhello" => {
                // Since these require things the build system often doesn't have
                // (e.g. GUIs open a window, Ruby needs ruby installed, WASM needs a browser)
                // we do `roc build` on them but don't run them.
                run_roc_on(&file_name, [CMD_BUILD, OPTIMIZE_FLAG], &[], &[], &[]);
                return;
            }
            "swiftui" | "rocLovesSwift" => {
                if cfg!(not(target_os = "macos")) {
                    eprintln!(
                        "WARNING: skipping testing example {} because it only works on MacOS.",
                        roc_filename
                    );
                    return;
                } else {
                    run_roc_on(&file_name, [CMD_BUILD, OPTIMIZE_FLAG], &[], &[], &[]);
                    return;
                }
            }
            "rocLovesWebAssembly" => {
                // this is a web assembly example, but we don't test with JS at the moment
                eprintln!(
                    "WARNING: skipping testing example {} because it only works in a browser!",
                    roc_filename
                );
                return;
            }
            "args" => {
                eprintln!(
                    "WARNING: skipping testing example {} because it is known to be bad, pending investigation!",
                    roc_filename
                );
                return;
                // custom_flags = vec![LINKER_FLAG, "legacy"];
            }
            _ => {}
        }

        // Check with and without optimizations
        check_output_with_stdin(
            &file_name,
            stdin,
            executable_filename,
            &custom_flags,
            &roc_app_args,
            extra_env,
            expected_ending,
            use_valgrind,
            test_cli_commands,
        );

        custom_flags.push(OPTIMIZE_FLAG);
        // This is mostly because the false interpreter is still very slow -
        // 25s for the cli tests is just not acceptable during development!
        #[cfg(not(debug_assertions))]
        check_output_with_stdin(
            &file_name,
            stdin,
            executable_filename,
            &custom_flags,
            &roc_app_args,
            extra_env,
            expected_ending,
            use_valgrind,
            test_cli_commands,
        );

        // Also check with the legacy linker.

        if TEST_LEGACY_LINKER {
            check_output_with_stdin(
                &file_name,
                stdin,
                executable_filename,
                &[LINKER_FLAG, "legacy"],
                &roc_app_args,
                extra_env,
                expected_ending,
                use_valgrind,
                test_cli_commands,
            );
        }
    }

    #[test]
    #[serial(cli_platform)]
    #[cfg_attr(windows, ignore)]
    fn hello_world() {
        test_roc_app_slim(
            "examples",
            "helloWorld.roc",
            "helloWorld",
            "Hello, World!\n",
            UseValgrind::Yes,
        )
    }

    #[cfg(windows)]
    const LINE_ENDING: &str = "\r\n";
    #[cfg(not(windows))]
    const LINE_ENDING: &str = "\n";

    #[test]
    #[cfg_attr(windows, ignore)]
    // uses C platform
    fn platform_switching_main() {
        test_roc_app_slim(
            "examples/platform-switching",
            "main.roc",
            "rocLovesPlatforms",
            &("Which platform am I running on now?".to_string() + LINE_ENDING),
            UseValgrind::Yes,
        )
    }

    // We exclude the C platforming switching example
    // because the main platform switching example runs the c platform.
    // If we don't, a race condition leads to test flakiness.

    #[test]
    #[cfg_attr(windows, ignore)]
    fn platform_switching_rust() {
        test_roc_app_slim(
            "examples/platform-switching",
            "rocLovesRust.roc",
            "rocLovesRust",
            "Roc <3 Rust!\n",
            UseValgrind::Yes,
        )
    }

    #[test]
    #[cfg_attr(windows, ignore)]
    fn platform_switching_zig() {
        test_roc_app_slim(
            "examples/platform-switching",
            "rocLovesZig.roc",
            "rocLovesZig",
            "Roc <3 Zig!\n",
            UseValgrind::Yes,
        )
    }

    #[test]
    fn platform_switching_wasm() {
        test_roc_app_slim(
            "examples/platform-switching",
            "rocLovesWebAssembly.roc",
            "rocLovesWebAssembly",
            "Roc <3 Web Assembly!\n",
            UseValgrind::Yes,
        )
    }

    #[test]
    fn platform_switching_swift() {
        test_roc_app_slim(
            "examples/platform-switching",
            "rocLovesSwift.roc",
            "rocLovesSwift",
            "Roc <3 Swift!\n",
            UseValgrind::Yes,
        )
    }

    #[test]
    #[cfg_attr(windows, ignore)]
    fn expects_dev_and_test() {
        // these are in the same test function so we don't have to worry about race conditions
        // on the building of the platform

        test_roc_app(
            "crates/cli_testing_examples/expects",
            "expects.roc",
            "expects",
            &[],
            &[],
            &[],
            indoc!(
                r#"
                This expectation failed:

                14│      expect x != x
                                ^^^^^^

                When it failed, these variables had these values:

                x : Num *
                x = 42

                "#
            ),
            UseValgrind::Yes,
            TestCliCommands::Dev,
        );

        test_roc_app(
            "crates/cli_testing_examples/expects",
            "expects.roc",
            "expects",
            &[],
            &[],
            &[],
            indoc!(
                r#"
                This expectation failed:

                 6│>  expect
                 7│>      a = 1
                 8│>      b = 2
                 9│>
                10│>      a == b

                When it failed, these variables had these values:

                a : Num *
                a = 1

                b : Num *
                b = 2
                


                1 failed and 0 passed in <ignored for test> ms."#
            ),
            UseValgrind::Yes,
            TestCliCommands::Test,
        );
    }

    #[test]
    #[cfg_attr(
        windows,
        ignore = "this platform is broken, and `roc run --lib` is missing on windows"
    )]
    fn ruby_interop() {
        test_roc_app_slim(
            "examples/ruby-interop",
            "main.roc",
            "libhello",
            "",
            UseValgrind::Yes,
        )
    }

    #[test]
    #[cfg_attr(windows, ignore)]
    fn fibonacci() {
        test_roc_app_slim(
            "crates/cli_testing_examples/algorithms",
            "fibonacci.roc",
            "fibonacci",
            "",
            UseValgrind::Yes,
        )
    }

    #[test]
    fn hello_gui() {
        test_roc_app_slim(
            "examples/gui",
            "hello.roc",
            "hello-gui",
            "",
            UseValgrind::No,
        )
    }

    #[test]
    fn breakout() {
        test_roc_app_slim(
            "examples/gui/breakout",
            "breakout.roc",
            "breakout",
            "",
            UseValgrind::No,
        )
    }

    #[test]
    #[cfg_attr(windows, ignore)]
    fn quicksort() {
        test_roc_app_slim(
            "crates/cli_testing_examples/algorithms",
            "quicksort.roc",
            "quicksort",
            "[0, 0, 0, 0, 0, 0, 0, 0, 0, 1, 1, 1, 1, 1, 1, 1, 1, 1, 2, 2]\n",
            UseValgrind::Yes,
        )
    }

    #[test]
    #[cfg_attr(windows, ignore = "missing __udivdi3 and some other symbols")]
    #[serial(cli_platform)]
    fn cli_args() {
        test_roc_app(
            "examples/cli",
            "args.roc",
            "args",
            &[],
            &[
                Arg::PlainText("log"),
                Arg::PlainText("-b"),
                Arg::PlainText("3"),
                Arg::PlainText("--num"),
                Arg::PlainText("81"),
            ],
            &[],
            "4\n",
            UseValgrind::No,
            TestCliCommands::Run,
        )
    }

    // TODO: remove in favor of cli_args once mono bugs are resolved in investigation
    #[test]
    #[cfg_attr(windows, ignore = "missing __udivdi3 and some other symbols")]
    #[serial(cli_platform)]
    fn cli_args_check() {
        let path = file_path_from_root("examples/cli", "args.roc");
        let out = run_roc(&[CMD_CHECK, path.to_str().unwrap()], &[], &[]);
        assert!(out.status.success());
    }

    #[test]
    #[cfg_attr(windows, ignore)]
    fn interactive_effects() {
        test_roc_app(
            "examples/cli",
            "effects.roc",
            "effects",
            &["hi there!"],
            &[],
            &[],
            "hi there!\nIt is known\n",
            UseValgrind::Yes,
            TestCliCommands::Run,
        )
    }

    #[test]
    #[cfg_attr(windows, ignore)]
    // tea = The Elm Architecture
    fn terminal_ui_tea() {
        test_roc_app(
            "examples/cli",
            "tui.roc",
            "tui",
            &["foo\n"], // NOTE: adding more lines leads to memory leaks
            &[],
            &[],
            "Hello Worldfoo!\n",
            UseValgrind::Yes,
            TestCliCommands::Run,
        )
    }

    #[test]
    #[cfg_attr(windows, ignore)]
    fn false_interpreter() {
        test_roc_app(
            "examples/cli/false-interpreter",
            "False.roc",
            "false",
            &[],
            &[Arg::ExamplePath("examples/hello.false")],
            &[],
            &("Hello, World!".to_string() + LINE_ENDING),
            UseValgrind::No,
            TestCliCommands::Many,
        )
    }

    #[test]
    fn swift_ui() {
        test_roc_app_slim(
            "examples/swiftui",
            "main.roc",
            "swiftui",
            "",
            UseValgrind::No,
        )
    }

    #[test]
    #[cfg_attr(windows, ignore)]
    fn static_site_gen() {
        test_roc_app(
            "examples/static-site-gen",
            "static-site.roc",
            "static-site",
            &[],
            &[Arg::ExamplePath("input"), Arg::ExamplePath("output")],
            &[],
            "Processed 3 files with 3 successes and 0 errors\n",
            UseValgrind::No,
            TestCliCommands::Run,
        )
    }

    #[test]
    #[serial(cli_platform)]
    #[cfg_attr(windows, ignore)]
    fn with_env_vars() {
        test_roc_app(
            "examples/cli",
            "env.roc",
            "env",
            &[],
            &[],
            &[
                ("EDITOR", "roc-editor"),
                ("SHLVL", "3"),
                ("LETTERS", "a,c,e,j"),
            ],
            "Your favorite editor is roc-editor!\n\
            Your current shell level is 3!\n\
            Your favorite letters are: a c e j\n",
            UseValgrind::No,
            TestCliCommands::Run,
        )
    }

    #[test]
    #[cfg_attr(windows, ignore)]
    fn parse_movies_csv() {
        test_roc_app_slim(
            "examples/parser",
            "parse-movies-csv.roc",
            "parse-movies-csv",
            "Parse success!\n",
            UseValgrind::No,
        )
    }

    // TODO not sure if this cfg should still be here: #[cfg(not(debug_assertions))]
    // this is for testing the benchmarks, to perform proper benchmarks see crates/cli/benches/README.md
    mod test_benchmarks {
        use super::{TestCliCommands, UseValgrind};
        use cli_utils::helpers::cli_testing_dir;

        use super::{check_output_with_stdin, OPTIMIZE_FLAG, PREBUILT_PLATFORM};

        use std::{path::Path, sync::Once};

        static BENCHMARKS_BUILD_PLATFORM: Once = Once::new();

        fn test_benchmark(
            roc_filename: &str,
            executable_filename: &str,
            stdin: &[&str],
            expected_ending: &str,
            use_valgrind: UseValgrind,
        ) {
            let file_name = cli_testing_dir("benchmarks").join(roc_filename);

            // TODO fix QuicksortApp and then remove this!
            match roc_filename {
                "QuicksortApp.roc" => {
                    eprintln!(
                    "WARNING: skipping testing benchmark {} because the test is broken right now!",
                    roc_filename
                );
                    return;
                }
                "TestAStar.roc" => {
                    if cfg!(feature = "wasm32-cli-run") {
                        eprintln!(
                        "WARNING: skipping testing benchmark {} because it currently does not work on wasm32 due to dictionaries.",
                        roc_filename
                    );
                        return;
                    }
                }
                _ => {}
            }

            #[cfg(all(not(feature = "wasm32-cli-run"), not(feature = "i386-cli-run")))]
            check_output_regular(
                &file_name,
                stdin,
                executable_filename,
                expected_ending,
                use_valgrind,
            );

            #[cfg(feature = "wasm32-cli-run")]
            check_output_wasm(&file_name, stdin, executable_filename, expected_ending);

            #[cfg(feature = "i386-cli-run")]
            check_output_i386(
                &file_name,
                stdin,
                executable_filename,
                expected_ending,
                use_valgrind,
            );
        }

        #[cfg(all(not(feature = "wasm32-cli-run"), not(feature = "i386-cli-run")))]
        fn check_output_regular(
            file_name: &Path,
            stdin: &[&str],
            executable_filename: &str,
            expected_ending: &str,
            use_valgrind: UseValgrind,
        ) {
            let mut ran_without_optimizations = false;

            BENCHMARKS_BUILD_PLATFORM.call_once(|| {
                // Check with and without optimizations
                check_output_with_stdin(
                    file_name,
                    stdin,
                    executable_filename,
                    &[],
                    &[],
                    &[],
                    expected_ending,
                    use_valgrind,
                    TestCliCommands::Run,
                );

                ran_without_optimizations = true;
            });

            // now we can pass the `PREBUILT_PLATFORM` flag, because the
            // `call_once` will have built the platform

            if !ran_without_optimizations {
                // Check with and without optimizations
                check_output_with_stdin(
                    file_name,
                    stdin,
                    executable_filename,
                    &[PREBUILT_PLATFORM],
                    &[],
                    &[],
                    expected_ending,
                    use_valgrind,
                    TestCliCommands::Run,
                );
            }

            check_output_with_stdin(
                file_name,
                stdin,
                executable_filename,
                &[PREBUILT_PLATFORM, OPTIMIZE_FLAG],
                &[],
                &[],
                expected_ending,
                use_valgrind,
                TestCliCommands::Run,
            );
        }

        #[cfg(feature = "wasm32-cli-run")]
        fn check_output_wasm(
            file_name: &Path,
            stdin: &[&str],
            executable_filename: &str,
            expected_ending: &str,
        ) {
            // Check with and without optimizations
            check_wasm_output_with_stdin(
                file_name,
                stdin,
                executable_filename,
                &[],
                expected_ending,
            );

            check_wasm_output_with_stdin(
                file_name,
                stdin,
                executable_filename,
                &[OPTIMIZE_FLAG],
                expected_ending,
            );
        }

        #[cfg(feature = "wasm32-cli-run")]
        fn check_wasm_output_with_stdin(
            file: &Path,
            stdin: &[&str],
            executable_filename: &str,
            flags: &[&str],
            expected_ending: &str,
        ) {
            use super::{concatcp, run_roc, CMD_BUILD, TARGET_FLAG};

            let mut flags = flags.to_vec();
            flags.push(concatcp!(TARGET_FLAG, "=wasm32"));

            let compile_out = run_roc(
                [CMD_BUILD, file.to_str().unwrap()]
                    .iter()
                    .chain(flags.as_slice()),
                &[],
                &[],
            );

            assert!(
                compile_out.status.success(),
                "bad status stderr:\n{}\nstdout:\n{}",
                compile_out.stderr,
                compile_out.stdout
            );

            let mut path = file.with_file_name(executable_filename);
            path.set_extension("wasm");

            let stdout = crate::run_with_wasmer(&path, stdin);

            if !stdout.ends_with(expected_ending) {
                panic!(
                    "expected output to end with {:?} but instead got {:#?}",
                    expected_ending, stdout
                );
            }
        }

        #[cfg(feature = "i386-cli-run")]
        fn check_output_i386(
            file_name: &Path,
            stdin: &[&str],
            executable_filename: &str,
            expected_ending: &str,
            use_valgrind: bool,
        ) {
            check_output_with_stdin(
                &file_name,
                stdin,
                executable_filename,
                &[concatcp!(TARGET_FLAG, "=x86_32")],
                &[],
                expected_ending,
                use_valgrind,
                TestCliCommands::Run,
            );

            check_output_with_stdin(
                &file_name,
                stdin,
                executable_filename,
                &[concatcp!(TARGET_FLAG, "=x86_32"), OPTIMIZE_FLAG],
                &[],
                expected_ending,
                use_valgrind,
                TestCliCommands::Run,
            );
        }

        #[test]
        #[cfg_attr(windows, ignore)]
        fn nqueens() {
            test_benchmark("NQueens.roc", "nqueens", &["6"], "4\n", UseValgrind::Yes)
        }

        #[test]
        #[cfg_attr(windows, ignore)]
        fn cfold() {
            test_benchmark("CFold.roc", "cfold", &["3"], "11 & 11\n", UseValgrind::Yes)
        }

        #[test]
        #[cfg_attr(windows, ignore)]
        fn deriv() {
            test_benchmark(
                "Deriv.roc",
                "deriv",
                &["2"],
                "1 count: 6\n2 count: 22\n",
                UseValgrind::Yes,
            )
        }

        #[test]
        #[cfg_attr(windows, ignore)]
        fn rbtree_ck() {
            test_benchmark(
                "RBTreeCk.roc",
                "rbtree-ck",
                &["100"],
                "10\n",
                UseValgrind::Yes,
            )
        }

        #[test]
        #[cfg_attr(windows, ignore)]
        fn rbtree_insert() {
            test_benchmark(
                "RBTreeInsert.roc",
                "rbtree-insert",
                &[],
                "Node Black 0 {} Empty Empty\n",
                UseValgrind::Yes,
            )
        }

        /*
        // rbtree_del does not work
        #[test]
        fn rbtree_del() {
            test_benchmark(
                "RBTreeDel.roc",
                "rbtree-del",
                &["420"],
                &[],
                "30\n",
                true
            )
        }*/

        #[test]
        #[cfg_attr(windows, ignore)]
        fn astar() {
            test_benchmark(
                "TestAStar.roc",
                "test-astar",
                &[],
                "True\n",
                UseValgrind::No,
            )
        }

        #[test]
        #[cfg_attr(windows, ignore)]
        fn base64() {
            test_benchmark(
                "TestBase64.roc",
                "test-base64",
                &[],
                "encoded: SGVsbG8gV29ybGQ=\ndecoded: Hello World\n",
                UseValgrind::Yes,
            )
        }

        #[test]
        #[cfg_attr(windows, ignore)]
        fn closure() {
            test_benchmark("Closure.roc", "closure", &[], "", UseValgrind::No)
        }

        #[test]
        #[cfg_attr(windows, ignore)]
        fn issue2279() {
            test_benchmark(
                "Issue2279.roc",
                "issue2279",
                &[],
                "Hello, world!\n",
                UseValgrind::Yes,
            )
        }

        #[test]
        fn quicksort_app() {
            test_benchmark(
                "QuicksortApp.roc",
                "quicksortapp",
                &[],
                "todo put the correct quicksort answer here",
                UseValgrind::Yes,
            )
        }
    }

    #[test]
    #[serial(multi_dep_str)]
    #[cfg_attr(windows, ignore)]
    fn run_multi_dep_str_unoptimized() {
        check_output_with_stdin(
            &fixture_file("multi-dep-str", "Main.roc"),
            &[],
            "multi-dep-str",
            &[],
            &[],
            &[],
            "I am Dep2.str2\n",
            UseValgrind::Yes,
            TestCliCommands::Run,
        );
    }

    #[test]
    #[serial(multi_dep_str)]
    #[cfg_attr(windows, ignore)]
    fn run_multi_dep_str_optimized() {
        check_output_with_stdin(
            &fixture_file("multi-dep-str", "Main.roc"),
            &[],
            "multi-dep-str",
            &[OPTIMIZE_FLAG],
            &[],
            &[],
            "I am Dep2.str2\n",
            UseValgrind::Yes,
            TestCliCommands::Run,
        );
    }

    #[test]
    #[serial(multi_dep_thunk)]
    #[cfg_attr(windows, ignore)]
    fn run_multi_dep_thunk_unoptimized() {
        check_output_with_stdin(
            &fixture_file("multi-dep-thunk", "Main.roc"),
            &[],
            "multi-dep-thunk",
            &[],
            &[],
            &[],
            "I am Dep2.value2\n",
            UseValgrind::Yes,
            TestCliCommands::Run,
        );
    }

    #[test]
    #[serial(multi_dep_thunk)]
    #[cfg_attr(windows, ignore)]
    fn run_multi_dep_thunk_optimized() {
        check_output_with_stdin(
            &fixture_file("multi-dep-thunk", "Main.roc"),
            &[],
            "multi-dep-thunk",
            &[OPTIMIZE_FLAG],
            &[],
            &[],
            "I am Dep2.value2\n",
            UseValgrind::Yes,
            TestCliCommands::Run,
        );
    }

    #[test]
    fn known_type_error() {
        check_compile_error(
            &known_bad_file("TypeError.roc"),
            &[],
            indoc!(
                r#"
                ── TYPE MISMATCH ─────────────────────────────── tests/known_bad/TypeError.roc ─

                Something is off with the body of the main definition:

                6│  main : Str -> Task {} []
                7│  main = /_ ->
                8│      "this is a string, not a Task {} [] function like the platform expects."
                        ^^^^^^^^^^^^^^^^^^^^^^^^^^^^^^^^^^^^^^^^^^^^^^^^^^^^^^^^^^^^^^^^^^^^^^^^

                The body is a string of type:

                    Str

                But the type annotation on main says it should be:

                    Effect.Effect (Result {} [])

                Tip: Type comparisons between an opaque type are only ever equal if
                both types are the same opaque type. Did you mean to create an opaque
                type by wrapping it? If I have an opaque type Age := U32 I can create
                an instance of this opaque type by doing @Age 23.

                ────────────────────────────────────────────────────────────────────────────────

                1 error and 0 warnings found in <ignored for test> ms."#
            ),
        );
    }

    #[test]
    fn exposed_not_defined() {
        check_compile_error(
            &known_bad_file("ExposedNotDefined.roc"),
            &[],
            indoc!(
                r#"
                ── MISSING DEFINITION ────────────────── tests/known_bad/ExposedNotDefined.roc ─

                bar is listed as exposed, but it isn't defined in this module.

                You can fix this by adding a definition for bar, or by removing it
                from exposes.

                ────────────────────────────────────────────────────────────────────────────────

                1 error and 0 warnings found in <ignored for test> ms."#
            ),
        );
    }

    #[test]
    fn unused_import() {
        check_compile_error(
            &known_bad_file("UnusedImport.roc"),
            &[],
            indoc!(
                r#"
                ── UNUSED IMPORT ──────────────────────────── tests/known_bad/UnusedImport.roc ─

                Nothing from Symbol is used in this module.

                3│      imports [Symbol.{ Ident }]
                                 ^^^^^^^^^^^^^^^^

                Since Symbol isn't used, you don't need to import it.

                ────────────────────────────────────────────────────────────────────────────────

                0 errors and 1 warning found in <ignored for test> ms."#
            ),
        );
    }

    #[test]
    fn unknown_generates_with() {
        check_compile_error(
            &known_bad_file("UnknownGeneratesWith.roc"),
            &[],
            indoc!(
                r#"
                ── UNKNOWN GENERATES FUNCTION ─────── tests/known_bad/UnknownGeneratesWith.roc ─

                I don't know how to generate the foobar function.

                4│      generates Effect with [after, map, always, foobar]
                                                                   ^^^^^^

                Only specific functions like `after` and `map` can be generated.Learn
                more about hosted modules at TODO.

                ────────────────────────────────────────────────────────────────────────────────

                1 error and 0 warnings found in <ignored for test> ms."#
            ),
        );
    }

    #[test]
    fn format_check_good() {
        check_format_check_as_expected(&fixture_file("format", "Formatted.roc"), true);
    }

    #[test]
    fn format_check_reformatting_needed() {
        check_format_check_as_expected(&fixture_file("format", "NotFormatted.roc"), false);
    }

    #[test]
    fn format_check_folders() {
        // This fails, because "NotFormatted.roc" is present in this folder
        check_format_check_as_expected(&fixtures_dir("format"), false);

        // This doesn't fail, since only "Formatted.roc" and non-roc files are present in this folder
        check_format_check_as_expected(&fixtures_dir("format/formatted_directory"), true);
    }
}

#[allow(dead_code)]
fn run_with_wasmer(wasm_path: &std::path::Path, stdin: &[&str]) -> String {
    use std::io::Write;
    use wasmer::{Instance, Module, Store};

    //    std::process::Command::new("cp")
    //        .args(&[
    //            wasm_path.to_str().unwrap(),
    //            "/home/folkertdev/roc/wasm/nqueens.wasm",
    //        ])
    //        .output()
    //        .unwrap();

    let store = Store::default();
    let module = Module::from_file(&store, wasm_path).unwrap();

    let mut fake_stdin = wasmer_wasi::Pipe::new();
    let fake_stdout = wasmer_wasi::Pipe::new();
    let fake_stderr = wasmer_wasi::Pipe::new();

    for line in stdin {
        write!(fake_stdin, "{}", line).unwrap();
    }

    // First, we create the `WasiEnv`
    use wasmer_wasi::WasiState;
    let mut wasi_env = WasiState::new("hello")
        .stdin(Box::new(fake_stdin))
        .stdout(Box::new(fake_stdout))
        .stderr(Box::new(fake_stderr))
        .finalize()
        .unwrap();

    // Then, we get the import object related to our WASI
    // and attach it to the Wasm instance.
    let import_object = wasi_env
        .import_object(&module)
        .unwrap_or_else(|_| wasmer::imports!());

    let instance = Instance::new(&module, &import_object).unwrap();

    let start = instance.exports.get_function("_start").unwrap();

    match start.call(&[]) {
        Ok(_) => read_wasi_stdout(wasi_env),
        Err(e) => {
            use wasmer_wasi::WasiError;
            match e.downcast::<WasiError>() {
                Ok(WasiError::Exit(0)) => {
                    // we run the `_start` function, so exit(0) is expected
                    read_wasi_stdout(wasi_env)
                }
                other => format!("Something went wrong running a wasm test: {:?}", other),
            }
        }
    }
}

#[allow(dead_code)]
fn read_wasi_stdout(wasi_env: wasmer_wasi::WasiEnv) -> String {
    let mut state = wasi_env.state.lock().unwrap();

    match state.fs.stdout_mut() {
        Ok(Some(stdout)) => {
            let mut buf = String::new();
            stdout.read_to_string(&mut buf).unwrap();

            buf
        }
        _ => todo!(),
    }
}<|MERGE_RESOLUTION|>--- conflicted
+++ resolved
@@ -44,11 +44,8 @@
     enum TestCliCommands {
         Many,
         Run,
-<<<<<<< HEAD
         Test,
         Dev,
-=======
->>>>>>> 74b3d142
     }
 
     const OPTIMIZE_FLAG: &str = concatcp!("--", roc_cli::FLAG_OPTIMIZE);
@@ -63,11 +60,8 @@
         Roc,      // buildAndRunIfNoErrors
         RocBuild, // buildOnly
         RocRun,   // buildAndRun
-<<<<<<< HEAD
         RocTest,
         RocDev,
-=======
->>>>>>> 74b3d142
     }
 
     #[cfg(all(target_os = "linux", target_arch = "x86_64"))]
@@ -187,21 +181,15 @@
             match test_cli_commands {
                 TestCliCommands::Many => vec![CliMode::RocBuild, CliMode::RocRun],
                 TestCliCommands::Run => vec![CliMode::RocRun],
-<<<<<<< HEAD
                 TestCliCommands::Test => vec![],
                 TestCliCommands::Dev => vec![],
-=======
->>>>>>> 74b3d142
             }
         } else {
             match test_cli_commands {
                 TestCliCommands::Many => vec![CliMode::RocBuild, CliMode::RocRun, CliMode::Roc],
                 TestCliCommands::Run => vec![CliMode::Roc],
-<<<<<<< HEAD
                 TestCliCommands::Test => vec![CliMode::RocTest],
                 TestCliCommands::Dev => vec![CliMode::RocDev],
-=======
->>>>>>> 74b3d142
             }
         };
 
@@ -314,7 +302,6 @@
                 }
             };
 
-<<<<<<< HEAD
             let mut actual = strip_colors(&out.stdout);
 
             // e.g. "1 failed and 0 passed in 123 ms."
@@ -323,9 +310,6 @@
                 actual = format!("{}passed in <ignored for test> ms.", before_first_digit);
             }
 
-=======
-            let actual = strip_colors(&out.stdout);
->>>>>>> 74b3d142
             if !actual.ends_with(expected_ending) {
                 panic!(
                     "expected output to end with:\n{}\nbut instead got:\n{}\n stderr was:\n{}",
