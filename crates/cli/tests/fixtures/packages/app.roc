--- conflicted
+++ resolved
@@ -2,11 +2,7 @@
     packages { pf: "platform/main.roc", json: "json/main.roc", csv: "csv/main.roc" }
     provides [main] to pf
 
-<<<<<<< HEAD
 import json.JsonParser
 import csv.Csv
 
-main = "Hello, World! \(JsonParser.example) \(Csv.example)"
-=======
-main = "Hello, World! $(JsonParser.example) $(Csv.example)"
->>>>>>> 9bf57d63
+main = "Hello, World! $(JsonParser.example) $(Csv.example)"