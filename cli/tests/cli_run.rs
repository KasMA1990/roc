// #[macro_use]
extern crate pretty_assertions;

extern crate bumpalo;
extern crate inlinable_string;
extern crate roc_collections;
extern crate roc_load;
extern crate roc_module;

#[macro_use]
extern crate maplit;

#[cfg(test)]
mod cli_run {
    use cli_utils::helpers::{
        example_file, extract_valgrind_errors, run_cmd, run_roc, run_with_valgrind, ValgrindError,
        ValgrindErrorXWhat,
    };
    use std::fs;
    use std::path::Path;

    #[cfg(not(target_os = "macos"))]
    const ALLOW_VALGRIND: bool = true;

    // Disallow valgrind on macOS by default, because it reports a ton
    // of false positives. For local development on macOS, feel free to
    // change this to true!
    #[cfg(target_os = "macos")]
    const ALLOW_VALGRIND: bool = false;

    #[derive(Debug, PartialEq, Eq)]
    struct Example<'a> {
        filename: &'a str,
        executable_filename: &'a str,
        stdin: &'a [&'a str],
        expected_ending: &'a str,
        use_valgrind: bool,
    }

    fn check_output_with_stdin(
        file: &Path,
        stdin: &[&str],
        executable_filename: &str,
        flags: &[&str],
        expected_ending: &str,
        use_valgrind: bool,
    ) {
        let compile_out = run_roc(&[&["build", file.to_str().unwrap()], flags].concat());
        if !compile_out.stderr.is_empty() {
            panic!("{}", compile_out.stderr);
        }

        assert!(compile_out.status.success(), "bad status {:?}", compile_out);

        let out = if use_valgrind && ALLOW_VALGRIND {
            let (valgrind_out, raw_xml) = run_with_valgrind(
                stdin,
                &[file.with_file_name(executable_filename).to_str().unwrap()],
            );

            if valgrind_out.status.success() {
                let memory_errors = extract_valgrind_errors(&raw_xml).unwrap_or_else(|err| {
                    panic!("failed to parse the `valgrind` xml output. Error was:\n\n{:?}\n\nvalgrind xml was: \"{}\"\n\nvalgrind stdout was: \"{}\"\n\nvalgrind stderr was: \"{}\"", err, raw_xml, valgrind_out.stdout, valgrind_out.stderr);
                });

                if !memory_errors.is_empty() {
                    for error in memory_errors {
                        let ValgrindError {
                            kind,
                            what: _,
                            xwhat,
                        } = error;
                        println!("Valgrind Error: {}\n", kind);

                        if let Some(ValgrindErrorXWhat {
                            text,
                            leakedbytes: _,
                            leakedblocks: _,
                        }) = xwhat
                        {
                            println!("    {}", text);
                        }
                    }
                    panic!("Valgrind reported memory errors");
                }
            } else {
                let exit_code = match valgrind_out.status.code() {
                    Some(code) => format!("exit code {}", code),
                    None => "no exit code".to_string(),
                };

                panic!("`valgrind` exited with {}. valgrind stdout was: \"{}\"\n\nvalgrind stderr was: \"{}\"", exit_code, valgrind_out.stdout, valgrind_out.stderr);
            }

            valgrind_out
        } else {
            run_cmd(
                file.with_file_name(executable_filename).to_str().unwrap(),
                stdin,
                &[],
            )
        };
        if !&out.stdout.ends_with(expected_ending) {
            panic!(
                "expected output to end with {:?} but instead got {:#?}",
                expected_ending, out
            );
        }
        assert!(out.status.success());
    }

    #[test]
    fn check_all_examples() {
        let mut all_examples = hashmap! {
            "hello-world" => vec![
                Example {
                    filename: "Hello.roc",
                    executable_filename: "hello-world",
                    stdin: &[],
                    expected_ending:"Hello, World!!!!!!!!!!!!!\n",
                    use_valgrind: true,
                }
            ],
            "quicksort" => vec![
                Example {
                    filename: "Quicksort.roc",
                    executable_filename: "quicksort",
                    stdin: &[],
                    expected_ending: "[0, 0, 0, 0, 0, 0, 0, 0, 0, 1, 1, 1, 1, 1, 1, 1, 1, 1, 2, 2]\n",
                    use_valgrind: true,
                }
            ],
            "shared-quicksort" => vec![
                Example {
                    filename: "Quicksort.roc",
                    executable_filename: "quicksort",
                    stdin: &[],
                    expected_ending: "[0, 0, 0, 0, 0, 0, 0, 0, 0, 1, 1, 1, 1, 1, 1, 1, 1, 1, 2, 2]\n",
                    use_valgrind: true,
                }
            ],
            "effect" => vec![
                Example {
                    filename: "Main.roc",
                    executable_filename: "effect-example",
                    stdin: &["hi there!"],
                    expected_ending: "hi there!\n",
                    use_valgrind: true,
                }
            ],
            "multi-dep-str" => vec![
                Example {
                    filename: "Main.roc",
                    executable_filename: "multi-dep-str",
                    stdin: &[],
                    expected_ending: "I am Dep2.str2\n",
                    use_valgrind: true,
                }
            ],
            "multi-dep-thunk" => vec![
                Example {
                    filename: "Main.roc",
                    executable_filename: "multi-dep-thunk",
                    stdin: &[],
                    expected_ending: "I am Dep2.value2\n",
                    use_valgrind: true,
                }
            ],
            "tea" => vec![
                Example {
                    filename: "Main.roc",
                    executable_filename: "tea-example",
                    stdin: &[],
                    expected_ending: "",
                    use_valgrind: true,
                }
            ],
            "cli" => vec![
                Example {
                    filename: "Echo.roc",
                    executable_filename: "echo",
                    stdin: &["Giovanni\n", "Giorgio\n"],
                    expected_ending: "Giovanni Giorgio!\n",
                    use_valgrind: true,
                }
            ],
            "custom-malloc" => vec![
                Example {
                    filename: "Main.roc",
                    executable_filename: "custom-malloc-example",
                    stdin: &[],
                    expected_ending: "ms!\nThe list was small!\n",
                    use_valgrind: true,
                }
            ],
            "task" => vec![
                Example {
                    filename: "Main.roc",
                    executable_filename: "task-example",
                    stdin: &[],
                    expected_ending: "successfully wrote to file\n",
                    use_valgrind: true,
                }
            ],
            "benchmarks" => vec![
                Example {
                    filename: "NQueens.roc",
                    executable_filename: "nqueens",
                    stdin: &[],
                    expected_ending: "4\n",
                    use_valgrind: true,
                },
                Example {
                    filename: "CFold.roc",
                    executable_filename: "cfold",
                    stdin: &[],
                    expected_ending: "11 & 11\n",
                    use_valgrind: true,
                },
                Example {
                    filename: "Deriv.roc",
                    executable_filename: "deriv",
                    stdin: &[],
                    expected_ending: "1 count: 6\n2 count: 22\n",
                    use_valgrind: true,
                },
                Example {
                    filename: "RBTreeInsert.roc",
                    executable_filename: "rbtree-insert",
                    stdin: &[],
                    expected_ending: "Node Black 0 {} Empty Empty\n",
                    use_valgrind: true,
                },
                Example {
                    filename: "RBTreeDel.roc",
                    executable_filename: "rbtree-del",
                    stdin: &[],
                    expected_ending: "30\n",
                    use_valgrind: true,
                },
                Example {
                    filename: "TestAStar.roc",
                    executable_filename: "test-astar",
                    stdin: &[],
                    expected_ending: "True\n",
                    use_valgrind: false,
                },
                Example {
                    filename: "TestBase64.roc",
                    executable_filename: "test-base64",
                    stdin: &[],
                    expected_ending: "encoded: SGVsbG8gV29ybGQ=\ndecoded: Hello World\n",
                    use_valgrind: true,
                },
                Example {
                    filename: "Closure.roc",
                    executable_filename: "closure",
                    stdin: &[],
                    expected_ending: "",
                    use_valgrind: true,
                }
            ],
        };

        for entry in fs::read_dir("../examples").unwrap() {
            let entry = entry.unwrap();

            if entry.file_type().unwrap().is_dir() {
                let dir_name = entry.file_name().into_string().unwrap();
                let examples = all_examples.remove(dir_name.as_str()).unwrap_or(Vec::new());

                if examples.is_empty() {
                    panic!("The directory examples/{} does not have any corresponding tests in cli_run. Please add one, so if it ever stops compiling, we'll know about it right away!", dir_name);
                }

                for example in examples {
                    println!(
                        "Running {:?}...",
                        &example_file(dir_name.as_str(), example.filename),
                    );
                    // Check with and without optimizations
                    check_output_with_stdin(
                        &example_file(dir_name.as_str(), example.filename),
                        example.stdin,
                        example.executable_filename,
                        &[],
                        example.expected_ending,
                        example.use_valgrind,
                    );

                    check_output_with_stdin(
                        &example_file(dir_name.as_str(), example.filename),
                        example.stdin,
                        example.executable_filename,
                        &["--optimize"],
                        example.expected_ending,
                        example.use_valgrind,
                    );
                }
            }
        }

        assert_eq!(all_examples, std::collections::HashMap::default());
    }

    #[serial(hello_world)]
    fn run_hello_world() {
        check_output(
            &example_file("hello-world", "Hello.roc"),
            "hello-world",
            &[],
            "Hello, World!\n",
            true,
        );
    }

    #[test]
    #[serial(hello_world)]
    fn run_hello_world_optimized() {
        check_output(
            &example_file("hello-world", "Hello.roc"),
            "hello-world",
            &[],
            "Hello, World!\n",
            true,
        );
    }

    #[test]
    #[serial(quicksort)]
    fn run_quicksort_not_optimized() {
        check_output(
            &example_file("quicksort", "Quicksort.roc"),
            "quicksort",
            &[],
            "[0, 0, 0, 0, 0, 0, 0, 0, 0, 1, 1, 1, 1, 1, 1, 1, 1, 1, 2, 2]\n",
            true,
        );
    }

    #[test]
    #[serial(quicksort)]
    fn run_quicksort_optimized() {
        check_output(
            &example_file("quicksort", "Quicksort.roc"),
            "quicksort",
            &["--optimize"],
            "[0, 0, 0, 0, 0, 0, 0, 0, 0, 1, 1, 1, 1, 1, 1, 1, 1, 1, 2, 2]\n",
            true,
        );
    }

    #[test]
    #[serial(quicksort)]
    fn run_quicksort_optimized_valgrind() {
        check_output(
            &example_file("quicksort", "Quicksort.roc"),
            "quicksort",
            &["--optimize"],
            "[0, 0, 0, 0, 0, 0, 0, 0, 0, 1, 1, 1, 1, 1, 1, 1, 1, 1, 2, 2]\n",
            true,
        );
    }

    #[test]
    #[serial(nqueens)]
    fn run_nqueens_not_optimized() {
        check_output_with_stdin(
            &example_file("benchmarks", "NQueens.roc"),
            "6",
            "nqueens",
            &[],
            "4\n",
            true,
        );
    }

    #[test]
    #[serial(cfold)]
    fn run_cfold_not_optimized() {
        check_output_with_stdin(
            &example_file("benchmarks", "CFold.roc"),
            "3",
            "cfold",
            &[],
            "11 & 11\n",
            true,
        );
    }

    #[test]
    #[serial(deriv)]
    fn run_deriv_not_optimized() {
        check_output_with_stdin(
            &example_file("benchmarks", "Deriv.roc"),
            "2",
            "deriv",
            &[],
            "1 count: 6\n2 count: 22\n",
            true,
        );
    }

    #[test]
    #[serial(deriv)]
    fn run_rbtree_insert_not_optimized() {
        check_output(
            &example_file("benchmarks", "RBTreeInsert.roc"),
            "rbtree-insert",
            &[],
            "Node Black 0 {} Empty Empty\n",
            true,
        );
    }

    #[test]
    #[serial(deriv)]
    fn run_rbtree_delete_not_optimized() {
        check_output_with_stdin(
            &example_file("benchmarks", "RBTreeDel.roc"),
            "420",
            "rbtree-del",
            &[],
            "30\n",
            true,
        );
    }
    #[test]
    #[serial(astar)]
    fn run_astar_optimized_1() {
        check_output(
            &example_file("benchmarks", "TestAStar.roc"),
            "test-astar",
            &[],
            "True\n",
            false,
        );
    }

    #[test]
    #[serial(base64)]
    fn base64() {
        check_output(
            &example_file("benchmarks", "TestBase64.roc"),
            "test-base64",
            &[],
            "encoded: SGVsbG8gV29ybGQ=\ndecoded: Hello World\n",
            true,
        );
    }

    #[test]
    #[serial(closure)]
    fn closure() {
        check_output(
            &example_file("benchmarks", "Closure.roc"),
            "closure",
            &[],
            "",
            true,
        );
    }
<<<<<<< HEAD
=======

    //    #[test]
    //    #[serial(effect)]
    //    fn run_effect_unoptimized() {
    //        check_output(
    //            &example_file("effect", "Main.roc"),
    //            &[],
    //            "I am Dep2.str2\n",
    //            true,
    //        );
    //    }

    #[test]
    #[serial(multi_dep_str)]
    fn run_multi_dep_str_unoptimized() {
        check_output(
            &fixture_file("multi-dep-str", "Main.roc"),
            "multi-dep-str",
            &[],
            "I am Dep2.str2\n",
            true,
        );
    }

    #[test]
    #[serial(multi_dep_str)]
    fn run_multi_dep_str_optimized() {
        check_output(
            &fixture_file("multi-dep-str", "Main.roc"),
            "multi-dep-str",
            &["--optimize"],
            "I am Dep2.str2\n",
            true,
        );
    }

    #[test]
    #[serial(multi_dep_thunk)]
    fn run_multi_dep_thunk_unoptimized() {
        check_output(
            &fixture_file("multi-dep-thunk", "Main.roc"),
            "multi-dep-thunk",
            &[],
            "I am Dep2.value2\n",
            true,
        );
    }

    #[test]
    #[serial(multi_dep_thunk)]
    fn run_multi_dep_thunk_optimized() {
        check_output(
            &fixture_file("multi-dep-thunk", "Main.roc"),
            "multi-dep-thunk",
            &["--optimize"],
            "I am Dep2.value2\n",
            true,
        );
    }

    #[test]
    #[serial(effect)]
    fn run_effect() {
        check_output_with_stdin(
            &example_file("effect", "Main.roc"),
            "hello world how are you",
            "effect-example",
            &[],
            "hello world how are you\n",
            true,
        );
    }
>>>>>>> fdb44d2e
}<|MERGE_RESOLUTION|>--- conflicted
+++ resolved
@@ -460,8 +460,6 @@
             true,
         );
     }
-<<<<<<< HEAD
-=======
 
     //    #[test]
     //    #[serial(effect)]
@@ -534,5 +532,4 @@
             true,
         );
     }
->>>>>>> fdb44d2e
 }