--- conflicted
+++ resolved
@@ -4,11 +4,6 @@
 
 :warning: We do not yet officially support MacOS 13. But, as long as you are not using a zig or wasm platform most things should work fine.
 
-<<<<<<< HEAD
-:warning: MacOS x86_64 nightly releases lag behind the others due to [unresolved test failures](https://github.com/roc-lang/roc/issues/4655). The `dbg` keyword is not yet supported, as well as importing platforms using URLs. For the platform you can use the path instead, like in [this example](https://github.com/roc-lang/roc/blob/main/examples/helloWorld.roc).
-
-=======
->>>>>>> ffd48154
 In order to develop in Roc, you need to install the Roc CLI,
 which includes the Roc compiler and some helpful utilities.
 
