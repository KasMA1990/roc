--- conflicted
+++ resolved
@@ -10036,9 +10036,6 @@
     }
 
     #[test]
-<<<<<<< HEAD
-    fn cycle_through_non_function_top_level() {
-=======
     fn function_does_not_implement_encoding() {
         new_report_problem_as(
             "function_does_not_implement_encoding",
@@ -10147,13 +10144,11 @@
     }
 
     #[test]
-    fn derive_non_builtin_ability() {
->>>>>>> d8eaa135
+    fn cycle_through_non_function_top_level() {
         new_report_problem_as(
             "cycle_through_non_function",
             indoc!(
                 r#"
-<<<<<<< HEAD
                 app "test" provides [ t2 ] to "./platform"
 
                 force : ({} -> I64) -> I64
@@ -10183,7 +10178,12 @@
                     └─────┘
                 "#
             ),
-=======
+            )
+    }
+
+    fn derive_non_builtin_ability() {
+        new_report_problem_as(
+            "derive_non_builtin_ability",
                 app "test" provides [ A ] to "./platform"
 
                 Ab has ab : a -> a | a has Ab
@@ -10296,12 +10296,10 @@
                 "#
             ),
             indoc!(""), // no error
->>>>>>> d8eaa135
-        )
-    }
-
-    #[test]
-<<<<<<< HEAD
+        )
+    }
+
+    #[test]
     fn shadowing_top_level_scope() {
         new_report_problem_as(
             "shadowing_top_level_scope",
@@ -10312,23 +10310,10 @@
                 main = 1
 
                 main = \n -> n + 2
-=======
-    fn has_encoding_dominated_by_custom() {
-        new_report_problem_as(
-            "has_encoding_dominated_by_custom",
-            indoc!(
-                r#"
-                app "test" imports [ Encode.{ Encoding, toEncoder, custom } ] provides [ A ] to "./platform"
-
-                A := {} has [ Encode.Encoding ]
-
-                toEncoder = \@A {} -> custom \l, _ -> l
->>>>>>> d8eaa135
-                "#
-            ),
-            indoc!(
-                r#"
-<<<<<<< HEAD
+                "#
+            ),
+            indoc!(
+                r#"
                 ── DUPLICATE NAME ──────────────────────────────────────── /code/proj/Main.roc ─
                 
                 The `main` name is first defined here:
@@ -10343,7 +10328,24 @@
                 
                 Since these variables have the same name, it's easy to use the wrong
                 one on accident. Give one of them a new name.
-=======
+                "#
+            ),
+        )
+    }
+
+    fn has_encoding_dominated_by_custom() {
+        new_report_problem_as(
+            "has_encoding_dominated_by_custom",
+            indoc!(
+                r#"
+                app "test" imports [ Encode.{ Encoding, toEncoder, custom } ] provides [ A ] to "./platform"
+
+                A := {} has [ Encode.Encoding ]
+
+                toEncoder = \@A {} -> custom \l, _ -> l
+                "#
+                ), indoc!(
+                r#"
                 ── CONFLICTING DERIVE AND IMPLEMENTATION ───────────────── /code/proj/Main.roc ─
 
                 `A` both derives and custom-implements `Encode.Encoding`. We found the
@@ -10363,7 +10365,6 @@
                 Note: We'll try to compile your program using the custom
                 implementation first, and fall-back on the derived implementation if
                 needed. Make sure to disambiguate which one you want!
->>>>>>> d8eaa135
                 "#
             ),
         )
