use roc_can::expected::{Expected, PExpected};
use roc_collections::all::{HumanIndex, MutSet, SendMap};
use roc_module::called_via::{BinOp, CalledVia};
use roc_module::ident::{Ident, IdentStr, Lowercase, TagName};
use roc_module::symbol::Symbol;
use roc_region::all::{LineInfo, Loc, Region};
use roc_solve::solve::{self, IncompleteAbilityImplementation};
use roc_types::pretty_print::{Parens, WILDCARD};
use roc_types::types::{
    AliasKind, Category, ErrorType, PatternCategory, Reason, RecordField, TypeExt,
};
use std::path::PathBuf;

use crate::report::{Annotation, Report, RocDocAllocator, RocDocBuilder, Severity};
use ven_pretty::DocAllocator;

const DUPLICATE_NAME: &str = "DUPLICATE NAME";
const ADD_ANNOTATIONS: &str = r#"Can more type annotations be added? Type annotations always help me give more specific messages, and I think they could help a lot in this case"#;

pub fn type_problem<'b>(
    alloc: &'b RocDocAllocator<'b>,
    lines: &LineInfo,
    filename: PathBuf,
    problem: solve::TypeError,
) -> Option<Report<'b>> {
    use solve::TypeError::*;

    fn report(title: String, doc: RocDocBuilder<'_>, filename: PathBuf) -> Option<Report<'_>> {
        Some(Report {
            title,
            filename,
            doc,
            severity: Severity::RuntimeError,
        })
    }

    match problem {
        BadExpr(region, category, found, expected) => Some(to_expr_report(
            alloc, lines, filename, region, category, found, expected,
        )),
        BadPattern(region, category, found, expected) => Some(to_pattern_report(
            alloc, lines, filename, region, category, found, expected,
        )),
        CircularType(region, symbol, overall_type) => Some(to_circular_report(
            alloc,
            lines,
            filename,
            region,
            symbol,
            overall_type,
        )),
        UnexposedLookup(symbol) => {
            let title = "UNRECOGNIZED NAME".to_string();
            let doc = alloc
                .stack(vec![alloc
                    .reflow("The ")
                    .append(alloc.module(symbol.module_id()))
                    .append(alloc.reflow(" module does not expose anything by the name "))
                    .append(alloc.symbol_unqualified(symbol))])
                .append(alloc.reflow("."));

            report(title, doc, filename)
        }
        BadType(type_problem) => {
            use roc_types::types::Problem::*;
            match type_problem {
                BadTypeArguments {
                    symbol,
                    region,
                    type_got,
                    alias_needs,
                } => {
                    let needed_arguments = if alias_needs == 1 {
                        alloc.reflow("1 type argument")
                    } else {
                        alloc
                            .text(alias_needs.to_string())
                            .append(alloc.reflow(" type arguments"))
                    };

                    let found_arguments = alloc.text(type_got.to_string());

                    let doc = alloc.stack(vec![
                        alloc.concat(vec![
                            alloc.reflow("The "),
                            alloc.symbol_unqualified(symbol),
                            alloc.reflow(" alias expects "),
                            needed_arguments,
                            alloc.reflow(", but it got "),
                            found_arguments,
                            alloc.reflow(" instead:"),
                        ]),
                        alloc.region(lines.convert_region(region)),
                        alloc.reflow("Are there missing parentheses?"),
                    ]);

                    let title = if type_got > alias_needs {
                        "TOO MANY TYPE ARGUMENTS".to_string()
                    } else {
                        "TOO FEW TYPE ARGUMENTS".to_string()
                    };

                    report(title, doc, filename)
                }
                Shadowed(original_region, shadow) => {
                    let doc = report_shadowing(alloc, lines, original_region, shadow);
                    let title = DUPLICATE_NAME.to_string();

                    report(title, doc, filename)
                }

                SolvedTypeError => None, // Don't re-report cascading errors - see https://github.com/rtfeldman/roc/pull/1711

                // We'll also report these as a canonicalization problem, no need to re-report them.
                CyclicAlias(..) => None,
                UnrecognizedIdent(..) => None,

                other => panic!("unhandled bad type: {:?}", other),
            }
        }
        IncompleteAbilityImplementation(incomplete) => {
            let title = "INCOMPLETE ABILITY IMPLEMENTATION".to_string();

            let doc = report_incomplete_ability(alloc, lines, incomplete);

            report(title, doc, filename)
        }
        BadExprMissingAbility(region, category, found, incomplete) => {
            let note = alloc.stack(vec![
                alloc.reflow("The ways this expression is used requires that the following types implement the following abilities, which they do not:"),
                alloc.type_block(alloc.stack(incomplete.iter().map(|incomplete| {
                    symbol_does_not_implement(alloc, incomplete.typ, incomplete.ability)
                }))),
            ]);
            let snippet = alloc.region(lines.convert_region(region));
            let mut stack = vec![
                alloc.text(
                    "This expression has a type that does not implement the abilities it's expected to:",
                ),
                snippet,
                lone_type(
                    alloc,
                    found.clone(),
                    found,
                    ExpectationContext::Arbitrary,
                    add_category(alloc, alloc.text("Right now it's"), &category),
                    note,
                ),
            ];
            incomplete.into_iter().for_each(|incomplete| {
                stack.push(report_incomplete_ability(alloc, lines, incomplete))
            });

            let report = Report {
                title: "TYPE MISMATCH".to_string(),
                filename,
                doc: alloc.stack(stack),
                severity: Severity::RuntimeError,
            };
            Some(report)
        }
        BadPatternMissingAbility(region, category, found, incomplete) => {
            let note = alloc.stack(vec![
                alloc.reflow("The ways this expression is used requires that the following types implement the following abilities, which they do not:"),
                alloc.type_block(alloc.stack(incomplete.iter().map(|incomplete| {
                    symbol_does_not_implement(alloc, incomplete.typ, incomplete.ability)
                }))),
            ]);
            let snippet = alloc.region(lines.convert_region(region));
            let mut stack = vec![
                alloc.text(
                    "This expression has a type does not implement the abilities it's expected to:",
                ),
                snippet,
                lone_type(
                    alloc,
                    found.clone(),
                    found,
                    ExpectationContext::Arbitrary,
                    add_pattern_category(alloc, alloc.text("Right now it's"), &category),
                    note,
                ),
            ];
            incomplete.into_iter().for_each(|incomplete| {
                stack.push(report_incomplete_ability(alloc, lines, incomplete))
            });

            let report = Report {
                title: "TYPE MISMATCH".to_string(),
                filename,
                doc: alloc.stack(stack),
                severity: Severity::RuntimeError,
            };
            Some(report)
        }
    }
}

fn report_incomplete_ability<'a>(
    alloc: &'a RocDocAllocator<'a>,
    lines: &LineInfo,
    incomplete: IncompleteAbilityImplementation,
) -> RocDocBuilder<'a> {
    let IncompleteAbilityImplementation {
        typ,
        ability,
        specialized_members,
        missing_members,
    } = incomplete;

    debug_assert!(!missing_members.is_empty());

    let mut stack = vec![alloc.concat(vec![
        alloc.reflow("The type "),
        alloc.symbol_unqualified(typ),
        alloc.reflow(" does not fully implement the ability "),
        alloc.symbol_unqualified(ability),
        alloc.reflow(". The following specializations are missing:"),
    ])];

    for member in missing_members.into_iter() {
        stack.push(alloc.concat(vec![
            alloc.reflow("A specialization for "),
            alloc.symbol_unqualified(member.value),
            alloc.reflow(", which is defined here:"),
        ]));
        stack.push(alloc.region(lines.convert_region(member.region)));
    }

    if !specialized_members.is_empty() {
        stack.push(alloc.concat(vec![
            alloc.note(""),
            alloc.symbol_unqualified(typ),
            alloc.reflow(" specializes the following members of "),
            alloc.symbol_unqualified(ability),
            alloc.reflow(":"),
        ]));

        for spec in specialized_members {
            stack.push(alloc.concat(vec![
                alloc.symbol_unqualified(spec.value),
                alloc.reflow(", specialized here:"),
            ]));
            stack.push(alloc.region(lines.convert_region(spec.region)));
        }
    }

    alloc.stack(stack)
}

fn report_shadowing<'b>(
    alloc: &'b RocDocAllocator<'b>,
    lines: &LineInfo,
    original_region: Region,
    shadow: Loc<Ident>,
) -> RocDocBuilder<'b> {
    let line = r#"Since these types have the same name, it's easy to use the wrong one on accident. Give one of them a new name."#;

    alloc.stack(vec![
        alloc
            .text("The ")
            .append(alloc.ident(shadow.value))
            .append(alloc.reflow(" name is first defined here:")),
        alloc.region(lines.convert_region(original_region)),
        alloc.reflow("But then it's defined a second time here:"),
        alloc.region(lines.convert_region(shadow.region)),
        alloc.reflow(line),
    ])
}

pub fn cyclic_alias<'b>(
    alloc: &'b RocDocAllocator<'b>,
    lines: &LineInfo,
    symbol: Symbol,
    region: roc_region::all::Region,
    others: Vec<Symbol>,
) -> (RocDocBuilder<'b>, String) {
    let when_is_recursion_legal =
        alloc.reflow("Recursion in aliases is only allowed if recursion happens behind a tagged union, at least one variant of which is not recursive.");

    let doc = if others.is_empty() {
        alloc.stack(vec![
            alloc
                .reflow("The ")
                .append(alloc.symbol_unqualified(symbol))
                .append(alloc.reflow(" alias is self-recursive in an invalid way:")),
            alloc.region(lines.convert_region(region)),
            when_is_recursion_legal,
        ])
    } else {
        alloc.stack(vec![
            alloc
                .reflow("The ")
                .append(alloc.symbol_unqualified(symbol))
                .append(alloc.reflow(" alias is recursive in an invalid way:")),
            alloc.region(lines.convert_region(region)),
            alloc
                .reflow("The ")
                .append(alloc.symbol_unqualified(symbol))
                .append(alloc.reflow(
                    " alias depends on itself through the following chain of definitions:",
                )),
            crate::report::cycle(
                alloc,
                4,
                alloc.symbol_unqualified(symbol),
                others
                    .into_iter()
                    .map(|other| alloc.symbol_unqualified(other))
                    .collect::<Vec<_>>(),
            ),
            when_is_recursion_legal,
        ])
    };

    (doc, "CYCLIC ALIAS".to_string())
}

#[allow(clippy::too_many_arguments)]
fn report_mismatch<'b>(
    alloc: &'b RocDocAllocator<'b>,
    lines: &LineInfo,
    filename: PathBuf,
    category: &Category,
    found: ErrorType,
    expected_type: ErrorType,
    region: roc_region::all::Region,
    opt_highlight: Option<roc_region::all::Region>,
    problem: RocDocBuilder<'b>,
    this_is: RocDocBuilder<'b>,
    instead_of: RocDocBuilder<'b>,
    further_details: Option<RocDocBuilder<'b>>,
) -> Report<'b> {
    let snippet = if let Some(highlight) = opt_highlight {
        alloc.region_with_subregion(
            lines.convert_region(highlight),
            lines.convert_region(region),
        )
    } else {
        alloc.region(lines.convert_region(region))
    };
    let lines = vec![
        problem,
        snippet,
        type_comparison(
            alloc,
            found,
            expected_type,
            ExpectationContext::Arbitrary,
            add_category(alloc, this_is, category),
            instead_of,
            further_details,
        ),
    ];

    Report {
        title: "TYPE MISMATCH".to_string(),
        filename,
        doc: alloc.stack(lines),
        severity: Severity::RuntimeError,
    }
}

#[allow(clippy::too_many_arguments)]
fn report_bad_type<'b>(
    alloc: &'b RocDocAllocator<'b>,
    lines: &LineInfo,
    filename: PathBuf,
    category: &Category,
    found: ErrorType,
    expected_type: ErrorType,
    region: roc_region::all::Region,
    opt_highlight: Option<roc_region::all::Region>,
    problem: RocDocBuilder<'b>,
    this_is: RocDocBuilder<'b>,
    further_details: RocDocBuilder<'b>,
) -> Report<'b> {
    let snippet = if let Some(highlight) = opt_highlight {
        alloc.region_with_subregion(
            lines.convert_region(highlight),
            lines.convert_region(region),
        )
    } else {
        alloc.region(lines.convert_region(region))
    };
    let lines = vec![
        problem,
        snippet,
        lone_type(
            alloc,
            found,
            expected_type,
            ExpectationContext::Arbitrary,
            add_category(alloc, this_is, category),
            further_details,
        ),
    ];

    Report {
        title: "TYPE MISMATCH".to_string(),
        filename,
        doc: alloc.stack(lines),
        severity: Severity::RuntimeError,
    }
}

fn pattern_to_doc<'b>(
    alloc: &'b RocDocAllocator<'b>,
    pattern: &roc_can::pattern::Pattern,
) -> Option<RocDocBuilder<'b>> {
    use roc_can::pattern::Pattern::*;

    match pattern {
        Identifier(symbol) => Some(alloc.symbol_unqualified(*symbol)),
        _ => None,
    }
}

fn lowercase_first(s: &str) -> String {
    let mut chars = s.chars();
    match chars.next() {
        None => Default::default(),
        Some(c) => c.to_lowercase().chain(chars).collect(),
    }
}

fn to_expr_report<'b>(
    alloc: &'b RocDocAllocator<'b>,
    lines: &LineInfo,
    filename: PathBuf,
    expr_region: roc_region::all::Region,
    category: Category,
    found: ErrorType,
    expected: Expected<ErrorType>,
) -> Report<'b> {
    match expected {
        Expected::NoExpectation(expected_type) => {
            let comparison = type_comparison(
                alloc,
                found,
                expected_type,
                ExpectationContext::Arbitrary,
                add_category(alloc, alloc.text("It is"), &category),
                alloc.text("But you are trying to use it as:"),
                None,
            );

            Report {
                filename,
                title: "TYPE MISMATCH".to_string(),
                doc: alloc.stack(vec![
                    alloc.text("This expression is used in an unexpected way:"),
                    alloc.region(lines.convert_region(expr_region)),
                    comparison,
                ]),
                severity: Severity::RuntimeError,
            }
        }
        Expected::FromAnnotation(name, _arity, annotation_source, expected_type) => {
            use roc_types::types::AnnotationSource::*;

            let (the_name_text, on_name_text) = match pattern_to_doc(alloc, &name.value) {
                Some(doc) => (
                    alloc.concat(vec![alloc.reflow("the "), doc.clone()]),
                    alloc.concat(vec![alloc.reflow(" on "), doc]),
                ),
                None => (alloc.text("this"), alloc.nil()),
            };

            let ann_region = annotation_source.region();

            let thing = match annotation_source {
                TypedIfBranch {
                    index,
                    num_branches,
                    ..
                } if num_branches == 2 => alloc.concat(vec![
                    alloc.keyword(if index == HumanIndex::FIRST {
                        "then"
                    } else {
                        "else"
                    }),
                    alloc.reflow(" branch of this "),
                    alloc.keyword("if"),
                    alloc.text(" expression:"),
                ]),
                TypedIfBranch { index, .. } => alloc.concat(vec![
                    alloc.string(index.ordinal()),
                    alloc.reflow(" branch of this "),
                    alloc.keyword("if"),
                    alloc.text(" expression:"),
                ]),
                TypedWhenBranch { index, .. } => alloc.concat(vec![
                    alloc.string(index.ordinal()),
                    alloc.reflow(" branch of this "),
                    alloc.keyword("when"),
                    alloc.text(" expression:"),
                ]),
                TypedBody { .. } => alloc.concat(vec![
                    alloc.text("body of "),
                    the_name_text,
                    alloc.text(" definition:"),
                ]),
            };

            let it_is = match annotation_source {
                TypedIfBranch { index, .. } => format!("The {} branch is", index.ordinal()),
                TypedWhenBranch { index, .. } => format!("The {} branch is", index.ordinal()),
                TypedBody { .. } => "The body is".into(),
            };

            let expectation_context = ExpectationContext::Annotation {
                on: on_name_text.clone(),
            };

            let comparison = if diff_is_wildcard_comparison(
                alloc,
                found.clone(),
                expected_type.clone(),
            ) {
                let it_is = lowercase_first(&it_is);
                let (it, _) = format_category(alloc, alloc.text(it_is), &category, false);
                lone_type(
                        alloc,
                        found,
                        expected_type,
                        expectation_context,
                        alloc.concat(vec![
                            alloc.reflow("The type annotation"),
                            on_name_text,
                            alloc.reflow(" says "),
                            it.clone(),
                            alloc.reflow(" should have the type:"),
                        ]),
                        alloc.concat(vec![
                            alloc.reflow("However, the type of "),
                            it,
                            alloc.reflow(" is connected to another type in a way that isn't reflected in this annotation.")
                        ]),
                    )
            } else {
                type_comparison(
                    alloc,
                    found,
                    expected_type,
                    expectation_context,
                    add_category(alloc, alloc.text(it_is), &category),
                    alloc.concat(vec![
                        alloc.text("But the type annotation"),
                        on_name_text,
                        alloc.text(" says it should be:"),
                    ]),
                    None,
                )
            };

            Report {
                title: "TYPE MISMATCH".to_string(),
                filename,
                doc: alloc.stack(vec![
                    alloc.text("Something is off with the ").append(thing),
                    {
                        // for typed bodies, include the line(s) with the signature
                        let joined =
                            roc_region::all::Region::span_across(&ann_region, &expr_region);
                        alloc.region_with_subregion(
                            lines.convert_region(joined),
                            lines.convert_region(expr_region),
                        )
                    },
                    comparison,
                ]),
                severity: Severity::RuntimeError,
            }
        }
        Expected::ForReason(reason, expected_type, region) => match reason {
            Reason::ExpectCondition => {
                let problem = alloc.concat(vec![
                    alloc.text("This "),
                    alloc.keyword("expect"),
                    alloc.text(" condition needs to be a "),
                    alloc.type_str("Bool"),
                    alloc.text(":"),
                ]);

                report_bad_type(
                    alloc,
                    lines,
                    filename,
                    &category,
                    found,
                    expected_type,
                    region,
                    Some(expr_region),
                    problem,
                    alloc.text("Right now it’s"),
                    alloc.concat(vec![
                        alloc.reflow("But I need every "),
                        alloc.keyword("expect"),
                        alloc.reflow(" condition to evaluate to a "),
                        alloc.type_str("Bool"),
                        alloc.reflow("—either "),
                        alloc.global_tag_name("True".into()),
                        alloc.reflow(" or "),
                        alloc.global_tag_name("False".into()),
                        alloc.reflow("."),
                    ]),
                    // Note: Elm has a hint here about truthiness. I think that
                    // makes sense for Elm, since most Elm users will come from
                    // JS, where truthiness is a thing. I don't really know
                    // what the background of Roc programmers will be, and I'd
                    // rather not create a distraction by introducing a term
                    // they don't know. ("Wait, what's truthiness?")
                )
            }
            Reason::IfCondition => {
                let problem = alloc.concat(vec![
                    alloc.text("This "),
                    alloc.keyword("if"),
                    alloc.text(" condition needs to be a "),
                    alloc.type_str("Bool"),
                    alloc.text(":"),
                ]);

                report_bad_type(
                    alloc,
                    lines,
                    filename,
                    &category,
                    found,
                    expected_type,
                    region,
                    Some(expr_region),
                    problem,
                    alloc.text("Right now it’s"),
                    alloc.concat(vec![
                        alloc.reflow("But I need every "),
                        alloc.keyword("if"),
                        alloc.reflow(" condition to evaluate to a "),
                        alloc.type_str("Bool"),
                        alloc.reflow("—either "),
                        alloc.global_tag_name("True".into()),
                        alloc.reflow(" or "),
                        alloc.global_tag_name("False".into()),
                        alloc.reflow("."),
                    ]),
                    // Note: Elm has a hint here about truthiness. I think that
                    // makes sense for Elm, since most Elm users will come from
                    // JS, where truthiness is a thing. I don't really know
                    // what the background of Roc programmers will be, and I'd
                    // rather not create a distraction by introducing a term
                    // they don't know. ("Wait, what's truthiness?")
                )
            }
            Reason::WhenGuard => {
                let problem = alloc.concat(vec![
                    alloc.text("This "),
                    alloc.keyword("if"),
                    alloc.text(" guard condition needs to be a "),
                    alloc.type_str("Bool"),
                    alloc.text(":"),
                ]);
                report_bad_type(
                    alloc,
                    lines,
                    filename,
                    &category,
                    found,
                    expected_type,
                    region,
                    Some(expr_region),
                    problem,
                    alloc.text("Right now it’s"),
                    alloc.concat(vec![
                        alloc.reflow("But I need every "),
                        alloc.keyword("if"),
                        alloc.reflow(" guard condition to evaluate to a "),
                        alloc.type_str("Bool"),
                        alloc.reflow("—either "),
                        alloc.global_tag_name("True".into()),
                        alloc.reflow(" or "),
                        alloc.global_tag_name("False".into()),
                        alloc.reflow("."),
                    ]),
                )
            }
            Reason::IfBranch {
                index,
                total_branches,
            } => match total_branches {
                2 => report_mismatch(
                    alloc,
                    lines,
                    filename,
                    &category,
                    found,
                    expected_type,
                    region,
                    Some(expr_region),
                    alloc.concat(vec![
                        alloc.text("This "),
                        alloc.keyword("if"),
                        alloc.text(" has an "),
                        alloc.keyword("else"),
                        alloc.text(" branch with a different type from its "),
                        alloc.keyword("then"),
                        alloc.text(" branch:"),
                    ]),
                    alloc.concat(vec![
                        alloc.text("The "),
                        alloc.keyword("else"),
                        alloc.text(" branch is"),
                    ]),
                    alloc.concat(vec![
                        alloc.text("but the "),
                        alloc.keyword("then"),
                        alloc.text(" branch has the type:"),
                    ]),
                    Some(alloc.concat(vec![
                        alloc.text("I need all branches in an "),
                        alloc.keyword("if"),
                        alloc.text(" to have the same type!"),
                    ])),
                ),
                _ => report_mismatch(
                    alloc,
                    lines,
                    filename,
                    &category,
                    found,
                    expected_type,
                    region,
                    Some(expr_region),
                    alloc.concat(vec![
                        alloc.reflow("The "),
                        alloc.string(index.ordinal()),
                        alloc.reflow(" branch of this "),
                        alloc.keyword("if"),
                        alloc.reflow(" does not match all the previous branches:"),
                    ]),
                    alloc.string(format!("The {} branch is", index.ordinal())),
                    alloc.reflow("But all the previous branches have type:"),
                    Some(alloc.concat(vec![
                        alloc.reflow("I need all branches in an "),
                        alloc.keyword("if"),
                        alloc.reflow(" to have the same type!"),
                    ])),
                ),
            },
            Reason::WhenBranch { index } => report_mismatch(
                alloc,
                lines,
                filename,
                &category,
                found,
                expected_type,
                region,
                Some(expr_region),
                alloc.concat(vec![
                    alloc.reflow("The "),
                    alloc.string(index.ordinal()),
                    alloc.reflow(" branch of this "),
                    alloc.keyword("when"),
                    alloc.reflow(" does not match all the previous branches:"),
                ]),
                alloc.concat(vec![
                    alloc.reflow("The "),
                    alloc.string(index.ordinal()),
                    alloc.reflow(" branch is"),
                ]),
                alloc.reflow("But all the previous branches have type:"),
                Some(alloc.concat(vec![
                    alloc.reflow("I need all branches of a "),
                    alloc.keyword("when"),
                    alloc.reflow(" to have the same type!"),
                ])),
            ),
            Reason::ElemInList { index } => {
                let ith = index.ordinal();

                // Don't say "the previous elements all have the type" if
                // there was only 1 previous element!
                let prev_elems_msg = if index.to_zero_based() == 1 {
                    "However, the 1st element has the type:"
                } else {
                    "However, the preceding elements in the list all have the type:"
                };

                report_mismatch(
                    alloc,
                    lines,
                    filename,
                    &category,
                    found,
                    expected_type,
                    region,
                    Some(expr_region),
                    alloc.reflow("This list contains elements with different types:"),
                    alloc.string(format!("Its {} element is", ith)),
                    alloc.reflow(prev_elems_msg),
                    Some(alloc.reflow("I need every element in a list to have the same type!")),
                )
            }
            Reason::RecordUpdateValue(field) => report_mismatch(
                alloc,
                lines,
                filename,
                &category,
                found,
                expected_type,
                region,
                Some(expr_region),
                alloc.concat(vec![
                    alloc.text("I cannot update the "),
                    alloc.record_field(field.to_owned()),
                    alloc.text(" field like this:"),
                ]),
                alloc.concat(vec![
                    alloc.text("You are trying to update "),
                    alloc.record_field(field),
                    alloc.text(" to be"),
                ]),
                alloc.text("But it should be:"),
                Some(alloc.reflow(
                    "Record update syntax does not allow you \
                        to change the type of fields. \
                        You can achieve that with record literal syntax.",
                )),
            ),
            Reason::RecordUpdateKeys(symbol, expected_fields) => match found
                .clone()
                .unwrap_structural_alias()
            {
                ErrorType::Record(actual_fields, ext) => {
                    let expected_set: MutSet<_> = expected_fields.keys().cloned().collect();
                    let actual_set: MutSet<_> = actual_fields.keys().cloned().collect();

                    let mut diff = expected_set.difference(&actual_set);

                    match diff.next().and_then(|k| Some((k, expected_fields.get(k)?))) {
                        None => report_mismatch(
                            alloc,
                            lines,
                            filename,
                            &category,
                            found,
                            expected_type,
                            region,
                            Some(expr_region),
                            alloc.reflow("Something is off with this record update:"),
                            alloc.concat(vec![
                                alloc.reflow("The"),
                                alloc.symbol_unqualified(symbol),
                                alloc.reflow(" record is"),
                            ]),
                            alloc.reflow("But this update needs it to be compatible with:"),
                            None,
                        ),
                        Some((field, field_region)) => {
                            let r_doc = alloc.symbol_unqualified(symbol);
                            let f_doc = alloc.record_field(field.clone());

                            let header = alloc.concat(vec![
                                alloc.reflow("The "),
                                r_doc.clone(),
                                alloc.reflow(" record does not have a "),
                                f_doc.clone(),
                                alloc.reflow(" field:"),
                            ]);

                            let mut suggestions = suggest::sort(
                                field.as_str(),
                                actual_fields.into_iter().collect::<Vec<_>>(),
                            );

                            let doc = alloc.stack(vec![
                                header,
                                alloc.region(lines.convert_region(*field_region)),
                                if suggestions.is_empty() {
                                    alloc.concat(vec![
                                        alloc.reflow("In fact, "),
                                        r_doc,
                                        alloc.reflow(" is a record with NO fields!"),
                                    ])
                                } else {
                                    let f = suggestions.remove(0);
                                    let fs = suggestions;

                                    alloc.stack(vec![
                                        alloc.concat(vec![
                                            alloc.reflow("This is usually a typo. Here are the "),
                                            r_doc,
                                            alloc.reflow(" fields that are most similar:"),
                                        ]),
                                        report_text::to_suggestion_record(
                                            alloc,
                                            f.clone(),
                                            fs,
                                            ext,
                                        ),
                                        alloc.concat(vec![
                                            alloc.reflow("So maybe "),
                                            f_doc,
                                            alloc.reflow(" should be "),
                                            alloc.record_field(f.0),
                                            alloc.reflow("?"),
                                        ]),
                                    ])
                                },
                            ]);

                            Report {
                                filename,
                                title: "TYPE MISMATCH".to_string(),
                                doc,
                                severity: Severity::RuntimeError,
                            }
                        }
                    }
                }
                _ => report_bad_type(
                    alloc,
                    lines,
                    filename,
                    &category,
                    found,
                    expected_type,
                    region,
                    Some(expr_region),
                    alloc.reflow("This is not a record, so it has no fields to update!"),
                    alloc.reflow("It is"),
                    alloc.reflow("But I need a record!"),
                ),
            },
            Reason::FnCall { name, arity } => match count_arguments(&found) {
                0 => {
                    let this_value = match name {
                        None => alloc.text("This value"),
                        Some(symbol) => alloc.concat(vec![
                            alloc.text("The "),
                            alloc.symbol_unqualified(symbol),
                            alloc.text(" value"),
                        ]),
                    };

                    let lines = vec![
                        alloc.concat(vec![
                            this_value,
                            alloc.string(format!(
                                " is not a function, but it was given {}:",
                                if arity == 1 {
                                    "1 argument".into()
                                } else {
                                    format!("{} arguments", arity)
                                }
                            )),
                        ]),
                        alloc.region(lines.convert_region(expr_region)),
                        alloc.reflow("Are there any missing commas? Or missing parentheses?"),
                    ];

                    Report {
                        filename,
                        title: "TOO MANY ARGS".to_string(),
                        doc: alloc.stack(lines),
                        severity: Severity::RuntimeError,
                    }
                }
                n => {
                    let this_function = match name {
                        None => alloc.text("This function"),
                        Some(symbol) => alloc.concat(vec![
                            alloc.text("The "),
                            alloc.symbol_unqualified(symbol),
                            alloc.text(" function"),
                        ]),
                    };

                    if n < arity as usize {
                        let lines = vec![
                            alloc.concat(vec![
                                this_function,
                                alloc.string(format!(
                                    " expects {}, but it got {} instead:",
                                    if n == 1 {
                                        "1 argument".into()
                                    } else {
                                        format!("{} arguments", n)
                                    },
                                    arity
                                )),
                            ]),
                            alloc.region(lines.convert_region(expr_region)),
                            alloc.reflow("Are there any missing commas? Or missing parentheses?"),
                        ];

                        Report {
                            filename,
                            title: "TOO MANY ARGS".to_string(),
                            doc: alloc.stack(lines),
                            severity: Severity::RuntimeError,
                        }
                    } else {
                        let lines = vec![
                            alloc.concat(vec![
                                this_function,
                                alloc.string(format!(
                                    " expects {}, but it got only {}:",
                                    if n == 1 {
                                        "1 argument".into()
                                    } else {
                                        format!("{} arguments", n)
                                    },
                                    arity
                                )),
                            ]),
                            alloc.region(lines.convert_region(expr_region)),
                            alloc.reflow(
                                "Roc does not allow functions to be partially applied. \
                                Use a closure to make partial application explicit.",
                            ),
                        ];

                        Report {
                            filename,
                            title: "TOO FEW ARGS".to_string(),
                            doc: alloc.stack(lines),
                            severity: Severity::RuntimeError,
                        }
                    }
                }
            },
            Reason::FnArg { name, arg_index } => {
                let ith = arg_index.ordinal();

                let this_function = match name {
                    None => alloc.text("this function"),
                    Some(symbol) => alloc.symbol_unqualified(symbol),
                };

                report_mismatch(
                    alloc,
                    lines,
                    filename,
                    &category,
                    found,
                    expected_type,
                    region,
                    Some(expr_region),
                    alloc.concat(vec![
                        alloc.string(format!("The {} argument to ", ith)),
                        this_function.clone(),
                        alloc.text(" is not what I expect:"),
                    ]),
                    alloc.text("This argument is"),
                    alloc.concat(vec![
                        alloc.text("But "),
                        this_function,
                        alloc.string(format!(" needs the {} argument to be:", ith)),
                    ]),
                    None,
                )
            }

            Reason::NumericLiteralSuffix => report_mismatch(
                alloc,
                lines,
                filename,
                &category,
                found,
                expected_type,
                region,
                Some(expr_region),
                alloc.text("This numeric literal is being used improperly:"),
                alloc.text("Here the value is used as a:"),
                alloc.text("But its suffix says it's a:"),
                None,
            ),

<<<<<<< HEAD
            Reason::LowLevelOpArg { op, arg_index } => report_mismatch(
                alloc,
                lines,
                filename,
                &category,
                found,
                expected_type,
                region,
                Some(expr_region),
                alloc.text(format!(
                    "The {} argument to low level operation {:?} has the wrong type:",
=======
            Reason::InvalidAbilityMemberSpecialization {
                member_name,
                def_region: _,
                unimplemented_abilities,
            } => {
                let problem = alloc.concat(vec![
                    alloc.reflow("Something is off with this specialization of "),
                    alloc.symbol_unqualified(member_name),
                    alloc.reflow(":"),
                ]);
                let this_is = alloc.reflow("This value is");
                let instead_of = alloc.concat(vec![
                    alloc.reflow("But the type annotation on "),
                    alloc.symbol_unqualified(member_name),
                    alloc.reflow(" says it must match:"),
                ]);

                let hint = if unimplemented_abilities.is_empty() {
                    None
                } else {
                    let mut stack = Vec::with_capacity(unimplemented_abilities.len());
                    for (err_type, ability) in unimplemented_abilities.into_iter() {
                        stack.push(does_not_implement(alloc, err_type, ability));
                    }

                    let hint = alloc.stack(vec![
                        alloc.concat(vec![
                            alloc.note(""),
                            alloc.reflow("Some types in this specialization don't implement the abilities they are expected to. I found the following missing implementations:"),
                        ]),
                        alloc.type_block(alloc.stack(stack)),
                    ]);

                    Some(hint)
                };

                report_mismatch(
                    alloc,
                    lines,
                    filename,
                    &category,
                    found,
                    expected_type,
                    region,
                    Some(expr_region),
                    problem,
                    this_is,
                    instead_of,
                    hint,
                )
            }

            Reason::GeneralizedAbilityMemberSpecialization {
                member_name,
                def_region: _,
            } => {
                let problem = alloc.concat(vec![
                    alloc.reflow("This specialization of "),
                    alloc.symbol_unqualified(member_name),
                    alloc.reflow(" is overly general:"),
                ]);
                let this_is = alloc.reflow("This value is");
                let instead_of = alloc.concat(vec![
                    alloc.reflow("But the type annotation on "),
                    alloc.symbol_unqualified(member_name),
                    alloc.reflow(" says it must match:"),
                ]);

                let note = alloc.stack(vec![
                    alloc.concat(vec![
                        alloc.note(""),
                        alloc.reflow("The specialized type is too general, and does not provide a concrete type where a type variable is bound to an ability."),
                    ]),
                    alloc.reflow("Specializations can only be made for concrete types. If you have a generic implementation for this value, perhaps you don't need an ability?"),
                ]);

                report_mismatch(
                    alloc,
                    lines,
                    filename,
                    &category,
                    found,
                    expected_type,
                    region,
                    Some(expr_region),
                    problem,
                    this_is,
                    instead_of,
                    Some(note),
                )
            }

            Reason::LowLevelOpArg { op, arg_index } => {
                panic!(
                    "Compiler bug: argument #{} to low-level operation {:?} was the wrong type!",
>>>>>>> 97193c12
                    arg_index.ordinal(),
                    op
                )),
                alloc.text("Here the value is used as a:"),
                alloc.text("But the lowlevel expects it to be:"),
                None,
            ),

            Reason::ForeignCallArg {
                foreign_symbol,
                arg_index,
            } => {
                panic!(
                    "Compiler bug: argument #{} to foreign symbol {:?} was the wrong type!",
                    arg_index.ordinal(),
                    foreign_symbol
                );
            }

            Reason::FloatLiteral | Reason::IntLiteral | Reason::NumLiteral => {
                unreachable!("I don't think these can be reached")
            }

            Reason::StrInterpolation => {
                unimplemented!("string interpolation is not implemented yet")
            }

            Reason::RecordDefaultField(_) => {
                unimplemented!("record default field is not implemented yet")
            }
        },
    }
}

fn does_not_implement<'a>(
    alloc: &'a RocDocAllocator<'a>,
    err_type: ErrorType,
    ability: Symbol,
) -> RocDocBuilder<'a> {
    alloc.concat(vec![
        to_doc(alloc, Parens::Unnecessary, err_type).0,
        alloc.reflow(" does not implement "),
        alloc.symbol_unqualified(ability),
    ])
}

fn symbol_does_not_implement<'a>(
    alloc: &'a RocDocAllocator<'a>,
    symbol: Symbol,
    ability: Symbol,
) -> RocDocBuilder<'a> {
    alloc.concat(vec![
        alloc.symbol_unqualified(symbol),
        alloc.reflow(" does not implement "),
        alloc.symbol_unqualified(ability),
    ])
}

fn count_arguments(tipe: &ErrorType) -> usize {
    use ErrorType::*;

    match tipe {
        Function(args, _, _) => args.len(),
        Alias(_, _, actual, _) => count_arguments(actual),
        _ => 0,
    }
}

/// The context a type expectation is derived from.
#[derive(Clone)]
enum ExpectationContext<'a> {
    /// An expected type was discovered from a type annotation. Corresponds to
    /// [`Expected::FromAnnotation`](Expected::FromAnnotation).
    Annotation { on: RocDocBuilder<'a> },
    /// When we don't know the context, or it's not relevant.
    Arbitrary,
}

impl<'a> std::fmt::Debug for ExpectationContext<'a> {
    fn fmt(&self, f: &mut std::fmt::Formatter<'_>) -> std::fmt::Result {
        match self {
            ExpectationContext::Annotation { .. } => f.write_str("Annotation"),
            ExpectationContext::Arbitrary => f.write_str("Arbitrary"),
        }
    }
}

fn type_comparison<'b>(
    alloc: &'b RocDocAllocator<'b>,
    actual: ErrorType,
    expected: ErrorType,
    expectation_context: ExpectationContext<'b>,
    i_am_seeing: RocDocBuilder<'b>,
    instead_of: RocDocBuilder<'b>,
    context_hints: Option<RocDocBuilder<'b>>,
) -> RocDocBuilder<'b> {
    let comparison = to_comparison(alloc, actual, expected);

    let mut lines = vec![
        i_am_seeing,
        comparison.actual,
        instead_of,
        comparison.expected,
    ];

    if context_hints.is_some() {
        lines.push(alloc.concat(context_hints));
    }

    lines.extend(problems_to_tip(
        alloc,
        comparison.problems,
        expectation_context,
    ));

    alloc.stack(lines)
}

fn lone_type<'b>(
    alloc: &'b RocDocAllocator<'b>,
    actual: ErrorType,
    expected: ErrorType,
    expectation_context: ExpectationContext<'b>,
    i_am_seeing: RocDocBuilder<'b>,
    further_details: RocDocBuilder<'b>,
) -> RocDocBuilder<'b> {
    let comparison = to_comparison(alloc, actual, expected);

    let mut lines = vec![i_am_seeing, comparison.actual, further_details];

    lines.extend(problems_to_tip(
        alloc,
        comparison.problems,
        expectation_context,
    ));

    alloc.stack(lines)
}

/// Formats an item in a Roc program to a tuple (summary, has_type_colon), where
/// concatenation of the tuple items introduces the item and leads up to its type.
fn format_category<'b>(
    alloc: &'b RocDocAllocator<'b>,
    this_is: RocDocBuilder<'b>,
    category: &Category,
    capitalize_start: bool,
) -> (RocDocBuilder<'b>, RocDocBuilder<'b>) {
    use Category::*;

    let t = if capitalize_start { "T" } else { "t" };

    match category {
        Lookup(name) => (
            alloc.concat(vec![
                alloc.text(format!("{}his ", t)),
                alloc.symbol_foreign_qualified(*name),
                alloc.text(" value"),
            ]),
            alloc.text(" is a:"),
        ),

        If => (
            alloc.concat(vec![
                alloc.text(format!("{}his ", t)),
                alloc.keyword("if"),
                alloc.text(" expression"),
            ]),
            alloc.text(" produces:"),
        ),
        When => (
            alloc.concat(vec![
                alloc.text(format!("{}his ", t)),
                alloc.keyword("when"),
                alloc.text(" expression"),
            ]),
            alloc.text(" produces:"),
        ),
        List => (
            alloc.concat(vec![this_is, alloc.text(" a list")]),
            alloc.text(" of type:"),
        ),
        Num => (
            alloc.concat(vec![this_is, alloc.text(" a number")]),
            alloc.text(" of type:"),
        ),
        Int => (
            alloc.concat(vec![this_is, alloc.text(" an integer")]),
            alloc.text(" of type:"),
        ),
        Float => (
            alloc.concat(vec![this_is, alloc.text(" a float")]),
            alloc.text(" of type:"),
        ),
        Str => (
            alloc.concat(vec![this_is, alloc.text(" a string")]),
            alloc.text(" of type:"),
        ),
        StrInterpolation => (
            alloc.concat(vec![
                this_is,
                alloc.text(" a value in a string interpolation,"),
            ]),
            alloc.text(" which was of type:"),
        ),
        Character => (
            alloc.concat(vec![this_is, alloc.text(" a character")]),
            alloc.text(" of type:"),
        ),
        Lambda => (
            alloc.concat(vec![this_is, alloc.text(" an anonymous function")]),
            alloc.text(" of type:"),
        ),
        ClosureSize => (
            alloc.concat(vec![this_is, alloc.text(" the closure size of a function")]),
            alloc.text(" of type:"),
        ),

        OpaqueWrap(opaque) => (
            alloc.concat(vec![
                alloc.text(format!("{}his ", t)),
                alloc.opaque_name(*opaque),
                alloc.text(" opaque wrapping"),
            ]),
            alloc.text(" has the type:"),
        ),

        OpaqueArg => (
            alloc.concat(vec![
                alloc.text(format!("{}his argument to an opaque type", t))
            ]),
            alloc.text(" has type:"),
        ),

        TagApply {
            tag_name: TagName::Global(name),
            args_count: 0,
        } => (
            alloc.concat(vec![
                alloc.text(format!("{}his ", t)),
                alloc.global_tag_name(name.to_owned()),
                if name.as_str() == "True" || name.as_str() == "False" {
                    alloc.text(" boolean")
                } else {
                    alloc.text(" global tag")
                },
            ]),
            alloc.text(" has the type:"),
        ),
        TagApply {
            tag_name: TagName::Private(name),
            args_count: 0,
        } => (
            alloc.concat(vec![
                alloc.text(format!("{}his ", t)),
                alloc.private_tag_name(*name),
                alloc.text(" private tag"),
            ]),
            alloc.text(" has the type:"),
        ),

        TagApply {
            tag_name: TagName::Global(name),
            args_count: _,
        } => (
            alloc.concat(vec![
                alloc.text(format!("{}his ", t)),
                alloc.global_tag_name(name.to_owned()),
                alloc.text(" global tag application"),
            ]),
            alloc.text(" has the type:"),
        ),
        TagApply {
            tag_name: TagName::Private(name),
            args_count: _,
        } => (
            alloc.concat(vec![
                alloc.text("This "),
                alloc.private_tag_name(*name),
                alloc.text(" private tag application"),
            ]),
            alloc.text(" has the type:"),
        ),
        TagApply {
            tag_name: TagName::Closure(_name),
            args_count: _,
        } => unreachable!("closure tags are for internal use only"),

        Record => (
            alloc.concat(vec![this_is, alloc.text(" a record")]),
            alloc.text(" of type:"),
        ),

        Accessor(field) => (
            alloc.concat(vec![
                alloc.text(format!("{}his ", t)),
                alloc.record_field(field.to_owned()),
                alloc.text(" value"),
            ]),
            alloc.text(" is a:"),
        ),
        Access(field) => (
            alloc.concat(vec![
                alloc.text(format!("{}he value at ", t)),
                alloc.record_field(field.to_owned()),
            ]),
            alloc.text(" is a:"),
        ),
        CallResult(
            Some(_),
            CalledVia::BinOp(
                BinOp::Equals
                | BinOp::NotEquals
                | BinOp::LessThan
                | BinOp::GreaterThan
                | BinOp::LessThanOrEq
                | BinOp::GreaterThanOrEq,
            ),
        ) => (
            alloc.text(format!("{}his comparison", t)),
            alloc.text(" produces:"),
        ),
        CallResult(Some(_), CalledVia::StringInterpolation) => (
            alloc.concat(vec![this_is, alloc.text(" a string")]),
            alloc.text(" of type:"),
        ),
        CallResult(Some(symbol), _) => (
            alloc.concat(vec![
                alloc.text(format!("{}his ", t)),
                alloc.symbol_foreign_qualified(*symbol),
                alloc.text(" call"),
            ]),
            alloc.text(" produces:"),
        ),
        CallResult(None, _) => (this_is, alloc.text(":")),
        LowLevelOpResult(op) => {
            panic!(
                "Compiler bug: invalid return type from low-level op {:?}",
                op
            );
        }
        ForeignCall => {
            panic!("Compiler bug: invalid return type from foreign call",);
        }

        Uniqueness => (
            alloc.concat(vec![this_is, alloc.text(" an uniqueness attribute")]),
            alloc.text(" of type:"),
        ),
        Storage(_file, _line) => (
            alloc.concat(vec![this_is, alloc.text(" a value")]),
            alloc.text(" of type:"),
        ),
        DefaultValue(_) => (
            alloc.concat(vec![this_is, alloc.text(" a default field")]),
            alloc.text(" of type:"),
        ),
        AbilityMemberSpecialization(_ability_member) => (
            alloc.concat(vec![this_is, alloc.text(" a declared specialization")]),
            alloc.text(" of type:"),
        ),
    }
}

fn add_category<'b>(
    alloc: &'b RocDocAllocator<'b>,
    this_is: RocDocBuilder<'b>,
    category: &Category,
) -> RocDocBuilder<'b> {
    let (summary, suffix) = format_category(alloc, this_is, category, true);
    alloc.concat(vec![summary, suffix])
}

fn to_pattern_report<'b>(
    alloc: &'b RocDocAllocator<'b>,
    lines: &LineInfo,
    filename: PathBuf,
    expr_region: roc_region::all::Region,
    category: PatternCategory,
    found: ErrorType,
    expected: PExpected<ErrorType>,
) -> Report<'b> {
    use roc_types::types::PReason;

    match expected {
        PExpected::NoExpectation(expected_type) => {
            let doc = alloc.stack(vec![
                alloc.text("This pattern is being used in an unexpected way:"),
                alloc.region(lines.convert_region(expr_region)),
                pattern_type_comparison(
                    alloc,
                    found,
                    expected_type,
                    add_pattern_category(alloc, alloc.text("It is"), &category),
                    alloc.text("But it needs to match:"),
                    vec![],
                ),
            ]);

            Report {
                filename,
                title: "TYPE MISMATCH".to_string(),
                doc,
                severity: Severity::RuntimeError,
            }
        }

        PExpected::ForReason(reason, expected_type, region) => match reason {
            PReason::OptionalField => unreachable!("this will never be reached I think"),
            PReason::TypedArg { opt_name, index } => {
                let name = match opt_name {
                    Some(n) => alloc.symbol_unqualified(n),
                    None => alloc.text(" this definition "),
                };
                let doc = alloc.stack(vec![
                    alloc
                        .text("The ")
                        .append(alloc.text(index.ordinal()))
                        .append(alloc.text(" argument to "))
                        .append(name.clone())
                        .append(alloc.text(" is weird:")),
                    alloc.region(lines.convert_region(region)),
                    pattern_type_comparison(
                        alloc,
                        found,
                        expected_type,
                        add_pattern_category(
                            alloc,
                            alloc.text("The argument is a pattern that matches"),
                            &category,
                        ),
                        alloc.concat(vec![
                            alloc.text("But the annotation on "),
                            name,
                            alloc.text(" says the "),
                            alloc.text(index.ordinal()),
                            alloc.text(" argument should be:"),
                        ]),
                        vec![],
                    ),
                ]);

                Report {
                    filename,
                    title: "TYPE MISMATCH".to_string(),
                    doc,
                    severity: Severity::RuntimeError,
                }
            }
            PReason::WhenMatch { index } => {
                if index == HumanIndex::FIRST {
                    let doc = alloc.stack(vec![
                        alloc
                            .text("The 1st pattern in this ")
                            .append(alloc.keyword("when"))
                            .append(alloc.text(" is causing a mismatch:")),
                        alloc.region(lines.convert_region(region)),
                        pattern_type_comparison(
                            alloc,
                            found,
                            expected_type,
                            add_pattern_category(
                                alloc,
                                alloc.text("The first pattern is trying to match"),
                                &category,
                            ),
                            alloc.concat(vec![
                                alloc.text("But the expression between "),
                                alloc.keyword("when"),
                                alloc.text(" and "),
                                alloc.keyword("is"),
                                alloc.text(" has the type:"),
                            ]),
                            vec![],
                        ),
                    ]);

                    Report {
                        filename,
                        title: "TYPE MISMATCH".to_string(),
                        doc,
                        severity: Severity::RuntimeError,
                    }
                } else {
                    let doc = alloc.stack(vec![
                        alloc
                            .string(format!("The {} pattern in this ", index.ordinal()))
                            .append(alloc.keyword("when"))
                            .append(alloc.text(" does not match the previous ones:")),
                        alloc.region(lines.convert_region(region)),
                        pattern_type_comparison(
                            alloc,
                            found,
                            expected_type,
                            add_pattern_category(
                                alloc,
                                alloc.string(format!(
                                    "The {} pattern is trying to match",
                                    index.ordinal()
                                )),
                                &category,
                            ),
                            alloc.text("But all the previous branches match:"),
                            vec![],
                        ),
                    ]);

                    Report {
                        filename,
                        title: "TYPE MISMATCH".to_string(),
                        doc,
                        severity: Severity::RuntimeError,
                    }
                }
            }
            PReason::TagArg { .. } | PReason::PatternGuard => {
                unreachable!("I didn't think this could trigger. Please tell Folkert about it!")
            }
        },
    }
}

fn pattern_type_comparison<'b>(
    alloc: &'b RocDocAllocator<'b>,
    actual: ErrorType,
    expected: ErrorType,
    i_am_seeing: RocDocBuilder<'b>,
    instead_of: RocDocBuilder<'b>,
    reason_hints: Vec<RocDocBuilder<'b>>,
) -> RocDocBuilder<'b> {
    let comparison = to_comparison(alloc, actual, expected);

    let mut lines = vec![
        i_am_seeing,
        comparison.actual,
        instead_of,
        comparison.expected,
    ];

    lines.extend(problems_to_tip(
        alloc,
        comparison.problems,
        ExpectationContext::Arbitrary,
    ));
    lines.extend(reason_hints);

    alloc.stack(lines)
}

fn add_pattern_category<'b>(
    alloc: &'b RocDocAllocator<'b>,
    i_am_trying_to_match: RocDocBuilder<'b>,
    category: &PatternCategory,
) -> RocDocBuilder<'b> {
    use PatternCategory::*;

    let rest = match category {
        Record => alloc.reflow(" record values of type:"),
        EmptyRecord => alloc.reflow(" an empty record:"),
        PatternGuard => alloc.reflow(" a pattern guard of type:"),
        PatternDefault => alloc.reflow(" an optional field of type:"),
        Set => alloc.reflow(" sets of type:"),
        Map => alloc.reflow(" maps of type:"),
        Ctor(tag_name) => alloc.concat(vec![
            alloc.reflow(" a "),
            alloc.tag_name(tag_name.clone()),
            alloc.reflow(" tag of type:"),
        ]),
        Opaque(opaque) => alloc.concat(vec![
            alloc.opaque_name(*opaque),
            alloc.reflow(" unwrappings of type:"),
        ]),
        Str => alloc.reflow(" strings:"),
        Num => alloc.reflow(" numbers:"),
        Int => alloc.reflow(" integers:"),
        Float => alloc.reflow(" floats:"),
        Character => alloc.reflow(" characters:"),
    };

    alloc.concat(vec![i_am_trying_to_match, rest])
}

fn to_circular_report<'b>(
    alloc: &'b RocDocAllocator<'b>,
    lines: &LineInfo,
    filename: PathBuf,
    region: roc_region::all::Region,
    symbol: Symbol,
    overall_type: ErrorType,
) -> Report<'b> {
    Report {
        title: "CIRCULAR TYPE".to_string(),
        filename,
        doc: {
            alloc.stack(vec![
                alloc
                    .reflow("I'm inferring a weird self-referential type for ")
                    .append(alloc.symbol_unqualified(symbol))
                    .append(alloc.text(":")),
                alloc.region(lines.convert_region(region)),
                alloc.stack(vec![
                    alloc.reflow(
                        "Here is my best effort at writing down the type. \
                        You will see ∞ for parts of the type that repeat \
                        something already printed out infinitely.",
                    ),
                    alloc.type_block(to_doc(alloc, Parens::Unnecessary, overall_type).0),
                ]),
            ])
        },
        severity: Severity::RuntimeError,
    }
}

#[derive(Debug, Clone)]
pub enum Problem {
    IntFloat,
    ArityMismatch(usize, usize),
    FieldTypo(Lowercase, Vec<Lowercase>),
    FieldsMissing(Vec<Lowercase>),
    TagTypo(TagName, Vec<TagName>),
    TagsMissing(Vec<TagName>),
    BadRigidVar(Lowercase, ErrorType),
    OptionalRequiredMismatch(Lowercase),
    OpaqueComparedToNonOpaque,
}

fn problems_to_tip<'b>(
    alloc: &'b RocDocAllocator<'b>,
    mut problems: Vec<Problem>,
    expectation_context: ExpectationContext<'b>,
) -> Option<RocDocBuilder<'b>> {
    if problems.is_empty() {
        None
    } else {
        let problem = problems.remove(problems.len() - 1);
        Some(type_problem_to_pretty(alloc, problem, expectation_context))
    }
}

pub mod suggest {
    use roc_module::ident::Lowercase;

    pub trait ToStr {
        fn to_str(&self) -> &str;
    }

    impl ToStr for Lowercase {
        fn to_str(&self) -> &str {
            self.as_str()
        }
    }

    impl ToStr for &Lowercase {
        fn to_str(&self) -> &str {
            self.as_str()
        }
    }

    impl ToStr for &str {
        fn to_str(&self) -> &str {
            self
        }
    }

    impl ToStr for super::IdentStr {
        fn to_str(&self) -> &str {
            self.as_str()
        }
    }

    impl<A, B> ToStr for (A, B)
    where
        A: ToStr,
    {
        fn to_str(&self) -> &str {
            self.0.to_str()
        }
    }

    pub fn sort<T>(typo: &str, mut options: Vec<T>) -> Vec<T>
    where
        T: ToStr,
    {
        options.sort_by(|a, b| {
            let l = distance::damerau_levenshtein(typo, a.to_str());
            let r = distance::damerau_levenshtein(typo, b.to_str());

            l.cmp(&r)
        });

        options
    }
}

pub struct Comparison<'b> {
    actual: RocDocBuilder<'b>,
    expected: RocDocBuilder<'b>,
    problems: Vec<Problem>,
}

fn to_comparison<'b>(
    alloc: &'b RocDocAllocator<'b>,
    actual: ErrorType,
    expected: ErrorType,
) -> Comparison<'b> {
    let diff = to_diff(alloc, Parens::Unnecessary, actual, expected);
    let actual = type_with_able_vars(alloc, diff.left, diff.left_able);
    let expected = type_with_able_vars(alloc, diff.right, diff.right_able);

    Comparison {
        actual: alloc.type_block(actual),
        expected: alloc.type_block(expected),
        problems: match diff.status {
            Status::Similar => vec![],
            Status::Different(problems) => problems,
        },
    }
}

fn diff_is_wildcard_comparison<'b>(
    alloc: &'b RocDocAllocator<'b>,
    actual: ErrorType,
    expected: ErrorType,
) -> bool {
    let Comparison { problems, .. } = to_comparison(alloc, actual, expected);
    match problems.last() {
        Some(Problem::BadRigidVar(v1, ErrorType::RigidVar(v2))) => {
            v1.as_str() == WILDCARD && v2.as_str() == WILDCARD
        }
        _ => false,
    }
}

#[derive(Debug)]
pub enum Status {
    Similar,                 // the structure is the same or e.g. record fields are different
    Different(Vec<Problem>), // e.g. found Bool, expected Int
}

impl Status {
    pub fn merge(&mut self, other: Self) {
        use Status::*;
        match self {
            Similar => {
                *self = other;
            }
            Different(problems1) => match other {
                Similar => { /* nothing */ }
                Different(problems2) => {
                    // TODO pick a data structure that makes this merge cheaper
                    let mut problems = Vec::with_capacity(problems1.len() + problems2.len());
                    problems.extend(problems1.iter().cloned());
                    problems.extend(problems2);
                    *self = Different(problems);
                }
            },
        }
    }
}

pub struct Diff<T> {
    left: T,
    right: T,
    status: Status,
    // idea: lift "able" type variables so they are shown at the top of a type.
    left_able: AbleVariables,
    right_able: AbleVariables,
}

fn ext_to_doc<'b>(alloc: &'b RocDocAllocator<'b>, ext: TypeExt) -> Option<RocDocBuilder<'b>> {
    use TypeExt::*;

    match ext {
        Closed => None,
        FlexOpen(lowercase) | RigidOpen(lowercase) => Some(alloc.type_variable(lowercase)),
    }
}

type AbleVariables = Vec<(Lowercase, Symbol)>;

#[derive(Default)]
struct Context {
    able_variables: AbleVariables,
}

pub fn to_doc<'b>(
    alloc: &'b RocDocAllocator<'b>,
    parens: Parens,
    tipe: ErrorType,
) -> (RocDocBuilder<'b>, AbleVariables) {
    let mut ctx = Context::default();

    let doc = to_doc_help(&mut ctx, alloc, parens, tipe);

    (doc, ctx.able_variables)
}

fn to_doc_help<'b>(
    ctx: &mut Context,
    alloc: &'b RocDocAllocator<'b>,
    parens: Parens,
    tipe: ErrorType,
) -> RocDocBuilder<'b> {
    use ErrorType::*;

    match tipe {
        Function(args, _, ret) => report_text::function(
            alloc,
            parens,
            args.into_iter()
                .map(|arg| to_doc_help(ctx, alloc, Parens::InFn, arg))
                .collect(),
            to_doc_help(ctx, alloc, Parens::InFn, *ret),
        ),
        Infinite => alloc.text("∞"),
        Error => alloc.text("?"),

        FlexVar(lowercase) | RigidVar(lowercase) => alloc.type_variable(lowercase),
        FlexAbleVar(lowercase, ability) | RigidAbleVar(lowercase, ability) => {
            // TODO we should be putting able variables on the toplevel of the type, not here
            ctx.able_variables.push((lowercase.clone(), ability));
            alloc.type_variable(lowercase)
        }

        Type(symbol, args) => report_text::apply(
            alloc,
            parens,
            alloc.symbol_foreign_qualified(symbol),
            args.into_iter()
                .map(|arg| to_doc_help(ctx, alloc, Parens::InTypeParam, arg))
                .collect(),
        ),

        Alias(symbol, args, _, _) => report_text::apply(
            alloc,
            parens,
            alloc.symbol_foreign_qualified(symbol),
            args.into_iter()
                .map(|arg| to_doc_help(ctx, alloc, Parens::InTypeParam, arg))
                .collect(),
        ),

        Record(fields_map, ext) => {
            let mut fields = fields_map.into_iter().collect::<Vec<_>>();
            fields.sort_by(|(a, _), (b, _)| a.cmp(b));

            report_text::record(
                alloc,
                fields
                    .into_iter()
                    .map(|(k, value)| {
                        (
                            alloc.string(k.as_str().to_string()),
                            match value {
                                RecordField::Optional(v) => RecordField::Optional(to_doc_help(
                                    ctx,
                                    alloc,
                                    Parens::Unnecessary,
                                    v,
                                )),
                                RecordField::Required(v) => RecordField::Required(to_doc_help(
                                    ctx,
                                    alloc,
                                    Parens::Unnecessary,
                                    v,
                                )),
                                RecordField::Demanded(v) => RecordField::Demanded(to_doc_help(
                                    ctx,
                                    alloc,
                                    Parens::Unnecessary,
                                    v,
                                )),
                            },
                        )
                    })
                    .collect(),
                ext_to_doc(alloc, ext),
            )
        }

        TagUnion(tags_map, ext) => {
            let mut tags = tags_map
                .into_iter()
                .map(|(name, args)| {
                    (
                        name,
                        args.into_iter()
                            .map(|arg| to_doc_help(ctx, alloc, Parens::InTypeParam, arg))
                            .collect::<Vec<_>>(),
                    )
                })
                .collect::<Vec<_>>();
            tags.sort_by(|(a, _), (b, _)| a.cmp(b));

            report_text::tag_union(
                alloc,
                tags.into_iter()
                    .map(|(k, v)| (alloc.tag_name(k), v))
                    .collect(),
                ext_to_doc(alloc, ext),
            )
        }

        RecursiveTagUnion(rec_var, tags_map, ext) => {
            let mut tags = tags_map
                .into_iter()
                .map(|(name, args)| {
                    (
                        name,
                        args.into_iter()
                            .map(|arg| to_doc_help(ctx, alloc, Parens::InTypeParam, arg))
                            .collect::<Vec<_>>(),
                    )
                })
                .collect::<Vec<_>>();
            tags.sort_by(|(a, _), (b, _)| a.cmp(b));

            report_text::recursive_tag_union(
                alloc,
                to_doc_help(ctx, alloc, Parens::Unnecessary, *rec_var),
                tags.into_iter()
                    .map(|(k, v)| (alloc.tag_name(k), v))
                    .collect(),
                ext_to_doc(alloc, ext),
            )
        }

        Range(typ, range_types) => {
            let typ = to_doc_help(ctx, alloc, parens, *typ);
            let range_types = range_types
                .into_iter()
                .map(|arg| to_doc_help(ctx, alloc, Parens::Unnecessary, arg))
                .collect();
            report_text::range(alloc, typ, range_types)
        }
    }
}

fn same<'b>(
    alloc: &'b RocDocAllocator<'b>,
    parens: Parens,
    tipe: ErrorType,
) -> Diff<RocDocBuilder<'b>> {
    let (doc, able) = to_doc(alloc, parens, tipe);

    Diff {
        left: doc.clone(),
        right: doc,
        status: Status::Similar,
        left_able: able.clone(),
        right_able: able,
    }
}

fn type_with_able_vars<'b>(
    alloc: &'b RocDocAllocator<'b>,
    typ: RocDocBuilder<'b>,
    able: AbleVariables,
) -> RocDocBuilder<'b> {
    if able.is_empty() {
        // fast path: taken the vast majority of the time
        return typ;
    }

    let mut doc = Vec::with_capacity(1 + 6 * able.len());
    doc.push(typ);

    for (i, (var, ability)) in able.into_iter().enumerate() {
        doc.push(alloc.string(if i == 0 { " | " } else { ", " }.to_string()));
        doc.push(alloc.type_variable(var));
        doc.push(alloc.space());
        doc.push(alloc.keyword("has"));
        doc.push(alloc.space());
        doc.push(alloc.symbol_foreign_qualified(ability));
    }

    alloc.concat(doc)
}

fn to_diff<'b>(
    alloc: &'b RocDocAllocator<'b>,
    parens: Parens,
    type1: ErrorType,
    type2: ErrorType,
) -> Diff<RocDocBuilder<'b>> {
    use ErrorType::*;

    // TODO remove clone
    match (type1.clone(), type2.clone()) {
        (Error, Error) | (Infinite, Infinite) => same(alloc, parens, type1),

        (FlexVar(x), FlexVar(y)) if x == y => same(alloc, parens, type1),
        // Wildcards are always different!
        (RigidVar(x), RigidVar(y)) if x == y && x.as_str() != WILDCARD => {
            same(alloc, parens, type1)
        }

        (Function(args1, _, ret1), Function(args2, _, ret2)) => {
            if args1.len() == args2.len() {
                let mut status = Status::Similar;
                let arg_diff = traverse(alloc, Parens::InFn, args1, args2);
                let ret_diff = to_diff(alloc, Parens::InFn, *ret1, *ret2);
                status.merge(arg_diff.status);
                status.merge(ret_diff.status);

                let left = report_text::function(alloc, parens, arg_diff.left, ret_diff.left);
                let right = report_text::function(alloc, parens, arg_diff.right, ret_diff.right);
                let mut left_able = arg_diff.left_able;
                left_able.extend(ret_diff.left_able);
                let mut right_able = arg_diff.right_able;
                right_able.extend(ret_diff.right_able);

                Diff {
                    left,
                    right,
                    status,
                    left_able,
                    right_able,
                }
            } else {
                let (left, left_able) = to_doc(alloc, Parens::InFn, type1);
                let (right, right_able) = to_doc(alloc, Parens::InFn, type2);

                Diff {
                    left,
                    right,
                    status: Status::Different(vec![Problem::ArityMismatch(
                        args1.len(),
                        args2.len(),
                    )]),
                    left_able,
                    right_able,
                }
            }
        }
        (Type(symbol1, args1), Type(symbol2, args2)) if symbol1 == symbol2 => {
            let args_diff = traverse(alloc, Parens::InTypeParam, args1, args2);
            let left = report_text::apply(
                alloc,
                parens,
                alloc.symbol_unqualified(symbol1),
                args_diff.left,
            );
            let right = report_text::apply(
                alloc,
                parens,
                alloc.symbol_unqualified(symbol2),
                args_diff.right,
            );

            Diff {
                left,
                right,
                status: args_diff.status,
                left_able: args_diff.left_able,
                right_able: args_diff.right_able,
            }
        }

        (Alias(symbol1, args1, _, _), Alias(symbol2, args2, _, _)) if symbol1 == symbol2 => {
            let args_diff = traverse(alloc, Parens::InTypeParam, args1, args2);
            let left = report_text::apply(
                alloc,
                parens,
                alloc.symbol_unqualified(symbol1),
                args_diff.left,
            );
            let right = report_text::apply(
                alloc,
                parens,
                alloc.symbol_unqualified(symbol2),
                args_diff.right,
            );

            Diff {
                left,
                right,
                status: args_diff.status,
                left_able: args_diff.left_able,
                right_able: args_diff.right_able,
            }
        }

        (Alias(_, _, _, AliasKind::Opaque), _) | (_, Alias(_, _, _, AliasKind::Opaque)) => {
            let (left, left_able) = to_doc(alloc, Parens::InFn, type1);
            let (right, right_able) = to_doc(alloc, Parens::InFn, type2);

            Diff {
                left,
                right,
                status: Status::Different(vec![Problem::OpaqueComparedToNonOpaque]),
                left_able,
                right_able,
            }
        }

        (Alias(symbol, _, actual, AliasKind::Structural), other)
            if !symbol.module_id().is_builtin() =>
        {
            // when diffing a structural alias with a non-alias, de-alias
            to_diff(alloc, parens, *actual, other)
        }
        (other, Alias(symbol, _, actual, AliasKind::Structural))
            if !symbol.module_id().is_builtin() =>
        {
            // when diffing a structural alias with a non-alias, de-alias
            to_diff(alloc, parens, other, *actual)
        }

        (Record(fields1, ext1), Record(fields2, ext2)) => {
            diff_record(alloc, fields1, ext1, fields2, ext2)
        }

        (TagUnion(tags1, ext1), TagUnion(tags2, ext2)) => {
            diff_tag_union(alloc, &tags1, ext1, &tags2, ext2)
        }

        (RecursiveTagUnion(_rec1, _tags1, _ext1), RecursiveTagUnion(_rec2, _tags2, _ext2)) => {
            // TODO do a better job here
            let (left, left_able) = to_doc(alloc, Parens::Unnecessary, type1);
            let (right, right_able) = to_doc(alloc, Parens::Unnecessary, type2);

            Diff {
                left,
                right,
                status: Status::Similar,
                left_able,
                right_able,
            }
        }

        pair => {
            // We hit none of the specific cases where we give more detailed information
            let (left, left_able) = to_doc(alloc, parens, type1);
            let (right, right_able) = to_doc(alloc, parens, type2);

            let is_int = |t: &ErrorType| match t {
                ErrorType::Type(Symbol::NUM_INT, _) => true,
                ErrorType::Alias(Symbol::NUM_INT, _, _, _) => true,

                ErrorType::Type(Symbol::NUM_NUM, args) => {
                    matches!(
                        &args.get(0),
                        Some(ErrorType::Type(Symbol::NUM_INTEGER, _))
                            | Some(ErrorType::Alias(Symbol::NUM_INTEGER, _, _, _))
                    )
                }
                ErrorType::Alias(Symbol::NUM_NUM, args, _, _) => {
                    matches!(
                        &args.get(0),
                        Some(ErrorType::Type(Symbol::NUM_INTEGER, _))
                            | Some(ErrorType::Alias(Symbol::NUM_INTEGER, _, _, _))
                    )
                }
                _ => false,
            };
            let is_float = |t: &ErrorType| match t {
                ErrorType::Type(Symbol::NUM_FLOAT, _) => true,
                ErrorType::Alias(Symbol::NUM_FLOAT, _, _, _) => true,

                ErrorType::Type(Symbol::NUM_NUM, args) => {
                    matches!(
                        &args.get(0),
                        Some(ErrorType::Type(Symbol::NUM_FLOATINGPOINT, _))
                            | Some(ErrorType::Alias(Symbol::NUM_FLOATINGPOINT, _, _, _))
                    )
                }

                ErrorType::Alias(Symbol::NUM_NUM, args, _, _) => {
                    matches!(
                        &args.get(0),
                        Some(ErrorType::Type(Symbol::NUM_FLOATINGPOINT, _))
                            | Some(ErrorType::Alias(Symbol::NUM_FLOATINGPOINT, _, _, _))
                    )
                }
                _ => false,
            };

            let problems = match pair {
                (RigidVar(x), other) | (other, RigidVar(x)) => vec![Problem::BadRigidVar(x, other)],
                (a, b) if (is_int(&a) && is_float(&b)) || (is_float(&a) && is_int(&b)) => {
                    vec![Problem::IntFloat]
                }
                _ => vec![],
            };

            Diff {
                left,
                right,
                status: Status::Different(problems),
                left_able,
                right_able,
            }
        }
    }
}

fn traverse<'b, I>(
    alloc: &'b RocDocAllocator<'b>,
    parens: Parens,
    args1: I,
    args2: I,
) -> Diff<Vec<RocDocBuilder<'b>>>
where
    I: IntoIterator<Item = ErrorType>,
{
    let mut status = Status::Similar;

    // TODO use ExactSizeIterator to pre-allocate here
    let mut left = Vec::new();
    let mut right = Vec::new();
    let mut left_able = Vec::new();
    let mut right_able = Vec::new();

    for (arg1, arg2) in args1.into_iter().zip(args2.into_iter()) {
        let diff = to_diff(alloc, parens, arg1, arg2);

        left.push(diff.left);
        right.push(diff.right);
        status.merge(diff.status);
        left_able.extend(diff.left_able);
        right_able.extend(diff.right_able);
    }

    Diff {
        left,
        right,
        status,
        left_able,
        right_able,
    }
}

fn ext_has_fixed_fields(ext: &TypeExt) -> bool {
    match ext {
        TypeExt::Closed => true,
        TypeExt::FlexOpen(_) => false,
        TypeExt::RigidOpen(_) => true,
    }
}

fn diff_record<'b>(
    alloc: &'b RocDocAllocator<'b>,
    fields1: SendMap<Lowercase, RecordField<ErrorType>>,
    ext1: TypeExt,
    fields2: SendMap<Lowercase, RecordField<ErrorType>>,
    ext2: TypeExt,
) -> Diff<RocDocBuilder<'b>> {
    let to_overlap_docs = |(field, (t1, t2)): (
        &Lowercase,
        &(RecordField<ErrorType>, RecordField<ErrorType>),
    )| {
        let diff = to_diff(
            alloc,
            Parens::Unnecessary,
            t1.clone().into_inner(),
            t2.clone().into_inner(),
        );

        Diff {
            left: (
                field.clone(),
                alloc.string(field.as_str().to_string()),
                match t1 {
                    RecordField::Optional(_) => RecordField::Optional(diff.left),
                    RecordField::Required(_) => RecordField::Required(diff.left),
                    RecordField::Demanded(_) => RecordField::Demanded(diff.left),
                },
            ),
            right: (
                field.clone(),
                alloc.string(field.as_str().to_string()),
                match t2 {
                    RecordField::Optional(_) => RecordField::Optional(diff.right),
                    RecordField::Required(_) => RecordField::Required(diff.right),
                    RecordField::Demanded(_) => RecordField::Demanded(diff.right),
                },
            ),
            status: {
                match (&t1, &t2) {
                    (RecordField::Demanded(_), RecordField::Optional(_))
                    | (RecordField::Optional(_), RecordField::Demanded(_)) => match diff.status {
                        Status::Similar => {
                            Status::Different(vec![Problem::OptionalRequiredMismatch(
                                field.clone(),
                            )])
                        }
                        Status::Different(mut problems) => {
                            problems.push(Problem::OptionalRequiredMismatch(field.clone()));

                            Status::Different(problems)
                        }
                    },
                    _ => diff.status,
                }
            },
            left_able: diff.left_able,
            right_able: diff.right_able,
        }
    };

    let to_unknown_docs = |(field, tipe): (&Lowercase, &RecordField<ErrorType>)| {
        (
            field.clone(),
            alloc.string(field.as_str().to_string()),
            tipe.map(|t| to_doc(alloc, Parens::Unnecessary, t.clone()).0),
        )
    };
    let shared_keys = fields1
        .clone()
        .intersection_with(fields2.clone(), |v1, v2| (v1, v2));
    let left_keys = fields1.clone().relative_complement(fields2.clone());
    let right_keys = fields2.clone().relative_complement(fields1.clone());

    let both = shared_keys.iter().map(to_overlap_docs);
    let mut left = left_keys.iter().map(to_unknown_docs).peekable();
    let mut right = right_keys.iter().map(to_unknown_docs).peekable();

    let all_fields_shared = left.peek().is_none() && right.peek().is_none();

    let status = match (ext_has_fixed_fields(&ext1), ext_has_fixed_fields(&ext2)) {
        (true, true) => match left.peek() {
            Some((f, _, _)) => Status::Different(vec![Problem::FieldTypo(
                f.clone(),
                fields2.keys().cloned().collect(),
            )]),
            None => {
                if right.peek().is_none() {
                    Status::Similar
                } else {
                    let result = Status::Different(vec![Problem::FieldsMissing(
                        right.map(|v| v.0).collect(),
                    )]);
                    // we just used the values in `right`.  in
                    right = right_keys.iter().map(to_unknown_docs).peekable();
                    result
                }
            }
        },
        (false, true) => match left.peek() {
            Some((f, _, _)) => Status::Different(vec![Problem::FieldTypo(
                f.clone(),
                fields2.keys().cloned().collect(),
            )]),
            None => Status::Similar,
        },
        (true, false) => match right.peek() {
            Some((f, _, _)) => Status::Different(vec![Problem::FieldTypo(
                f.clone(),
                fields1.keys().cloned().collect(),
            )]),
            None => Status::Similar,
        },
        (false, false) => Status::Similar,
    };

    let ext_diff = ext_to_diff(alloc, ext1, ext2);

    let mut fields_diff: Diff<Vec<(Lowercase, RocDocBuilder<'b>, RecordField<RocDocBuilder<'b>>)>> =
        Diff {
            left: vec![],
            right: vec![],
            status: Status::Similar,
            left_able: vec![],
            right_able: vec![],
        };

    for diff in both {
        fields_diff.left.push(diff.left);
        fields_diff.right.push(diff.right);
        fields_diff.status.merge(diff.status);
        fields_diff.left_able.extend(diff.left_able);
        fields_diff.right_able.extend(diff.right_able);
    }

    if !all_fields_shared {
        fields_diff.left.extend(left);
        fields_diff.right.extend(right);
        fields_diff.status.merge(Status::Different(vec![]));
    }

    // sort fields for display
    fields_diff.left.sort_by(|a, b| a.0.cmp(&b.0));
    fields_diff.right.sort_by(|a, b| a.0.cmp(&b.0));

    let doc1 = report_text::record(
        alloc,
        fields_diff
            .left
            .into_iter()
            .map(|(_, b, c)| (b, c))
            .collect(),
        ext_diff.left,
    );
    let doc2 = report_text::record(
        alloc,
        fields_diff
            .right
            .into_iter()
            .map(|(_, b, c)| (b, c))
            .collect(),
        ext_diff.right,
    );

    fields_diff.status.merge(status);

    Diff {
        left: doc1,
        right: doc2,
        status: fields_diff.status,
        left_able: fields_diff.left_able,
        right_able: fields_diff.right_able,
    }
}

fn diff_tag_union<'b>(
    alloc: &'b RocDocAllocator<'b>,
    fields1: &SendMap<TagName, Vec<ErrorType>>,
    ext1: TypeExt,
    fields2: &SendMap<TagName, Vec<ErrorType>>,
    ext2: TypeExt,
) -> Diff<RocDocBuilder<'b>> {
    let to_overlap_docs = |(field, (t1, t2)): (TagName, (Vec<ErrorType>, Vec<ErrorType>))| {
        let diff = traverse(alloc, Parens::Unnecessary, t1, t2);

        Diff {
            left: (field.clone(), alloc.tag_name(field.clone()), diff.left),
            right: (field.clone(), alloc.tag_name(field), diff.right),
            status: diff.status,
            left_able: diff.left_able,
            right_able: diff.right_able,
        }
    };
    let to_unknown_docs = |(field, args): (&TagName, &Vec<ErrorType>)| -> (
        TagName,
        RocDocBuilder<'b>,
        Vec<RocDocBuilder<'b>>,
        AbleVariables,
    ) {
        let (args, able): (_, Vec<AbleVariables>) =
            // TODO add spaces between args
            args.iter()
                .map(|arg| to_doc(alloc, Parens::InTypeParam, arg.clone()))
                .unzip();
        (
            field.clone(),
            alloc.tag_name(field.clone()),
            args,
            able.into_iter().flatten().collect(),
        )
    };
    let shared_keys = fields1
        .clone()
        .intersection_with(fields2.clone(), |v1, v2| (v1, v2));

    let left_keys = fields1.clone().relative_complement(fields2.clone());
    let right_keys = fields2.clone().relative_complement(fields1.clone());

    let both = shared_keys.into_iter().map(to_overlap_docs);
    let mut left = left_keys.iter().map(to_unknown_docs).peekable();
    let mut right = right_keys.iter().map(to_unknown_docs).peekable();

    let all_fields_shared = left.peek().is_none() && right.peek().is_none();

    let status = match (ext_has_fixed_fields(&ext1), ext_has_fixed_fields(&ext2)) {
        (true, true) => match left.peek() {
            Some((f, _, _, _)) => Status::Different(vec![Problem::TagTypo(
                f.clone(),
                fields2.keys().cloned().collect(),
            )]),
            None => {
                if right.peek().is_none() {
                    Status::Similar
                } else {
                    let result =
                        Status::Different(vec![Problem::TagsMissing(right.map(|v| v.0).collect())]);
                    // we just used the values in `right`.  in
                    right = right_keys.iter().map(to_unknown_docs).peekable();
                    result
                }
            }
        },
        (false, true) => match left.peek() {
            Some((f, _, _, _)) => Status::Different(vec![Problem::TagTypo(
                f.clone(),
                fields2.keys().cloned().collect(),
            )]),
            None => Status::Similar,
        },
        (true, false) => match right.peek() {
            Some((f, _, _, _)) => Status::Different(vec![Problem::TagTypo(
                f.clone(),
                fields1.keys().cloned().collect(),
            )]),
            None => Status::Similar,
        },
        (false, false) => Status::Similar,
    };

    let ext_diff = ext_to_diff(alloc, ext1, ext2);

    let mut fields_diff: Diff<Vec<(TagName, RocDocBuilder<'b>, Vec<RocDocBuilder<'b>>)>> = Diff {
        left: vec![],
        right: vec![],
        status: Status::Similar,
        left_able: vec![],
        right_able: vec![],
    };

    for diff in both {
        fields_diff.left.push(diff.left);
        fields_diff.right.push(diff.right);
        fields_diff.status.merge(diff.status);
        fields_diff.left_able.extend(diff.left_able);
        fields_diff.right_able.extend(diff.right_able);
    }

    if !all_fields_shared {
        for (tag, tag_doc, args, able) in left {
            fields_diff.left.push((tag, tag_doc, args));
            fields_diff.left_able.extend(able);
        }
        for (tag, tag_doc, args, able) in right {
            fields_diff.right.push((tag, tag_doc, args));
            fields_diff.right_able.extend(able);
        }
        fields_diff.status.merge(Status::Different(vec![]));
    }

    fields_diff.left.sort_by(|a, b| a.0.cmp(&b.0));
    fields_diff.right.sort_by(|a, b| a.0.cmp(&b.0));

    let lefts = fields_diff
        .left
        .into_iter()
        .map(|(_, a, b)| (a, b))
        .collect();
    let rights = fields_diff
        .right
        .into_iter()
        .map(|(_, a, b)| (a, b))
        .collect();

    let doc1 = report_text::tag_union(alloc, lefts, ext_diff.left);
    let doc2 = report_text::tag_union(alloc, rights, ext_diff.right);

    fields_diff.status.merge(status);

    Diff {
        left: doc1,
        right: doc2,
        status: fields_diff.status,
        left_able: fields_diff.left_able,
        right_able: fields_diff.right_able,
    }
}

fn ext_to_diff<'b>(
    alloc: &'b RocDocAllocator<'b>,
    ext1: TypeExt,
    ext2: TypeExt,
) -> Diff<Option<RocDocBuilder<'b>>> {
    let status = ext_to_status(&ext1, &ext2);
    let ext_doc_1 = ext_to_doc(alloc, ext1);
    let ext_doc_2 = ext_to_doc(alloc, ext2);

    match &status {
        Status::Similar => Diff {
            left: ext_doc_1,
            right: ext_doc_2,
            status,
            left_able: vec![],
            right_able: vec![],
        },
        Status::Different(_) => Diff {
            // NOTE elm colors these differently at this point
            left: ext_doc_1,
            right: ext_doc_2,
            status,
            left_able: vec![],
            right_able: vec![],
        },
    }
}

fn ext_to_status(ext1: &TypeExt, ext2: &TypeExt) -> Status {
    use TypeExt::*;
    match ext1 {
        Closed => match ext2 {
            Closed => Status::Similar,
            FlexOpen(_) => Status::Similar,
            RigidOpen(_) => Status::Different(vec![]),
        },
        FlexOpen(_) => Status::Similar,

        RigidOpen(x) => match ext2 {
            Closed => Status::Different(vec![]),
            FlexOpen(_) => Status::Similar,
            RigidOpen(y) => {
                if x == y {
                    Status::Similar
                } else {
                    Status::Different(vec![Problem::BadRigidVar(
                        x.clone(),
                        ErrorType::RigidVar(y.clone()),
                    )])
                }
            }
        },
    }
}

mod report_text {
    use crate::report::{Annotation, RocDocAllocator, RocDocBuilder};
    use roc_module::ident::Lowercase;
    use roc_types::pretty_print::Parens;
    use roc_types::types::{ErrorType, RecordField, TypeExt};
    use ven_pretty::DocAllocator;

    fn with_parens<'b>(
        alloc: &'b RocDocAllocator<'b>,
        text: RocDocBuilder<'b>,
    ) -> RocDocBuilder<'b> {
        alloc.text("(").append(text).append(alloc.text(")"))
    }

    pub fn function<'b>(
        alloc: &'b RocDocAllocator<'b>,
        parens: Parens,
        args: Vec<RocDocBuilder<'b>>,
        ret: RocDocBuilder<'b>,
    ) -> RocDocBuilder<'b> {
        let function_doc = alloc.concat(vec![
            alloc.intersperse(args, alloc.reflow(", ")),
            alloc.reflow(" -> "),
            ret,
        ]);

        match parens {
            Parens::Unnecessary => function_doc,
            _ => with_parens(alloc, function_doc),
        }
    }

    pub fn apply<'b>(
        alloc: &'b RocDocAllocator<'b>,
        parens: Parens,
        name: RocDocBuilder<'b>,
        args: Vec<RocDocBuilder<'b>>,
    ) -> RocDocBuilder<'b> {
        if args.is_empty() {
            name
        } else {
            let apply_doc = alloc.concat(vec![
                name,
                alloc.space(),
                alloc.intersperse(args, alloc.space()),
            ]);

            match parens {
                Parens::Unnecessary | Parens::InFn => apply_doc,
                Parens::InTypeParam => with_parens(alloc, apply_doc),
            }
        }
    }

    pub fn record<'b>(
        alloc: &'b RocDocAllocator<'b>,
        entries: Vec<(RocDocBuilder<'b>, RecordField<RocDocBuilder<'b>>)>,
        opt_ext: Option<RocDocBuilder<'b>>,
    ) -> RocDocBuilder<'b> {
        let ext_doc = if let Some(t) = opt_ext {
            t
        } else {
            alloc.nil()
        };

        if entries.is_empty() {
            alloc.text("{}").append(ext_doc)
        } else {
            let entry_to_doc =
                |(field_name, field_type): (RocDocBuilder<'b>, RecordField<RocDocBuilder<'b>>)| {
                    match field_type {
                        RecordField::Demanded(field) => {
                            field_name.append(alloc.text(" : ")).append(field)
                        }
                        RecordField::Required(field) => {
                            field_name.append(alloc.text(" : ")).append(field)
                        }
                        RecordField::Optional(field) => {
                            field_name.append(alloc.text(" ? ")).append(field)
                        }
                    }
                };

            let starts =
                std::iter::once(alloc.reflow("{ ")).chain(std::iter::repeat(alloc.reflow(", ")));

            let entries_doc = alloc.concat(
                entries
                    .into_iter()
                    .zip(starts)
                    .map(|(entry, start)| start.append(entry_to_doc(entry))),
            );

            entries_doc.append(alloc.reflow(" }")).append(ext_doc)
        }
    }

    pub fn to_suggestion_record<'b>(
        alloc: &'b RocDocAllocator<'b>,
        f: (Lowercase, RecordField<ErrorType>),
        fs: Vec<(Lowercase, RecordField<ErrorType>)>,
        ext: TypeExt,
    ) -> RocDocBuilder<'b> {
        use crate::error::r#type::{ext_to_doc, to_doc};

        let entry_to_doc = |(name, tipe): (Lowercase, RecordField<ErrorType>)| {
            (
                alloc.string(name.as_str().to_string()),
                to_doc(alloc, Parens::Unnecessary, tipe.into_inner()).0,
            )
        };

        if fs.len() <= 3 {
            let mut selection = vec![f];
            selection.extend(fs);

            let fields = selection.into_iter().map(entry_to_doc).collect();

            vertical_record(alloc, fields, ext_to_doc(alloc, ext))
                .annotate(Annotation::TypeBlock)
                .indent(4)
        } else {
            let fields = fs.into_iter().take(3).map(entry_to_doc).collect();

            vertical_record_snippet(alloc, entry_to_doc(f), fields)
                .annotate(Annotation::TypeBlock)
                .indent(4)
        }
    }

    fn vertical_record<'b>(
        alloc: &'b RocDocAllocator<'b>,
        entries: Vec<(RocDocBuilder<'b>, RocDocBuilder<'b>)>,
        opt_ext: Option<RocDocBuilder<'b>>,
    ) -> RocDocBuilder<'b> {
        let entry_to_doc = |(field_name, field_type): (RocDocBuilder<'b>, RocDocBuilder<'b>)| {
            field_name
                .append(alloc.text(" : "))
                .hang(4)
                .append(field_type)
        };

        match opt_ext {
            None => {
                if entries.is_empty() {
                    alloc.text("{}")
                } else {
                    let start = std::iter::once(alloc.reflow("{ "))
                        .chain(std::iter::repeat(alloc.reflow(", ")));
                    let entry_docs = start
                        .zip(entries.into_iter().map(entry_to_doc))
                        .map(|(a, b)| a.append(b));
                    alloc.vcat(entry_docs.chain(std::iter::once(alloc.text("}"))))
                }
            }
            Some(ext) => {
                let start = std::iter::once(alloc.reflow("{ "))
                    .chain(std::iter::repeat(alloc.reflow(", ")));
                let entry_docs = start
                    .zip(entries.into_iter().map(entry_to_doc))
                    .map(|(a, b)| a.append(b));
                alloc
                    .vcat(entry_docs.chain(std::iter::once(alloc.text("}"))))
                    .append(ext)
            }
        }
    }

    fn vertical_record_snippet<'b>(
        alloc: &'b RocDocAllocator<'b>,
        entry: (RocDocBuilder<'b>, RocDocBuilder<'b>),
        entries: Vec<(RocDocBuilder<'b>, RocDocBuilder<'b>)>,
    ) -> RocDocBuilder<'b> {
        let entry_to_doc = |(field_name, field_type): (RocDocBuilder<'b>, RocDocBuilder<'b>)| {
            field_name
                .append(alloc.text(" : "))
                .hang(4)
                .append(field_type)
        };

        let field = alloc.reflow("{ ").append(entry_to_doc(entry));
        let fields = std::iter::repeat(alloc.reflow(", "))
            .zip(
                entries
                    .into_iter()
                    .map(entry_to_doc)
                    .chain(std::iter::once(alloc.text("..."))),
            )
            .map(|(a, b)| a.append(b));

        alloc.vcat(
            std::iter::once(field)
                .chain(fields)
                .chain(std::iter::once(alloc.text("}"))),
        )
    }

    pub fn tag_union<'b>(
        alloc: &'b RocDocAllocator<'b>,
        entries: Vec<(RocDocBuilder<'b>, Vec<RocDocBuilder<'b>>)>,
        opt_ext: Option<RocDocBuilder<'b>>,
    ) -> RocDocBuilder<'b> {
        let ext_doc = if let Some(t) = opt_ext {
            t
        } else {
            alloc.nil()
        };

        if entries.is_empty() {
            alloc.text("[]")
        } else {
            let entry_to_doc = |(tag_name, arguments): (RocDocBuilder<'b>, Vec<_>)| {
                if arguments.is_empty() {
                    tag_name
                } else {
                    tag_name
                        .append(alloc.space())
                        .append(alloc.intersperse(arguments, alloc.space()))
                }
            };

            let starts =
                std::iter::once(alloc.reflow("[ ")).chain(std::iter::repeat(alloc.reflow(", ")));

            let entries_doc = alloc.concat(
                entries
                    .into_iter()
                    .zip(starts)
                    .map(|(entry, start)| start.append(entry_to_doc(entry))),
            );

            entries_doc.append(alloc.reflow(" ]")).append(ext_doc)
        }
    }

    pub fn recursive_tag_union<'b>(
        alloc: &'b RocDocAllocator<'b>,
        rec_var: RocDocBuilder<'b>,
        entries: Vec<(RocDocBuilder<'b>, Vec<RocDocBuilder<'b>>)>,
        opt_ext: Option<RocDocBuilder<'b>>,
    ) -> RocDocBuilder<'b> {
        let ext_doc = if let Some(t) = opt_ext {
            t
        } else {
            alloc.nil()
        };

        if entries.is_empty() {
            alloc.text("[]")
        } else {
            let entry_to_doc = |(tag_name, arguments): (RocDocBuilder<'b>, Vec<_>)| {
                if arguments.is_empty() {
                    tag_name
                } else {
                    tag_name
                        .append(alloc.space())
                        .append(alloc.intersperse(arguments, alloc.space()))
                }
            };

            let starts =
                std::iter::once(alloc.reflow("[ ")).chain(std::iter::repeat(alloc.reflow(", ")));

            let entries_doc = alloc.concat(
                entries
                    .into_iter()
                    .zip(starts)
                    .map(|(entry, start)| start.append(entry_to_doc(entry))),
            );

            entries_doc
                .append(alloc.reflow(" ]"))
                .append(ext_doc)
                .append(alloc.text(" as "))
                .append(rec_var)
        }
    }

    pub fn range<'b>(
        alloc: &'b RocDocAllocator<'b>,
        _encompassing_type: RocDocBuilder<'b>,
        ranged_types: Vec<RocDocBuilder<'b>>,
    ) -> RocDocBuilder<'b> {
        let mut doc = Vec::with_capacity(ranged_types.len() * 2);

        let last = ranged_types.len() - 1;
        for (i, choice) in ranged_types.into_iter().enumerate() {
            if i == last && i == 1 {
                doc.push(alloc.reflow(" or "));
            } else if i == last && i > 1 {
                doc.push(alloc.reflow(", or "));
            } else if i > 0 {
                doc.push(alloc.reflow(", "));
            }

            doc.push(choice);
        }

        alloc.concat(doc)
    }
}

fn type_problem_to_pretty<'b>(
    alloc: &'b RocDocAllocator<'b>,
    problem: crate::error::r#type::Problem,
    expectation_context: ExpectationContext<'b>,
) -> RocDocBuilder<'b> {
    use crate::error::r#type::Problem::*;

    match (problem, expectation_context) {
        (FieldTypo(typo, possibilities), _) => {
            let suggestions = suggest::sort(typo.as_str(), possibilities);

            match suggestions.get(0) {
                None => alloc.nil(),
                Some(nearest) => {
                    let typo_str = format!("{}", typo);
                    let nearest_str = format!("{}", nearest);

                    let found = alloc.text(typo_str).annotate(Annotation::Typo);
                    let suggestion = alloc.text(nearest_str).annotate(Annotation::TypoSuggestion);

                    let tip1 = alloc
                        .tip()
                        .append(alloc.reflow("Seems like a record field typo. Maybe "))
                        .append(found)
                        .append(alloc.reflow(" should be "))
                        .append(suggestion)
                        .append(alloc.text("?"));

                    let tip2 = alloc.tip().append(alloc.reflow(ADD_ANNOTATIONS));

                    tip1.append(alloc.line()).append(alloc.line()).append(tip2)
                }
            }
        }
        (FieldsMissing(missing), _) => match missing.split_last() {
            None => alloc.nil(),
            Some((f1, [])) => alloc
                .tip()
                .append(alloc.reflow("Looks like the "))
                .append(f1.as_str().to_owned())
                .append(alloc.reflow(" field is missing.")),
            Some((last, init)) => {
                let separator = alloc.reflow(", ");

                alloc
                    .tip()
                    .append(alloc.reflow("Looks like the "))
                    .append(
                        alloc.intersperse(init.iter().map(|v| v.as_str().to_owned()), separator),
                    )
                    .append(alloc.reflow(" and "))
                    .append(alloc.text(last.as_str().to_owned()))
                    .append(alloc.reflow(" fields are missing."))
            }
        },
        (TagTypo(typo, possibilities_tn), _) => {
            let possibilities: Vec<IdentStr> = possibilities_tn
                .into_iter()
                .map(|tag_name| tag_name.as_ident_str(alloc.interns, alloc.home))
                .collect();
            let typo_str = format!("{}", typo.as_ident_str(alloc.interns, alloc.home));
            let suggestions = suggest::sort(&typo_str, possibilities);

            match suggestions.get(0) {
                None => alloc.nil(),
                Some(nearest) => {
                    let nearest_str = format!("{}", nearest);

                    let found = alloc.text(typo_str).annotate(Annotation::Typo);
                    let suggestion = alloc.text(nearest_str).annotate(Annotation::TypoSuggestion);

                    let tip1 = alloc
                        .tip()
                        .append(alloc.reflow("Seems like a tag typo. Maybe "))
                        .append(found)
                        .append(" should be ")
                        .append(suggestion)
                        .append(alloc.text("?"));

                    let tip2 = alloc.tip().append(alloc.reflow(ADD_ANNOTATIONS));

                    tip1.append(alloc.line()).append(alloc.line()).append(tip2)
                }
            }
        }
        (ArityMismatch(found, expected), _) => {
            let line = if found < expected {
                format!(
                    "It looks like it takes too few arguments. I was expecting {} more.",
                    expected - found
                )
            } else {
                format!(
                    "It looks like it takes too many arguments. I'm seeing {} extra.",
                    found - expected
                )
            };

            alloc.tip().append(line)
        }

        (BadRigidVar(x, tipe), expectation) => {
            use ErrorType::*;

            let bad_rigid_var = |name: Lowercase, a_thing| {
                alloc
                    .tip()
                    .append(alloc.reflow("The type annotation uses the type variable "))
                    .append(alloc.type_variable(name))
                    .append(alloc.reflow(" to say that this definition can produce any type of value. But in the body I see that it will only produce "))
                    .append(a_thing)
                    .append(alloc.reflow(" of a single specific type. Maybe change the type annotation to be more specific? Maybe change the code to be more general?"))
            };

            let bad_double_wildcard = || {
                let mut hints_lines = vec![
                    alloc.reflow(
                        "Any connection between types must use a named type variable, not a ",
                    ),
                    alloc.type_variable(WILDCARD.into()),
                    alloc.reflow("!"),
                ];
                if let ExpectationContext::Annotation { on } = expectation {
                    hints_lines.append(&mut vec![
                        alloc.reflow(" Maybe the annotation "),
                        on,
                        alloc.reflow(" should have a named type variable in place of the "),
                        alloc.type_variable(WILDCARD.into()),
                        alloc.reflow("?"),
                    ]);
                }
                alloc.tip().append(alloc.concat(hints_lines))
            };

            let bad_double_rigid = |a: Lowercase, b: Lowercase| {
                if a.as_str() == WILDCARD && b.as_str() == WILDCARD {
                    return bad_double_wildcard();
                }
                let line = r#" as separate type variables. Your code seems to be saying they are the same though. Maybe they should be the same in your type annotation? Maybe your code uses them in a weird way?"#;

                alloc
                    .tip()
                    .append(alloc.reflow("Your type annotation uses "))
                    .append(alloc.type_variable(a))
                    .append(alloc.reflow(" and "))
                    .append(alloc.type_variable(b))
                    .append(alloc.reflow(line))
            };

            match tipe {
                Infinite | Error | FlexVar(_) => alloc.nil(),
                FlexAbleVar(_, ability) => bad_rigid_var(
                    x,
                    alloc.concat(vec![
                        alloc.reflow("an instance of the ability "),
                        alloc.symbol_unqualified(ability),
                    ]),
                ),
                RigidVar(y) | RigidAbleVar(y, _) => bad_double_rigid(x, y),
                Function(_, _, _) => bad_rigid_var(x, alloc.reflow("a function value")),
                Record(_, _) => bad_rigid_var(x, alloc.reflow("a record value")),
                TagUnion(_, _) | RecursiveTagUnion(_, _, _) => {
                    bad_rigid_var(x, alloc.reflow("a tag value"))
                }
                Alias(symbol, _, _, _) | Type(symbol, _) => bad_rigid_var(
                    x,
                    alloc.concat(vec![
                        alloc.reflow("a "),
                        alloc.symbol_unqualified(symbol),
                        alloc.reflow(" value"),
                    ]),
                ),
                Range(..) => bad_rigid_var(x, alloc.reflow("a range")),
            }
        }

        (IntFloat, _) => alloc.tip().append(alloc.concat(vec![
            alloc.reflow("You can convert between "),
            alloc.type_str("Int"),
            alloc.reflow(" and "),
            alloc.type_str("Float"),
            alloc.reflow(" using functions like "),
            alloc.symbol_qualified(Symbol::NUM_TO_FLOAT),
            alloc.reflow(" and "),
            alloc.symbol_qualified(Symbol::NUM_ROUND),
            alloc.reflow("."),
        ])),

        (TagsMissing(missing), _) => match missing.split_last() {
            None => alloc.nil(),
            Some((f1, [])) => {
                let tip1 = alloc
                    .tip()
                    .append(alloc.reflow("Looks like a closed tag union does not have the "))
                    .append(alloc.tag_name(f1.clone()))
                    .append(alloc.reflow(" tag."));

                let tip2 = alloc.tip().append(alloc.reflow(
                    "Closed tag unions can't grow, \
                    because that might change the size in memory. \
                    Can you use an open tag union?",
                ));

                alloc.stack(vec![tip1, tip2])
            }

            Some((last, init)) => {
                let separator = alloc.reflow(", ");

                let tip1 = alloc
                    .tip()
                    .append(alloc.reflow("Looks like a closed tag union does not have the "))
                    .append(
                        alloc
                            .intersperse(init.iter().map(|v| alloc.tag_name(v.clone())), separator),
                    )
                    .append(alloc.reflow(" and "))
                    .append(alloc.tag_name(last.clone()))
                    .append(alloc.reflow(" tags."));

                let tip2 = alloc.tip().append(alloc.reflow(
                    "Closed tag unions can't grow, \
                    because that might change the size in memory. \
                    Can you use an open tag union?",
                ));

                alloc.stack(vec![tip1, tip2])
            }
        },
        (OptionalRequiredMismatch(field), _) => alloc.tip().append(alloc.concat(vec![
            alloc.reflow("To extract the "),
            alloc.record_field(field),
            alloc.reflow(
                " field it must be non-optional, but the type says this field is optional. ",
            ),
            alloc.reflow("Learn more about optional fields at TODO."),
        ])),

        (OpaqueComparedToNonOpaque, _) => alloc.tip().append(alloc.concat(vec![
            alloc.reflow(
                "Type comparisons between an opaque type are only ever \
                equal if both types are the same opaque type. Did you mean \
                to create an opaque type by wrapping it? If I have an opaque type ",
            ),
            alloc.type_str("Age := U32"),
            alloc.reflow(" I can create an instance of this opaque type by doing "),
            alloc.type_str("@Age 23"),
            alloc.reflow("."),
        ])),
    }
}<|MERGE_RESOLUTION|>--- conflicted
+++ resolved
@@ -1077,19 +1077,6 @@
                 None,
             ),
 
-<<<<<<< HEAD
-            Reason::LowLevelOpArg { op, arg_index } => report_mismatch(
-                alloc,
-                lines,
-                filename,
-                &category,
-                found,
-                expected_type,
-                region,
-                Some(expr_region),
-                alloc.text(format!(
-                    "The {} argument to low level operation {:?} has the wrong type:",
-=======
             Reason::InvalidAbilityMemberSpecialization {
                 member_name,
                 def_region: _,
@@ -1185,14 +1172,10 @@
             Reason::LowLevelOpArg { op, arg_index } => {
                 panic!(
                     "Compiler bug: argument #{} to low-level operation {:?} was the wrong type!",
->>>>>>> 97193c12
                     arg_index.ordinal(),
                     op
-                )),
-                alloc.text("Here the value is used as a:"),
-                alloc.text("But the lowlevel expects it to be:"),
-                None,
-            ),
+                );
+            }
 
             Reason::ForeignCallArg {
                 foreign_symbol,
