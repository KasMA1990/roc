app "echo"
<<<<<<< HEAD
    packages { pf: "https://github.com/roc-lang/basic-cli/releases/download/0.7.1/Icc3xJoIixF3hCcfXrDwLCu4wQHtNdPyoJkEbkgIElA.tar.br" }
=======
    packages { pf: "https://github.com/roc-lang/basic-cli/releases/download/0.8.1/x8URkvfyi9I0QhmVG98roKBUs_AZRkLFwFJVJ3942YA.tar.br" }
    imports [pf.Stdin, pf.Stdout, pf.Task.{ Task }]
>>>>>>> 9bf57d63
    provides [main] to pf

import pf.Stdin
import pf.Stdout
import pf.Task exposing [Task]

main : Task {} I32
main =
    _ <- Task.await (Stdout.line "🗣  Shout into this cave and hear the echo! 👂👂👂")

    Task.loop {} tick

tick : {} -> Task [Step {}, Done {}] *
tick = \{} ->
    shout <- Task.await Stdin.line

    when shout is
        Input s -> Stdout.line (echo s) |> Task.map Step
        End -> Stdout.line (echo "Received end of input (EOF).") |> Task.map Done

echo : Str -> Str
echo = \shout ->
    silence = \length ->
        spaceInUtf8 = 32

        List.repeat spaceInUtf8 length

    shout
    |> Str.toUtf8
    |> List.mapWithIndex
        (\_, i ->
            length = (List.len (Str.toUtf8 shout) - i)
            phrase = (List.split (Str.toUtf8 shout) length).before

            List.concat (silence (if i == 0 then 2 * length else length)) phrase)
    |> List.join
    |> Str.fromUtf8
    |> Result.withDefault ""<|MERGE_RESOLUTION|>--- conflicted
+++ resolved
@@ -1,10 +1,5 @@
 app "echo"
-<<<<<<< HEAD
-    packages { pf: "https://github.com/roc-lang/basic-cli/releases/download/0.7.1/Icc3xJoIixF3hCcfXrDwLCu4wQHtNdPyoJkEbkgIElA.tar.br" }
-=======
     packages { pf: "https://github.com/roc-lang/basic-cli/releases/download/0.8.1/x8URkvfyi9I0QhmVG98roKBUs_AZRkLFwFJVJ3942YA.tar.br" }
-    imports [pf.Stdin, pf.Stdout, pf.Task.{ Task }]
->>>>>>> 9bf57d63
     provides [main] to pf
 
 import pf.Stdin
