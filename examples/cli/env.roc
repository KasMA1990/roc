--- conflicted
+++ resolved
@@ -1,16 +1,9 @@
-<<<<<<< HEAD
-app [main] { pf: platform "https://github.com/roc-lang/basic-cli/releases/download/0.8.1/x8URkvfyi9I0QhmVG98roKBUs_AZRkLFwFJVJ3942YA.tar.br" }
+app [main] { pf: platform "https://github.com/roc-lang/basic-cli/releases/download/0.9.0/oKWkaruh2zXxin_xfsYsCJobH1tO8_JvNkFzDwwzNUQ.tar.br" }
 
 import pf.Stdout
 import pf.Stderr
 import pf.Env
 import pf.Task exposing [Task]
-=======
-app "env"
-    packages { pf: "https://github.com/roc-lang/basic-cli/releases/download/0.9.0/oKWkaruh2zXxin_xfsYsCJobH1tO8_JvNkFzDwwzNUQ.tar.br" }
-    imports [pf.Stdout, pf.Stderr, pf.Env, pf.Task.{ Task }]
-    provides [main] to pf
->>>>>>> 0563a05d
 
 main : Task {} I32
 main =
