--- conflicted
+++ resolved
@@ -4,15 +4,6 @@
     packages {}
     imports [ Task.{ Task } ]
     provides [ mainForHost ]
-<<<<<<< HEAD
-    effects fx.Effect
-        {
-            putLine : Str -> Effect {},
-            putInt : I64 -> Effect {},
-            getInt : Effect { value : I64, errorCode : [ A, B ], isError : Bool },
-        }
-=======
->>>>>>> 1bb46026
 
 mainForHost : Task {} [] as Fx
 mainForHost = main