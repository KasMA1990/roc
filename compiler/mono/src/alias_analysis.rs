--- conflicted
+++ resolved
@@ -593,7 +593,6 @@
 
     match builtin {
         Int128 | Int64 | Int32 | Int16 | Int8 | Int1 | Usize => builder.add_tuple_type(&[]),
-<<<<<<< HEAD
         Float128 | Float64 | Float32 | Float16 => builder.add_tuple_type(&[]),
         Str | EmptyStr => str_type(builder),
         Dict(key_layout, value_layout) => {
@@ -614,25 +613,13 @@
             let bag = builder.add_bag_type(element_type)?;
             builder.add_tuple_type(&[cell, bag])
         }
-        List(_, element_layout) => {
+        List(element_layout) => {
             let element_type = layout_spec(builder, element_layout)?;
 
             let cell = builder.add_heap_cell_type();
             let bag = builder.add_bag_type(element_type)?;
 
             builder.add_tuple_type(&[cell, bag])
-=======
-        Float128 => todo!(),
-        Float64 => todo!(),
-        Float32 => todo!(),
-        Float16 => todo!(),
-        Str => todo!(),
-        Dict(_, _) => todo!(),
-        Set(_) => todo!(),
-        List(_) => {
-            // TODO should incorporate the element type into the name
-            Ok(builder.add_named_type(MOD_LIST, TypeName(b"List")))
->>>>>>> 39e873cf
         }
         EmptyList => todo!(),
         EmptyDict => todo!(),
