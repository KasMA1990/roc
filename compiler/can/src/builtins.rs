--- conflicted
+++ resolved
@@ -23,25 +23,6 @@
 /// delegates to the compiler-internal List.getUnsafe function to do the actual
 /// lookup (if the bounds check passed). That internal function is hardcoded in code gen,
 /// which works fine because it doesn't involve any open tag unions.
-<<<<<<< HEAD
-pub fn builtin_defs(var_store: &VarStore) -> Vec<Def> {
-    vec![
-        list_get(var_store),
-        list_first(var_store),
-        int_div(var_store),
-        int_abs(var_store),
-        int_rem(var_store),
-        int_is_odd(var_store),
-        int_is_even(var_store),
-        int_is_zero(var_store),
-        int_is_positive(var_store),
-        int_is_negative(var_store),
-        float_is_positive(var_store),
-        float_is_negative(var_store),
-        float_is_zero(var_store),
-        float_tan(var_store),
-    ]
-=======
 pub fn builtin_defs(var_store: &VarStore) -> MutMap<Symbol, Expr> {
     mut_map! {
         Symbol::LIST_GET => list_get(var_store),
@@ -57,12 +38,12 @@
         Symbol::FLOAT_IS_POSITIVE => float_is_positive(var_store),
         Symbol::FLOAT_IS_NEGATIVE => float_is_negative(var_store),
         Symbol::FLOAT_IS_ZERO => float_is_zero(var_store),
+        Symbol::FLOAT_TAN => float_tan(var_store),
     }
->>>>>>> d9f56cd4
 }
 
 /// Float.tan : Float -> Float
-fn float_tan(var_store: &VarStore) -> Def {
+fn float_tan(var_store: &VarStore) -> Expr {
     use crate::expr::Expr::*;
 
     defn(
