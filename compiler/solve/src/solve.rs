use bumpalo::Bump;
use roc_can::constraint::{Constraint, Constraints};
use roc_can::expected::{Expected, PExpected};
use roc_collections::all::MutMap;
use roc_module::ident::TagName;
use roc_module::symbol::Symbol;
use roc_region::all::{Loc, Region};
use roc_types::solved_types::Solved;
use roc_types::subs::{
    AliasVariables, Content, Descriptor, FlatType, Mark, OptVariable, Rank, RecordFields, Subs,
    SubsIndex, SubsSlice, UnionTags, Variable, VariableSubsSlice,
};
use roc_types::types::Type::{self, *};
use roc_types::types::{
    gather_fields_unsorted_iter, AliasKind, Category, ErrorType, PatternCategory,
};
use roc_unify::unify::{unify, Mode, Unified::*};
use std::collections::hash_map::Entry;

// Type checking system adapted from Elm by Evan Czaplicki, BSD-3-Clause Licensed
// https://github.com/elm/compiler
// Thank you, Evan!

// A lot of energy was put into making type inference fast. That means it's pretty intimidating.
//
// Fundamentally, type inference assigns very general types based on syntax, and then tries to
// make all the pieces fit together. For instance when writing
//
// > f x
//
// We know that `f` is a function, and thus must have some type `a -> b`.
// `x` is just a variable, that gets the type `c`
//
// Next comes constraint generation. For `f x` to be well-typed,
// it must be the case that `c = a`, So a constraint `Eq(c, a)` is generated.
// But `Eq` is a bit special: `c` does not need to equal `a` exactly, but they need to be equivalent.
// This allows for instance the use of aliases. `c` could be an alias, and so looks different from
// `a`, but they still represent the same type.
//
// Then we get to solving, which happens in this file.
//
// When we hit an `Eq` constraint, then we check whether the two involved types are in fact
// equivalent using unification, and when they are, we can substitute one for the other.
//
// When all constraints are processed, and no unification errors have occurred, then the program
// is type-correct. Otherwise the errors are reported.
//
// Now, coming back to efficiency, this type checker uses *ranks* to optimize
// The rank tracks the number of let-bindings a variable is "under". Top-level definitions
// have rank 1. A let in a top-level definition gets rank 2, and so on.
//
// This has to do with generalization of type variables. This is described here
//
//      http://okmij.org/ftp/ML/generalization.html#levels
//
// The problem is that when doing inference naively, this program would fail to typecheck
//
//  f =
//      id = \x -> x
//
//      { a: id 1, b: id "foo" }
//
// Because `id` is applied to an integer, the type `Int -> Int` is inferred, which then gives a
// type error for `id "foo"`.
//
// Thus instead the inferred type for `id` is generalized (see the `generalize` function) to `a -> a`.
// Ranks are used to limit the number of type variables considered for generalization. Only those inside
// of the let (so those used in inferring the type of `\x -> x`) are considered.

#[derive(PartialEq, Debug, Clone)]
pub enum TypeError {
    BadExpr(Region, Category, ErrorType, Expected<ErrorType>),
    BadPattern(Region, PatternCategory, ErrorType, PExpected<ErrorType>),
    CircularType(Region, Symbol, ErrorType),
    BadType(roc_types::types::Problem),
    UnexposedLookup(Symbol),
}

#[derive(Clone, Debug, Default)]
pub struct Env {
    symbols: Vec<Symbol>,
    variables: Vec<Variable>,
}

impl Env {
    pub fn vars_by_symbol(&self) -> impl Iterator<Item = (Symbol, Variable)> + '_ {
        let it1 = self.symbols.iter().copied();
        let it2 = self.variables.iter().copied();

        it1.zip(it2)
    }

    fn get_var_by_symbol(&self, symbol: &Symbol) -> Option<Variable> {
        self.symbols
            .iter()
            .position(|s| s == symbol)
            .map(|index| self.variables[index])
    }

    fn insert_symbol_var_if_vacant(&mut self, symbol: Symbol, var: Variable) {
        match self.symbols.iter().position(|s| *s == symbol) {
            None => {
                // symbol is not in vars_by_symbol yet; insert it
                self.symbols.push(symbol);
                self.variables.push(var);
            }
            Some(_) => {
                // do nothing
            }
        }
    }
}

const DEFAULT_POOLS: usize = 8;

#[derive(Clone, Debug)]
struct Pools(Vec<Vec<Variable>>);

impl Default for Pools {
    fn default() -> Self {
        Pools::new(DEFAULT_POOLS)
    }
}

impl Pools {
    pub fn new(num_pools: usize) -> Self {
        Pools(vec![Vec::new(); num_pools])
    }

    pub fn len(&self) -> usize {
        self.0.len()
    }

    pub fn get_mut(&mut self, rank: Rank) -> &mut Vec<Variable> {
        match self.0.get_mut(rank.into_usize()) {
            Some(reference) => reference,
            None => panic!("Compiler bug: could not find pool at rank {}", rank),
        }
    }

    pub fn get(&self, rank: Rank) -> &Vec<Variable> {
        match self.0.get(rank.into_usize()) {
            Some(reference) => reference,
            None => panic!("Compiler bug: could not find pool at rank {}", rank),
        }
    }

    pub fn iter(&self) -> std::slice::Iter<'_, Vec<Variable>> {
        self.0.iter()
    }

    pub fn split_last(&self) -> (&Vec<Variable>, &[Vec<Variable>]) {
        self.0
            .split_last()
            .unwrap_or_else(|| panic!("Attempted to split_last() on non-empty Pools"))
    }

    pub fn extend_to(&mut self, n: usize) {
        for _ in self.len()..n {
            self.0.push(Vec::new());
        }
    }
}

#[derive(Clone)]
struct State {
    env: Env,
    mark: Mark,
}

pub fn run(
    constraints: &Constraints,
    env: &Env,
    problems: &mut Vec<TypeError>,
    mut subs: Subs,
    constraint: &Constraint,
) -> (Solved<Subs>, Env) {
    let env = run_in_place(constraints, env, problems, &mut subs, constraint);

    (Solved(subs), env)
}

/// Modify an existing subs in-place instead
pub fn run_in_place(
    constraints: &Constraints,
    env: &Env,
    problems: &mut Vec<TypeError>,
    subs: &mut Subs,
    constraint: &Constraint,
) -> Env {
    let mut pools = Pools::default();
    let state = State {
        env: env.clone(),
        mark: Mark::NONE.next(),
    };
    let rank = Rank::toplevel();

    let arena = Bump::new();

    let state = solve(
        &arena,
        constraints,
        env,
        state,
        rank,
        &mut pools,
        problems,
        &mut MutMap::default(),
        subs,
        constraint,
    );

    state.env
}

enum SolveWork<'a> {
    Constraint {
        env: &'a Env,
        rank: Rank,
        constraint: &'a Constraint,
    },
    CheckForInfiniteTypes(LocalDefVarsVec<(Symbol, Loc<Variable>)>),
}

#[allow(clippy::too_many_arguments)]
fn solve(
    arena: &Bump,
    constraints: &Constraints,
    env: &Env,
    mut state: State,
    rank: Rank,
    pools: &mut Pools,
    problems: &mut Vec<TypeError>,
    cached_aliases: &mut MutMap<Symbol, Variable>,
    subs: &mut Subs,
    constraint: &Constraint,
) -> State {
    use Constraint::*;

    let initial = SolveWork::Constraint {
        env,
        rank,
        constraint,
    };
    let mut stack = vec![initial];

    while let Some(work_item) = stack.pop() {
        let (env, rank, constraint) = match work_item {
            SolveWork::CheckForInfiniteTypes(def_vars) => {
                for (symbol, loc_var) in def_vars.iter() {
                    check_for_infinite_type(subs, problems, *symbol, *loc_var);
                }
                // No constraint to be solved
                continue;
            }
            SolveWork::Constraint {
                env,
                rank,
                constraint,
            } => (env, rank, constraint),
        };

        state = match constraint {
            True => state,
            SaveTheEnvironment => {
                // NOTE deviation: elm only copies the env into the state on SaveTheEnvironment
                let mut copy = state;

                copy.env = env.clone();

                copy
            }
            Eq(type_index, expectation_index, category_index, region) => {
                let typ = &constraints.types[type_index.index()];
                let expectation = &constraints.expectations[expectation_index.index()];
                let category = &constraints.categories[category_index.index()];

                let actual = type_to_var(subs, rank, pools, cached_aliases, typ);
                let expected = type_to_var(
                    subs,
                    rank,
                    pools,
                    cached_aliases,
                    expectation.get_type_ref(),
                );

                match unify(subs, actual, expected, Mode::EQ) {
                    Success(vars) => {
                        introduce(subs, rank, pools, &vars);

                        state
                    }
                    Failure(vars, actual_type, expected_type) => {
                        introduce(subs, rank, pools, &vars);

                        let problem = TypeError::BadExpr(
                            *region,
                            category.clone(),
                            actual_type,
                            expectation.clone().replace(expected_type),
                        );

                        problems.push(problem);

                        state
                    }
                    BadType(vars, problem) => {
                        introduce(subs, rank, pools, &vars);

                        problems.push(TypeError::BadType(problem));

                        state
                    }
                }
            }
            Store(source_index, target, _filename, _linenr) => {
                let source = &constraints.types[source_index.index()];

                // a special version of Eq that is used to store types in the AST.
                // IT DOES NOT REPORT ERRORS!
                let actual = type_to_var(subs, rank, pools, cached_aliases, source);
                let target = *target;

                match unify(subs, actual, target, Mode::EQ) {
                    Success(vars) => {
                        introduce(subs, rank, pools, &vars);

                        state
                    }
                    Failure(vars, _actual_type, _expected_type) => {
                        introduce(subs, rank, pools, &vars);

                        // ERROR NOT REPORTED

                        state
                    }
                    BadType(vars, _) => {
                        introduce(subs, rank, pools, &vars);

                        // ERROR NOT REPORTED

                        state
                    }
                }
            }
            Lookup(symbol, expectation_index, region) => {
                match env.get_var_by_symbol(symbol) {
                    Some(var) => {
                        // Deep copy the vars associated with this symbol before unifying them.
                        // Otherwise, suppose we have this:
                        //
                        // identity = \a -> a
                        //
                        // x = identity 5
                        //
                        // When we call (identity 5), it's important that we not unify
                        // on identity's original vars. If we do, the type of `identity` will be
                        // mutated to be `Int -> Int` instead of `a -> `, which would be incorrect;
                        // the type of `identity` is more general than that!
                        //
                        // Instead, we want to unify on a *copy* of its vars. If the copy unifies
                        // successfully (in this case, to `Int -> Int`), we can use that to
                        // infer the type of this lookup (in this case, `Int`) without ever
                        // having mutated the original.
                        //
                        // If this Lookup is targeting a value in another module,
                        // then we copy from that module's Subs into our own. If the value
                        // is being looked up in this module, then we use our Subs as both
                        // the source and destination.
<<<<<<< HEAD
                        let actual = deep_copy_var_in(subs, rank, pools, var, arena);

=======
                        let actual = deep_copy_var(subs, rank, pools, var);

                        let expectation = &constraints.expectations[expectation_index.index()];
>>>>>>> 76b4e7ec
                        let expected = type_to_var(
                            subs,
                            rank,
                            pools,
                            cached_aliases,
                            expectation.get_type_ref(),
                        );

                        match unify(subs, actual, expected, Mode::EQ) {
                            Success(vars) => {
                                introduce(subs, rank, pools, &vars);

                                state
                            }

                            Failure(vars, actual_type, expected_type) => {
                                introduce(subs, rank, pools, &vars);

                                let problem = TypeError::BadExpr(
                                    *region,
                                    Category::Lookup(*symbol),
                                    actual_type,
                                    expectation.clone().replace(expected_type),
                                );

                                problems.push(problem);

                                state
                            }
                            BadType(vars, problem) => {
                                introduce(subs, rank, pools, &vars);

                                problems.push(TypeError::BadType(problem));

                                state
                            }
                        }
                    }
                    None => {
                        problems.push(TypeError::UnexposedLookup(*symbol));

                        state
                    }
                }
            }
            And(slice) => {
                let it = constraints.constraints[slice.indices()].iter().rev();
                for sub_constraint in it {
                    stack.push(SolveWork::Constraint {
                        env,
                        rank,
                        constraint: sub_constraint,
                    })
                }

                state
            }
            Pattern(type_index, expectation_index, category_index, region)
            | PatternPresence(type_index, expectation_index, category_index, region) => {
                let typ = &constraints.types[type_index.index()];
                let expectation = &constraints.pattern_expectations[expectation_index.index()];
                let category = &constraints.pattern_categories[category_index.index()];

                let actual = type_to_var(subs, rank, pools, cached_aliases, typ);
                let expected = type_to_var(
                    subs,
                    rank,
                    pools,
                    cached_aliases,
                    expectation.get_type_ref(),
                );

                let mode = match constraint {
                    PatternPresence(..) => Mode::PRESENT,
                    _ => Mode::EQ,
                };

                match unify(subs, actual, expected, mode) {
                    Success(vars) => {
                        introduce(subs, rank, pools, &vars);

                        state
                    }
                    Failure(vars, actual_type, expected_type) => {
                        introduce(subs, rank, pools, &vars);

                        let problem = TypeError::BadPattern(
                            *region,
                            category.clone(),
                            actual_type,
                            expectation.clone().replace(expected_type),
                        );

                        problems.push(problem);

                        state
                    }
                    BadType(vars, problem) => {
                        introduce(subs, rank, pools, &vars);

                        problems.push(TypeError::BadType(problem));

                        state
                    }
                }
            }
            Let(index) => {
                let let_con = &constraints.let_constraints[index.index()];

                let offset = let_con.defs_and_ret_constraint.index();
                let defs_constraint = &constraints.constraints[offset];
                let ret_constraint = &constraints.constraints[offset + 1];

                let flex_vars = &constraints.variables[let_con.flex_vars.indices()];
                let rigid_vars = &constraints.variables[let_con.rigid_vars.indices()];

                let def_types = &constraints.def_types[let_con.def_types.indices()];

                match &ret_constraint {
                    True if let_con.rigid_vars.is_empty() => {
                        introduce(subs, rank, pools, flex_vars);

                        // If the return expression is guaranteed to solve,
                        // solve the assignments themselves and move on.
                        stack.push(SolveWork::Constraint {
                            env,
                            rank,
                            constraint: defs_constraint,
                        });
                        state
                    }
                    ret_con if let_con.rigid_vars.is_empty() && let_con.flex_vars.is_empty() => {
                        // TODO: make into `WorkItem` with `After`
                        let state = solve(
                            arena,
                            constraints,
                            env,
                            state,
                            rank,
                            pools,
                            problems,
                            cached_aliases,
                            subs,
                            defs_constraint,
                        );

                        // Add a variable for each def to new_vars_by_env.
                        let mut local_def_vars =
                            LocalDefVarsVec::with_length(let_con.def_types.len());

                        for (symbol, loc_type_index) in def_types.iter() {
                            let typ = &constraints.types[loc_type_index.value.index()];
                            let var = type_to_var(subs, rank, pools, cached_aliases, typ);

                            local_def_vars.push((
                                *symbol,
                                Loc {
                                    value: var,
                                    region: loc_type_index.region,
                                },
                            ));
                        }

                        let mut new_env = env.clone();
                        for (symbol, loc_var) in local_def_vars.iter() {
                            new_env.insert_symbol_var_if_vacant(*symbol, loc_var.value);
                        }

                        stack.push(SolveWork::CheckForInfiniteTypes(local_def_vars));
                        stack.push(SolveWork::Constraint {
                            env: arena.alloc(new_env),
                            rank,
                            constraint: ret_con,
                        });

                        state
                    }
                    ret_con => {
                        // work in the next pool to localize header
                        let next_rank = rank.next();

                        // introduce variables
                        for &var in rigid_vars.iter().chain(flex_vars.iter()) {
                            subs.set_rank(var, next_rank);
                        }

                        // determine the next pool
                        if next_rank.into_usize() < pools.len() {
                            // Nothing to do, we already accounted for the next rank, no need to
                            // adjust the pools
                        } else {
                            // we should be off by one at this point
                            debug_assert_eq!(next_rank.into_usize(), 1 + pools.len());
                            pools.extend_to(next_rank.into_usize());
                        }

                        let pool: &mut Vec<Variable> = pools.get_mut(next_rank);

                        // Replace the contents of this pool with rigid_vars and flex_vars
                        pool.clear();
                        pool.reserve(rigid_vars.len() + flex_vars.len());
                        pool.extend(rigid_vars.iter());
                        pool.extend(flex_vars.iter());

                        // run solver in next pool

                        // Add a variable for each def to local_def_vars.
                        let mut local_def_vars =
                            LocalDefVarsVec::with_length(let_con.def_types.len());

                        for (symbol, loc_type) in def_types.iter() {
                            let def_type = &constraints.types[loc_type.value.index()];

                            let var = type_to_var(subs, next_rank, pools, cached_aliases, def_type);

                            local_def_vars.push((
                                *symbol,
                                Loc {
                                    value: var,
                                    region: loc_type.region,
                                },
                            ));
                        }

                        // Solve the assignments' constraints first.
                        // TODO: make into `WorkItem` with `After`
                        let State {
                            env: saved_env,
                            mark,
                        } = solve(
                            arena,
                            constraints,
                            env,
                            state,
                            next_rank,
                            pools,
                            problems,
                            cached_aliases,
                            subs,
                            defs_constraint,
                        );

                        let young_mark = mark;
                        let visit_mark = young_mark.next();
                        let final_mark = visit_mark.next();

                        debug_assert_eq!(
                            {
                                let offenders = pools
                                    .get(next_rank)
                                    .iter()
                                    .filter(|var| {
                                        let current_rank =
                                            subs.get_rank(roc_types::subs::Variable::clone(var));

                                        current_rank.into_usize() > next_rank.into_usize()
                                    })
                                    .collect::<Vec<_>>();

                                let result = offenders.len();

                                if result > 0 {
                                    dbg!(&subs, &offenders, &let_con.def_types);
                                }

                                result
                            },
                            0
                        );

                        // pop pool
                        generalize(subs, young_mark, visit_mark, next_rank, pools);

                        pools.get_mut(next_rank).clear();

                        // check that things went well
                        debug_assert!({
                            // NOTE the `subs.redundant` check is added for the uniqueness
                            // inference, and does not come from elm. It's unclear whether this is
                            // a bug with uniqueness inference (something is redundant that
                            // shouldn't be) or that it just never came up in elm.
                            let failing: Vec<_> = rigid_vars
                                .iter()
                                .filter(|&var| {
                                    !subs.redundant(*var) && subs.get_rank(*var) != Rank::NONE
                                })
                                .collect();

                            if !failing.is_empty() {
                                println!("Rigids {:?}", &rigid_vars);
                                println!("Failing {:?}", failing);
                            }

                            failing.is_empty()
                        });

                        let mut new_env = env.clone();
                        for (symbol, loc_var) in local_def_vars.iter() {
                            new_env.insert_symbol_var_if_vacant(*symbol, loc_var.value);
                        }

                        // Note that this vars_by_symbol is the one returned by the
                        // previous call to solve()
                        let state_for_ret_con = State {
                            env: saved_env,
                            mark: final_mark,
                        };

                        // Now solve the body, using the new vars_by_symbol which includes
                        // the assignments' name-to-variable mappings.
                        stack.push(SolveWork::CheckForInfiniteTypes(local_def_vars));
                        stack.push(SolveWork::Constraint {
                            env: arena.alloc(new_env),
                            rank,
                            constraint: ret_con,
                        });

                        state_for_ret_con
                    }
                }
            }
            IsOpenType(type_index) => {
                let typ = &constraints.types[type_index.index()];

                let actual = type_to_var(subs, rank, pools, cached_aliases, typ);
                let mut new_desc = subs.get(actual);
                match new_desc.content {
                    Content::Structure(FlatType::TagUnion(tags, _)) => {
                        let new_ext = subs.fresh_unnamed_flex_var();
                        let new_union = Content::Structure(FlatType::TagUnion(tags, new_ext));
                        new_desc.content = new_union;
                        subs.set(actual, new_desc);
                        state
                    }
                    _ => {
                        // Today, an "open" constraint doesn't affect any types
                        // other than tag unions. Recursive tag unions are constructed
                        // at a later time (during occurs checks after tag unions are
                        // resolved), so that's not handled here either.
                        // NB: Handle record types here if we add presence constraints
                        // to their type inference as well.
                        state
                    }
                }
            }
            IncludesTag(index) => {
                let includes_tag = &constraints.includes_tags[index.index()];

                let roc_can::constraint::IncludesTag {
                    type_index,
                    tag_name,
                    types,
                    pattern_category,
                    region,
                } = includes_tag;

                let typ = &constraints.types[type_index.index()];
                let tys = &constraints.types[types.indices()];
                let pattern_category = &constraints.pattern_categories[pattern_category.index()];

                let actual = type_to_var(subs, rank, pools, cached_aliases, typ);
                let tag_ty = Type::TagUnion(
                    vec![(tag_name.clone(), tys.to_vec())],
                    Box::new(Type::EmptyTagUnion),
                );
                let includes = type_to_var(subs, rank, pools, cached_aliases, &tag_ty);

                match unify(subs, actual, includes, Mode::PRESENT) {
                    Success(vars) => {
                        introduce(subs, rank, pools, &vars);

                        state
                    }
                    Failure(vars, actual_type, expected_to_include_type) => {
                        introduce(subs, rank, pools, &vars);

                        let problem = TypeError::BadPattern(
                            *region,
                            pattern_category.clone(),
                            expected_to_include_type,
                            PExpected::NoExpectation(actual_type),
                        );
                        problems.push(problem);

                        state
                    }
                    BadType(vars, problem) => {
                        introduce(subs, rank, pools, &vars);

                        problems.push(TypeError::BadType(problem));

                        state
                    }
                }
            }
        };
    }

    state
}

#[derive(Debug)]
enum LocalDefVarsVec<T> {
    Stack(arrayvec::ArrayVec<T, 32>),
    Heap(Vec<T>),
}

impl<T> LocalDefVarsVec<T> {
    #[inline(always)]
    fn with_length(length: usize) -> Self {
        if length <= 32 {
            Self::Stack(Default::default())
        } else {
            Self::Heap(Default::default())
        }
    }

    fn push(&mut self, element: T) {
        match self {
            LocalDefVarsVec::Stack(vec) => vec.push(element),
            LocalDefVarsVec::Heap(vec) => vec.push(element),
        }
    }

    fn iter(&self) -> impl Iterator<Item = &T> {
        match self {
            LocalDefVarsVec::Stack(vec) => vec.iter(),
            LocalDefVarsVec::Heap(vec) => vec.iter(),
        }
    }
}

use std::cell::RefCell;
std::thread_local! {
    /// Scratchpad arena so we don't need to allocate a new one all the time
    static SCRATCHPAD: RefCell<Option<bumpalo::Bump>> = RefCell::new(Some(bumpalo::Bump::with_capacity(4 * 1024)));
}

fn take_scratchpad() -> bumpalo::Bump {
    SCRATCHPAD.with(|f| f.take().unwrap())
}

fn put_scratchpad(scratchpad: bumpalo::Bump) {
    SCRATCHPAD.with(|f| {
        f.replace(Some(scratchpad));
    });
}

fn type_to_var(
    subs: &mut Subs,
    rank: Rank,
    pools: &mut Pools,
    _: &mut MutMap<Symbol, Variable>,
    typ: &Type,
) -> Variable {
    let mut arena = take_scratchpad();

    let var = type_to_variable(subs, rank, pools, &arena, typ);

    arena.reset();
    put_scratchpad(arena);

    var
}

fn type_to_variable<'a>(
    subs: &mut Subs,
    rank: Rank,
    pools: &mut Pools,
    arena: &'a bumpalo::Bump,
    typ: &Type,
) -> Variable {
    use bumpalo::collections::Vec;

    match typ {
        Variable(var) => *var,
        RangedNumber(typ, vars) => {
            let ty_var = type_to_variable(subs, rank, pools, arena, typ);
            let vars = VariableSubsSlice::insert_into_subs(subs, vars.iter().copied());
            let content = Content::RangedNumber(ty_var, vars);

            register(subs, rank, pools, content)
        }
        Apply(symbol, arguments, _) => {
            let new_arguments = VariableSubsSlice::reserve_into_subs(subs, arguments.len());
            for (target_index, var_index) in (new_arguments.indices()).zip(arguments) {
                let var = type_to_variable(subs, rank, pools, arena, var_index);
                subs.variables[target_index] = var;
            }

            let flat_type = FlatType::Apply(*symbol, new_arguments);
            let content = Content::Structure(flat_type);

            register(subs, rank, pools, content)
        }
        EmptyRec => Variable::EMPTY_RECORD,
        EmptyTagUnion => Variable::EMPTY_TAG_UNION,

        ClosureTag { name, ext } => {
            let tag_name = TagName::Closure(*name);
            let tag_names = SubsSlice::new(subs.tag_names.len() as u32, 1);

            subs.tag_names.push(tag_name);

            // the first VariableSubsSlice in the array is a zero-length slice
            let union_tags = UnionTags::from_slices(tag_names, SubsSlice::new(0, 1));

            let content = Content::Structure(FlatType::TagUnion(union_tags, *ext));

            register(subs, rank, pools, content)
        }

        // This case is important for the rank of boolean variables
        Function(arguments, closure_type, ret_type) => {
            let new_arguments = VariableSubsSlice::reserve_into_subs(subs, arguments.len());
            for (target_index, var_index) in (new_arguments.indices()).zip(arguments) {
                let var = type_to_variable(subs, rank, pools, arena, var_index);
                subs.variables[target_index] = var;
            }

            let ret_var = type_to_variable(subs, rank, pools, arena, ret_type);
            let closure_var = type_to_variable(subs, rank, pools, arena, closure_type);
            let content = Content::Structure(FlatType::Func(new_arguments, closure_var, ret_var));

            register(subs, rank, pools, content)
        }
        Record(fields, ext) => {
            // An empty fields is inefficient (but would be correct)
            // If hit, try to turn the value into an EmptyRecord in canonicalization
            debug_assert!(!fields.is_empty() || !ext.is_empty_record());

            let mut field_vars = Vec::with_capacity_in(fields.len(), arena);

            for (field, field_type) in fields {
                let field_var =
                    field_type.map(|typ| type_to_variable(subs, rank, pools, arena, typ));

                field_vars.push((field.clone(), field_var));
            }

            let temp_ext_var = type_to_variable(subs, rank, pools, arena, ext);

            let (it, new_ext_var) =
                gather_fields_unsorted_iter(subs, RecordFields::empty(), temp_ext_var)
                    .expect("Something ended up weird in this record type");

            let it = it
                .into_iter()
                .map(|(field, field_type)| (field.clone(), field_type));

            field_vars.extend(it);
            insertion_sort_by(&mut field_vars, RecordFields::compare);

            let record_fields = RecordFields::insert_into_subs(subs, field_vars);

            let content = Content::Structure(FlatType::Record(record_fields, new_ext_var));

            register(subs, rank, pools, content)
        }
        TagUnion(tags, ext) => {
            // An empty tags is inefficient (but would be correct)
            // If hit, try to turn the value into an EmptyTagUnion in canonicalization
            debug_assert!(!tags.is_empty() || !ext.is_empty_tag_union());

            let (union_tags, ext) = type_to_union_tags(subs, rank, pools, arena, tags, ext);
            let content = Content::Structure(FlatType::TagUnion(union_tags, ext));

            register(subs, rank, pools, content)
        }
        FunctionOrTagUnion(tag_name, symbol, ext) => {
            let temp_ext_var = type_to_variable(subs, rank, pools, arena, ext);

            let (it, ext) = roc_types::types::gather_tags_unsorted_iter(
                subs,
                UnionTags::default(),
                temp_ext_var,
            );

            for _ in it {
                unreachable!("we assert that the ext var is empty; otherwise we'd already know it was a tag union!");
            }

            let slice = SubsIndex::new(subs.tag_names.len() as u32);
            subs.tag_names.push(tag_name.clone());

            let content = Content::Structure(FlatType::FunctionOrTagUnion(slice, *symbol, ext));

            register(subs, rank, pools, content)
        }
        RecursiveTagUnion(rec_var, tags, ext) => {
            // An empty tags is inefficient (but would be correct)
            // If hit, try to turn the value into an EmptyTagUnion in canonicalization
            debug_assert!(!tags.is_empty() || !ext.is_empty_tag_union());

            let (union_tags, ext) = type_to_union_tags(subs, rank, pools, arena, tags, ext);
            let content =
                Content::Structure(FlatType::RecursiveTagUnion(*rec_var, union_tags, ext));

            let tag_union_var = register(subs, rank, pools, content);

            register_with_known_var(
                subs,
                *rec_var,
                rank,
                pools,
                Content::RecursionVar {
                    opt_name: None,
                    structure: tag_union_var,
                },
            );

            tag_union_var
        }

        Type::Alias {
            symbol,
            type_arguments,
            actual,
            lambda_set_variables,
            kind,
        } => {
            if let Some(reserved) = Variable::get_reserved(*symbol) {
                if rank.is_none() {
                    // reserved variables are stored with rank NONE
                    return reserved;
                } else {
                    // for any other rank, we need to copy; it takes care of adjusting the rank
                    return deep_copy_var_in(subs, rank, pools, reserved, arena);
                }
            }

            let alias_variables = alias_to_var(
                subs,
                rank,
                pools,
                arena,
                type_arguments,
                lambda_set_variables,
            );

            let alias_variable = if let Symbol::RESULT_RESULT = *symbol {
                roc_result_to_var(subs, rank, pools, arena, actual)
            } else {
                type_to_variable(subs, rank, pools, arena, actual)
            };
            let content = Content::Alias(*symbol, alias_variables, alias_variable, *kind);

            register(subs, rank, pools, content)
        }
        HostExposedAlias {
            name: symbol,
            type_arguments,
            actual: alias_type,
            actual_var,
            lambda_set_variables,
            ..
        } => {
            let alias_variables = alias_to_var(
                subs,
                rank,
                pools,
                arena,
                type_arguments,
                lambda_set_variables,
            );

            let alias_variable = type_to_variable(subs, rank, pools, arena, alias_type);
            // TODO(opaques): I think host-exposed aliases should always be structural
            // (when does it make sense to give a host an opaque type?)
            let content = Content::Alias(
                *symbol,
                alias_variables,
                alias_variable,
                AliasKind::Structural,
            );
            let result = register(subs, rank, pools, content);

            // We only want to unify the actual_var with the alias once
            // if it's already redirected (and therefore, redundant)
            // don't do it again
            if !subs.redundant(*actual_var) {
                let descriptor = subs.get(result);
                subs.union(result, *actual_var, descriptor);
            }

            result
        }
        Erroneous(problem) => {
            let content = Content::Structure(FlatType::Erroneous(Box::new(problem.clone())));

            register(subs, rank, pools, content)
        }
    }
}

#[inline(always)]
fn alias_to_var<'a>(
    subs: &mut Subs,
    rank: Rank,
    pools: &mut Pools,
    arena: &'a bumpalo::Bump,
    type_arguments: &[(roc_module::ident::Lowercase, Type)],
    lambda_set_variables: &[roc_types::types::LambdaSet],
) -> AliasVariables {
    let length = type_arguments.len() + lambda_set_variables.len();
    let new_variables = VariableSubsSlice::reserve_into_subs(subs, length);

    for (target_index, (_, arg_type)) in (new_variables.indices()).zip(type_arguments) {
        let copy_var = type_to_variable(subs, rank, pools, arena, arg_type);
        subs.variables[target_index] = copy_var;
    }

    let it = (new_variables.indices().skip(type_arguments.len())).zip(lambda_set_variables);
    for (target_index, ls) in it {
        let copy_var = type_to_variable(subs, rank, pools, arena, &ls.0);
        subs.variables[target_index] = copy_var;
    }

    AliasVariables {
        variables_start: new_variables.start,
        type_variables_len: type_arguments.len() as _,
        all_variables_len: length as _,
    }
}

#[inline(always)]
fn roc_result_to_var<'a>(
    subs: &mut Subs,
    rank: Rank,
    pools: &mut Pools,
    arena: &'a bumpalo::Bump,
    result_type: &Type,
) -> Variable {
    match result_type {
        Type::TagUnion(tags, ext) => {
            debug_assert!(ext.is_empty_tag_union());
            debug_assert!(tags.len() == 2);

            if let [(err, err_args), (ok, ok_args)] = &tags[..] {
                debug_assert_eq!(err, &subs.tag_names[0]);
                debug_assert_eq!(ok, &subs.tag_names[1]);

                if let ([err_type], [ok_type]) = (err_args.as_slice(), ok_args.as_slice()) {
                    let err_var = type_to_variable(subs, rank, pools, arena, err_type);
                    let ok_var = type_to_variable(subs, rank, pools, arena, ok_type);

                    let start = subs.variables.len() as u32;
                    let err_slice = SubsSlice::new(start, 1);
                    let ok_slice = SubsSlice::new(start + 1, 1);

                    subs.variables.push(err_var);
                    subs.variables.push(ok_var);

                    let variables = SubsSlice::new(subs.variable_slices.len() as _, 2);
                    subs.variable_slices.push(err_slice);
                    subs.variable_slices.push(ok_slice);

                    let union_tags = UnionTags::from_slices(Subs::RESULT_TAG_NAMES, variables);
                    let ext = Variable::EMPTY_TAG_UNION;

                    let content = Content::Structure(FlatType::TagUnion(union_tags, ext));

                    return register(subs, rank, pools, content);
                }
            }

            unreachable!("invalid arguments to Result.Result; canonicalization should catch this!")
        }
        _ => unreachable!("not a valid type inside a Result.Result alias"),
    }
}

fn insertion_sort_by<T, F>(arr: &mut [T], mut compare: F)
where
    F: FnMut(&T, &T) -> std::cmp::Ordering,
{
    for i in 1..arr.len() {
        let val = &arr[i];
        let mut j = i;
        let pos = arr[..i]
            .binary_search_by(|x| compare(x, val))
            .unwrap_or_else(|pos| pos);
        // Swap all elements until specific position.
        while j > pos {
            arr.swap(j - 1, j);
            j -= 1;
        }
    }
}

fn sorted_no_duplicates<T>(slice: &[(TagName, T)]) -> bool {
    match slice.split_first() {
        None => true,
        Some(((first, _), rest)) => {
            let mut current = first;

            for (next, _) in rest {
                if current >= next {
                    return false;
                } else {
                    current = next;
                }
            }

            true
        }
    }
}

fn sort_and_deduplicate<T>(tag_vars: &mut bumpalo::collections::Vec<(TagName, T)>) {
    insertion_sort_by(tag_vars, |(a, _), (b, _)| a.cmp(b));

    // deduplicate, keeping the right-most occurrence of a tag name
    let mut i = 0;

    while i < tag_vars.len() {
        match (tag_vars.get(i), tag_vars.get(i + 1)) {
            (Some((t1, _)), Some((t2, _))) => {
                if t1 == t2 {
                    tag_vars.remove(i);
                } else {
                    i += 1;
                }
            }
            _ => break,
        }
    }
}

/// Find whether the current run of tag names is in the subs.tag_names array already. If so,
/// we take a SubsSlice to the existing tag names, so we don't have to add/clone those tag names
/// and keep subs memory consumption low
fn find_tag_name_run<T>(slice: &[(TagName, T)], subs: &mut Subs) -> Option<SubsSlice<TagName>> {
    use std::cmp::Ordering;

    let tag_name = slice.get(0)?.0.clone();

    let mut result = None;

    // the `SubsSlice<TagName>` that inserting `slice` into subs would give
    let bigger_slice = SubsSlice::new(subs.tag_names.len() as _, slice.len() as _);

    match subs.tag_name_cache.entry(tag_name) {
        Entry::Occupied(mut occupied) => {
            let subs_slice = *occupied.get();

            let prefix_slice = SubsSlice::new(subs_slice.start, slice.len() as _);

            if slice.len() == 1 {
                return Some(prefix_slice);
            }

            match slice.len().cmp(&subs_slice.len()) {
                Ordering::Less => {
                    // we might have a prefix
                    let tag_names = &subs.tag_names[subs_slice.start as usize..];

                    for (from_subs, (from_slice, _)) in tag_names.iter().zip(slice.iter()) {
                        if from_subs != from_slice {
                            return None;
                        }
                    }

                    result = Some(prefix_slice);
                }
                Ordering::Equal => {
                    let tag_names = &subs.tag_names[subs_slice.indices()];

                    for (from_subs, (from_slice, _)) in tag_names.iter().zip(slice.iter()) {
                        if from_subs != from_slice {
                            return None;
                        }
                    }

                    result = Some(subs_slice);
                }
                Ordering::Greater => {
                    // switch to the bigger slice that is not inserted yet, but will be soon
                    occupied.insert(bigger_slice);
                }
            }
        }
        Entry::Vacant(vacant) => {
            vacant.insert(bigger_slice);
        }
    }

    result
}

/// Assumes that the tags are sorted and there are no duplicates!
fn insert_tags_fast_path<'a>(
    subs: &mut Subs,
    rank: Rank,
    pools: &mut Pools,
    arena: &'a bumpalo::Bump,
    tags: &[(TagName, Vec<Type>)],
) -> UnionTags {
    let new_variable_slices = SubsSlice::reserve_variable_slices(subs, tags.len());

    match find_tag_name_run(tags, subs) {
        Some(new_tag_names) => {
            let it = (new_variable_slices.indices()).zip(tags);

            for (variable_slice_index, (_, arguments)) in it {
                // turn the arguments into variables
                let new_variables = VariableSubsSlice::reserve_into_subs(subs, arguments.len());
                let it = (new_variables.indices()).zip(arguments);
                for (target_index, argument) in it {
                    let var = type_to_variable(subs, rank, pools, arena, argument);
                    subs.variables[target_index] = var;
                }

                subs.variable_slices[variable_slice_index] = new_variables;
            }

            UnionTags::from_slices(new_tag_names, new_variable_slices)
        }
        None => {
            let new_tag_names = SubsSlice::reserve_tag_names(subs, tags.len());

            let it = (new_variable_slices.indices())
                .zip(new_tag_names.indices())
                .zip(tags);

            for ((variable_slice_index, tag_name_index), (tag_name, arguments)) in it {
                // turn the arguments into variables
                let new_variables = VariableSubsSlice::reserve_into_subs(subs, arguments.len());
                let it = (new_variables.indices()).zip(arguments);
                for (target_index, argument) in it {
                    let var = type_to_variable(subs, rank, pools, arena, argument);
                    subs.variables[target_index] = var;
                }

                subs.variable_slices[variable_slice_index] = new_variables;
                subs.tag_names[tag_name_index] = tag_name.clone();
            }

            UnionTags::from_slices(new_tag_names, new_variable_slices)
        }
    }
}

fn insert_tags_slow_path<'a>(
    subs: &mut Subs,
    rank: Rank,
    pools: &mut Pools,
    arena: &'a bumpalo::Bump,
    tags: &[(TagName, Vec<Type>)],
    mut tag_vars: bumpalo::collections::Vec<(TagName, VariableSubsSlice)>,
) -> UnionTags {
    for (tag, tag_argument_types) in tags {
        let new_slice = VariableSubsSlice::reserve_into_subs(subs, tag_argument_types.len());

        for (i, arg) in (new_slice.indices()).zip(tag_argument_types) {
            let var = type_to_variable(subs, rank, pools, arena, arg);
            subs.variables[i] = var;
        }

        tag_vars.push((tag.clone(), new_slice));
    }

    sort_and_deduplicate(&mut tag_vars);

    UnionTags::insert_slices_into_subs(subs, tag_vars)
}

fn type_to_union_tags<'a>(
    subs: &mut Subs,
    rank: Rank,
    pools: &mut Pools,
    arena: &'a bumpalo::Bump,
    tags: &[(TagName, Vec<Type>)],
    ext: &Type,
) -> (UnionTags, Variable) {
    use bumpalo::collections::Vec;

    let sorted = tags.len() == 1 || sorted_no_duplicates(tags);

    if ext.is_empty_tag_union() {
        let ext = type_to_variable(subs, rank, pools, arena, &Type::EmptyTagUnion);
        // let ext = Variable::EMPTY_TAG_UNION;

        let union_tags = if sorted {
            insert_tags_fast_path(subs, rank, pools, arena, tags)
        } else {
            let tag_vars = Vec::with_capacity_in(tags.len(), arena);
            insert_tags_slow_path(subs, rank, pools, arena, tags, tag_vars)
        };

        (union_tags, ext)
    } else {
        let mut tag_vars = Vec::with_capacity_in(tags.len(), arena);

        let temp_ext_var = type_to_variable(subs, rank, pools, arena, ext);
        let (it, ext) =
            roc_types::types::gather_tags_unsorted_iter(subs, UnionTags::default(), temp_ext_var);

        tag_vars.extend(it.map(|(n, v)| (n.clone(), v)));

        let union_tags = if tag_vars.is_empty() && sorted {
            insert_tags_fast_path(subs, rank, pools, arena, tags)
        } else {
            insert_tags_slow_path(subs, rank, pools, arena, tags, tag_vars)
        };

        (union_tags, ext)
    }
}

fn check_for_infinite_type(
    subs: &mut Subs,
    problems: &mut Vec<TypeError>,
    symbol: Symbol,
    loc_var: Loc<Variable>,
) {
    let var = loc_var.value;

    while let Err((recursive, _chain)) = subs.occurs(var) {
        let description = subs.get(recursive);

        // try to make a tag union recursive, see if that helps
        match description.content {
            Content::Structure(FlatType::TagUnion(tags, ext_var)) => {
                subs.mark_tag_union_recursive(recursive, tags, ext_var);
            }

            _other => circular_error(subs, problems, symbol, &loc_var),
        }
    }
}

fn circular_error(
    subs: &mut Subs,
    problems: &mut Vec<TypeError>,
    symbol: Symbol,
    loc_var: &Loc<Variable>,
) {
    let var = loc_var.value;
    let (error_type, _) = subs.var_to_error_type(var);
    let problem = TypeError::CircularType(loc_var.region, symbol, error_type);

    subs.set_content(var, Content::Error);

    problems.push(problem);
}

fn generalize(
    subs: &mut Subs,
    young_mark: Mark,
    visit_mark: Mark,
    young_rank: Rank,
    pools: &mut Pools,
) {
    let young_vars = pools.get(young_rank);
    let rank_table = pool_to_rank_table(subs, young_mark, young_rank, young_vars);

    // Get the ranks right for each entry.
    // Start at low ranks so we only have to pass over the information once.
    for (index, table) in rank_table.iter().enumerate() {
        for &var in table.iter() {
            adjust_rank(subs, young_mark, visit_mark, Rank::from(index), var);
        }
    }

    let (last_pool, all_but_last_pool) = rank_table.split_last();

    // For variables that have rank lowerer than young_rank, register them in
    // the appropriate old pool if they are not redundant.
    for vars in all_but_last_pool {
        for &var in vars {
            if !subs.redundant(var) {
                let rank = subs.get_rank(var);

                pools.get_mut(rank).push(var);
            }
        }
    }

    // For variables with rank young_rank, if rank < young_rank: register in old pool,
    // otherwise generalize
    for &var in last_pool {
        if !subs.redundant(var) {
            let desc_rank = subs.get_rank(var);

            if desc_rank < young_rank {
                pools.get_mut(desc_rank).push(var);
            } else {
                subs.set_rank(var, Rank::NONE);
            }
        }
    }
}

fn pool_to_rank_table(
    subs: &mut Subs,
    young_mark: Mark,
    young_rank: Rank,
    young_vars: &[Variable],
) -> Pools {
    let mut pools = Pools::new(young_rank.into_usize() + 1);

    // Sort the variables into buckets by rank.
    for &var in young_vars.iter() {
        let rank = subs.get_rank_set_mark(var, young_mark);

        debug_assert!(rank.into_usize() < young_rank.into_usize() + 1);
        pools.get_mut(rank).push(var);
    }

    pools
}

/// Adjust variable ranks such that ranks never increase as you move deeper.
/// This way the outermost rank is representative of the entire structure.
fn adjust_rank(
    subs: &mut Subs,
    young_mark: Mark,
    visit_mark: Mark,
    group_rank: Rank,
    var: Variable,
) -> Rank {
    let (desc_rank, desc_mark) = subs.get_rank_mark(var);

    if desc_mark == young_mark {
        // Mark the variable as visited before adjusting content, as it may be cyclic.
        subs.set_mark(var, visit_mark);

        // SAFETY: in this function (and functions it calls, we ONLY modify rank and mark, never content!
        // hence, we can have an immutable reference to it even though we also have a mutable
        // reference to the Subs as a whole. This prevents a clone of the content, which turns out
        // to be quite expensive.
        let content = {
            let ptr = &subs.get_ref(var).content as *const _;
            unsafe { &*ptr }
        };

        let max_rank = adjust_rank_content(subs, young_mark, visit_mark, group_rank, content);

        subs.set_rank_mark(var, max_rank, visit_mark);

        max_rank
    } else if desc_mark == visit_mark {
        // nothing changes
        desc_rank
    } else {
        let min_rank = group_rank.min(desc_rank);

        // TODO from elm-compiler: how can min_rank ever be group_rank?
        subs.set_rank_mark(var, min_rank, visit_mark);

        min_rank
    }
}

fn adjust_rank_content(
    subs: &mut Subs,
    young_mark: Mark,
    visit_mark: Mark,
    group_rank: Rank,
    content: &Content,
) -> Rank {
    use roc_types::subs::Content::*;
    use roc_types::subs::FlatType::*;

    match content {
        FlexVar(_) | RigidVar(_) | Error => group_rank,

        RecursionVar { .. } => group_rank,

        Structure(flat_type) => {
            match flat_type {
                Apply(_, args) => {
                    let mut rank = Rank::toplevel();

                    for var_index in args.into_iter() {
                        let var = subs[var_index];
                        rank = rank.max(adjust_rank(subs, young_mark, visit_mark, group_rank, var));
                    }

                    rank
                }

                Func(arg_vars, closure_var, ret_var) => {
                    let mut rank = adjust_rank(subs, young_mark, visit_mark, group_rank, *ret_var);

                    // TODO investigate further.
                    //
                    // My theory is that because the closure_var contains variables already
                    // contained in the signature only, it does not need to be part of the rank
                    // calculuation
                    if true {
                        rank = rank.max(adjust_rank(
                            subs,
                            young_mark,
                            visit_mark,
                            group_rank,
                            *closure_var,
                        ));
                    }

                    for index in arg_vars.into_iter() {
                        let var = subs[index];
                        rank = rank.max(adjust_rank(subs, young_mark, visit_mark, group_rank, var));
                    }

                    rank
                }

                EmptyRecord => {
                    // from elm-compiler: THEORY: an empty record never needs to get generalized
                    Rank::toplevel()
                }

                EmptyTagUnion => Rank::toplevel(),

                Record(fields, ext_var) => {
                    let mut rank = adjust_rank(subs, young_mark, visit_mark, group_rank, *ext_var);

                    for index in fields.iter_variables() {
                        let var = subs[index];
                        rank = rank.max(adjust_rank(subs, young_mark, visit_mark, group_rank, var));
                    }

                    rank
                }

                TagUnion(tags, ext_var) => {
                    let mut rank = adjust_rank(subs, young_mark, visit_mark, group_rank, *ext_var);
                    // For performance reasons, we only keep one representation of empty tag unions
                    // in subs. That representation exists at rank 0, which we don't always want to
                    // reflect the whole tag union as, because doing so may over-generalize free
                    // type variables.
                    // Normally this is not a problem because of the loop below that maximizes the
                    // rank from nested types in the union. But suppose we have the simple tag
                    // union
                    //   [ Z ]{}
                    // there are no nested types in the tags, and the empty tag union is at rank 0,
                    // so we promote the tag union to rank 0. Now if we introduce the presence
                    // constraint
                    //   [ Z ]{} += [ S a ]
                    // we'll wind up with [ Z, S a ]{}, but it will be at rank 0, and "a" will get
                    // over-generalized. Really, the empty tag union should be introduced at
                    // whatever current group rank we're at, and so that's how we encode it here.
                    if *ext_var == Variable::EMPTY_TAG_UNION && rank.is_none() {
                        rank = group_rank;
                    }

                    for (_, index) in tags.iter_all() {
                        let slice = subs[index];
                        for var_index in slice {
                            let var = subs[var_index];
                            rank = rank
                                .max(adjust_rank(subs, young_mark, visit_mark, group_rank, var));
                        }
                    }

                    rank
                }

                FunctionOrTagUnion(_, _, ext_var) => {
                    adjust_rank(subs, young_mark, visit_mark, group_rank, *ext_var)
                }

                RecursiveTagUnion(rec_var, tags, ext_var) => {
                    let mut rank = adjust_rank(subs, young_mark, visit_mark, group_rank, *ext_var);

                    for (_, index) in tags.iter_all() {
                        let slice = subs[index];
                        for var_index in slice {
                            let var = subs[var_index];
                            rank = rank
                                .max(adjust_rank(subs, young_mark, visit_mark, group_rank, var));
                        }
                    }

                    // THEORY: the recursion var has the same rank as the tag union itself
                    // all types it uses are also in the tags already, so it cannot influence the
                    // rank

                    if cfg!(debug_assertions) {
                        let rec_var_rank =
                            adjust_rank(subs, young_mark, visit_mark, group_rank, *rec_var);

                        debug_assert!(
                            rank >= rec_var_rank,
                            "rank was {:?} but recursion var {:?} has higher rank {:?}",
                            rank,
                            rec_var,
                            rec_var_rank
                        );
                    }

                    rank
                }

                Erroneous(_) => group_rank,
            }
        }

        Alias(_, args, real_var, _) => {
            let mut rank = Rank::toplevel();

            for var_index in args.variables() {
                let var = subs[var_index];
                rank = rank.max(adjust_rank(subs, young_mark, visit_mark, group_rank, var));
            }

            // from elm-compiler: THEORY: anything in the real_var would be Rank::toplevel()
            // this theory is not true in Roc! aliases of function types capture the closure var
            rank = rank.max(adjust_rank(
                subs, young_mark, visit_mark, group_rank, *real_var,
            ));

            rank
        }

        RangedNumber(typ, _) => adjust_rank(subs, young_mark, visit_mark, group_rank, *typ),
    }
}

/// Introduce some variables to Pools at the given rank.
/// Also, set each of their ranks in Subs to be the given rank.
fn introduce(subs: &mut Subs, rank: Rank, pools: &mut Pools, vars: &[Variable]) {
    let pool: &mut Vec<Variable> = pools.get_mut(rank);

    for &var in vars.iter() {
        subs.set_rank(var, rank);
    }

    pool.extend(vars);
}

/// Function that converts rigids variables to flex variables
/// this is used during the monomorphization process
pub fn instantiate_rigids(subs: &mut Subs, var: Variable) {
    let rank = Rank::NONE;

    instantiate_rigids_help(subs, rank, var);

    // NOTE subs.restore(var) is done at the end of instantiate_rigids_help
}

fn instantiate_rigids_help(subs: &mut Subs, max_rank: Rank, initial: Variable) {
    let mut visited = vec![];
    let mut stack = vec![initial];

    macro_rules! var_slice {
        ($variable_subs_slice:expr) => {{
            let slice = $variable_subs_slice;
            &subs.variables[slice.indices()]
        }};
    }

    while let Some(var) = stack.pop() {
        visited.push(var);

        let desc = subs.get_ref_mut(var);
        if desc.copy.is_some() {
            continue;
        }

        desc.rank = Rank::NONE;
        desc.mark = Mark::NONE;
        desc.copy = OptVariable::from(var);

        use Content::*;
        use FlatType::*;

        match &desc.content {
            RigidVar(name) => {
                // what it's all about: convert the rigid var into a flex var
                let name = name.clone();

                // NOTE: we must write to the mutually borrowed `desc` value here
                // using `subs.set` does not work (unclear why, really)
                // but get_ref_mut approach saves a lookup, so the weirdness is worth it
                desc.content = FlexVar(Some(name));
                desc.rank = max_rank;
                desc.mark = Mark::NONE;
                desc.copy = OptVariable::NONE;
            }
            FlexVar(_) | Error => (),

            RecursionVar { structure, .. } => {
                stack.push(*structure);
            }

            Structure(flat_type) => match flat_type {
                Apply(_, args) => {
                    stack.extend(var_slice!(*args));
                }

                Func(arg_vars, closure_var, ret_var) => {
                    let arg_vars = *arg_vars;
                    let ret_var = *ret_var;
                    let closure_var = *closure_var;

                    stack.extend(var_slice!(arg_vars));

                    stack.push(ret_var);
                    stack.push(closure_var);
                }

                EmptyRecord => (),
                EmptyTagUnion => (),

                Record(fields, ext_var) => {
                    let fields = *fields;
                    let ext_var = *ext_var;
                    stack.extend(var_slice!(fields.variables()));

                    stack.push(ext_var);
                }
                TagUnion(tags, ext_var) => {
                    let tags = *tags;
                    let ext_var = *ext_var;

                    for slice_index in tags.variables() {
                        let slice = subs.variable_slices[slice_index.index as usize];
                        stack.extend(var_slice!(slice));
                    }

                    stack.push(ext_var);
                }
                FunctionOrTagUnion(_, _, ext_var) => {
                    stack.push(*ext_var);
                }

                RecursiveTagUnion(rec_var, tags, ext_var) => {
                    let tags = *tags;
                    let ext_var = *ext_var;
                    let rec_var = *rec_var;

                    for slice_index in tags.variables() {
                        let slice = subs.variable_slices[slice_index.index as usize];
                        stack.extend(var_slice!(slice));
                    }

                    stack.push(ext_var);
                    stack.push(rec_var);
                }

                Erroneous(_) => (),
            },
            Alias(_, args, var, _) => {
                let var = *var;
                let args = *args;

                stack.extend(var_slice!(args.variables()));

                stack.push(var);
            }
            &RangedNumber(typ, vars) => {
                stack.push(typ);

                stack.extend(var_slice!(vars));
            }
        }
    }

    // we have tracked all visited variables, and can now traverse them
    // in one go (without looking at the UnificationTable) and clear the copy field
    for var in visited {
        let descriptor = subs.get_ref_mut(var);

        if descriptor.copy.is_some() {
            descriptor.rank = Rank::NONE;
            descriptor.mark = Mark::NONE;
            descriptor.copy = OptVariable::NONE;
        }
    }
}

fn deep_copy_var_in(
    subs: &mut Subs,
    rank: Rank,
    pools: &mut Pools,
    var: Variable,
    arena: &Bump,
) -> Variable {
    let mut visited = bumpalo::collections::Vec::with_capacity_in(256, arena);

    let copy = deep_copy_var_help(subs, rank, pools, &mut visited, var);

    // we have tracked all visited variables, and can now traverse them
    // in one go (without looking at the UnificationTable) and clear the copy field
    for var in visited {
        let descriptor = subs.get_ref_mut(var);

        if descriptor.copy.is_some() {
            descriptor.rank = Rank::NONE;
            descriptor.mark = Mark::NONE;
            descriptor.copy = OptVariable::NONE;
        }
    }

    copy
}

fn deep_copy_var_help(
    subs: &mut Subs,
    max_rank: Rank,
    pools: &mut Pools,
    visited: &mut bumpalo::collections::Vec<'_, Variable>,
    var: Variable,
) -> Variable {
    use roc_types::subs::Content::*;
    use roc_types::subs::FlatType::*;

    let desc = subs.get_without_compacting(var);

    if let Some(copy) = desc.copy.into_variable() {
        return copy;
    } else if desc.rank != Rank::NONE {
        return var;
    }

    visited.push(var);

    let make_descriptor = |content| Descriptor {
        content,
        rank: max_rank,
        mark: Mark::NONE,
        copy: OptVariable::NONE,
    };

    let content = desc.content;
    let copy = subs.fresh(make_descriptor(content.clone()));

    pools.get_mut(max_rank).push(copy);

    // Link the original variable to the new variable. This lets us
    // avoid making multiple copies of the variable we are instantiating.
    //
    // Need to do this before recursively copying to avoid looping.
    subs.set(
        var,
        Descriptor {
            content: content.clone(),
            rank: desc.rank,
            mark: Mark::NONE,
            copy: copy.into(),
        },
    );

    // Now we recursively copy the content of the variable.
    // We have already marked the variable as copied, so we
    // will not repeat this work or crawl this variable again.
    match content {
        Structure(flat_type) => {
            let new_flat_type = match flat_type {
                Apply(symbol, arguments) => {
                    let new_arguments = VariableSubsSlice::reserve_into_subs(subs, arguments.len());
                    for (target_index, var_index) in (new_arguments.indices()).zip(arguments) {
                        let var = subs[var_index];
                        let copy_var = deep_copy_var_help(subs, max_rank, pools, visited, var);
                        subs.variables[target_index] = copy_var;
                    }

                    Apply(symbol, new_arguments)
                }

                Func(arguments, closure_var, ret_var) => {
                    let new_ret_var = deep_copy_var_help(subs, max_rank, pools, visited, ret_var);
                    let new_closure_var =
                        deep_copy_var_help(subs, max_rank, pools, visited, closure_var);

                    let new_arguments = VariableSubsSlice::reserve_into_subs(subs, arguments.len());
                    for (target_index, var_index) in (new_arguments.indices()).zip(arguments) {
                        let var = subs[var_index];
                        let copy_var = deep_copy_var_help(subs, max_rank, pools, visited, var);
                        subs.variables[target_index] = copy_var;
                    }

                    Func(new_arguments, new_closure_var, new_ret_var)
                }

                same @ EmptyRecord | same @ EmptyTagUnion | same @ Erroneous(_) => same,

                Record(fields, ext_var) => {
                    let record_fields = {
                        let new_variables =
                            VariableSubsSlice::reserve_into_subs(subs, fields.len());

                        let it = (new_variables.indices()).zip(fields.iter_variables());
                        for (target_index, var_index) in it {
                            let var = subs[var_index];
                            let copy_var = deep_copy_var_help(subs, max_rank, pools, visited, var);
                            subs.variables[target_index] = copy_var;
                        }

                        RecordFields {
                            length: fields.length,
                            field_names_start: fields.field_names_start,
                            variables_start: new_variables.start,
                            field_types_start: fields.field_types_start,
                        }
                    };

                    Record(
                        record_fields,
                        deep_copy_var_help(subs, max_rank, pools, visited, ext_var),
                    )
                }

                TagUnion(tags, ext_var) => {
                    let new_variable_slices = SubsSlice::reserve_variable_slices(subs, tags.len());

                    let it = (new_variable_slices.indices()).zip(tags.variables());
                    for (target_index, index) in it {
                        let slice = subs[index];

                        let new_variables = VariableSubsSlice::reserve_into_subs(subs, slice.len());
                        let it = (new_variables.indices()).zip(slice);
                        for (target_index, var_index) in it {
                            let var = subs[var_index];
                            let copy_var = deep_copy_var_help(subs, max_rank, pools, visited, var);
                            subs.variables[target_index] = copy_var;
                        }

                        subs.variable_slices[target_index] = new_variables;
                    }

                    let union_tags = UnionTags::from_slices(tags.tag_names(), new_variable_slices);

                    let new_ext = deep_copy_var_help(subs, max_rank, pools, visited, ext_var);
                    TagUnion(union_tags, new_ext)
                }

                FunctionOrTagUnion(tag_name, symbol, ext_var) => FunctionOrTagUnion(
                    tag_name,
                    symbol,
                    deep_copy_var_help(subs, max_rank, pools, visited, ext_var),
                ),

                RecursiveTagUnion(rec_var, tags, ext_var) => {
                    let new_variable_slices = SubsSlice::reserve_variable_slices(subs, tags.len());

                    let it = (new_variable_slices.indices()).zip(tags.variables());
                    for (target_index, index) in it {
                        let slice = subs[index];

                        let new_variables = VariableSubsSlice::reserve_into_subs(subs, slice.len());
                        let it = (new_variables.indices()).zip(slice);
                        for (target_index, var_index) in it {
                            let var = subs[var_index];
                            let copy_var = deep_copy_var_help(subs, max_rank, pools, visited, var);
                            subs.variables[target_index] = copy_var;
                        }

                        subs.variable_slices[target_index] = new_variables;
                    }

                    let union_tags = UnionTags::from_slices(tags.tag_names(), new_variable_slices);

                    let new_ext = deep_copy_var_help(subs, max_rank, pools, visited, ext_var);
                    let new_rec_var = deep_copy_var_help(subs, max_rank, pools, visited, rec_var);

                    RecursiveTagUnion(new_rec_var, union_tags, new_ext)
                }
            };

            subs.set(copy, make_descriptor(Structure(new_flat_type)));

            copy
        }

        FlexVar(_) | Error => copy,

        RecursionVar {
            opt_name,
            structure,
        } => {
            let new_structure = deep_copy_var_help(subs, max_rank, pools, visited, structure);

            subs.set(
                copy,
                make_descriptor(RecursionVar {
                    opt_name,
                    structure: new_structure,
                }),
            );

            copy
        }

        RigidVar(name) => {
            subs.set(copy, make_descriptor(FlexVar(Some(name))));

            copy
        }

        Alias(symbol, arguments, real_type_var, kind) => {
            let new_variables =
                SubsSlice::reserve_into_subs(subs, arguments.all_variables_len as _);
            for (target_index, var_index) in (new_variables.indices()).zip(arguments.variables()) {
                let var = subs[var_index];
                let copy_var = deep_copy_var_help(subs, max_rank, pools, visited, var);
                subs.variables[target_index] = copy_var;
            }

            let new_arguments = AliasVariables {
                variables_start: new_variables.start,
                ..arguments
            };

            let new_real_type_var =
                deep_copy_var_help(subs, max_rank, pools, visited, real_type_var);
            let new_content = Alias(symbol, new_arguments, new_real_type_var, kind);

            subs.set(copy, make_descriptor(new_content));

            copy
        }

        RangedNumber(typ, range_vars) => {
            let new_type_var = deep_copy_var_help(subs, max_rank, pools, visited, typ);

            let new_vars = SubsSlice::reserve_into_subs(subs, range_vars.len());
            for (target_index, var_index) in (new_vars.indices()).zip(range_vars) {
                let var = subs[var_index];
                let copy_var = deep_copy_var_help(subs, max_rank, pools, visited, var);
                subs.variables[target_index] = copy_var;
            }

            let new_content = RangedNumber(new_type_var, new_vars);

            subs.set(copy, make_descriptor(new_content));

            copy
        }
    }
}

#[inline(always)]
fn register(subs: &mut Subs, rank: Rank, pools: &mut Pools, content: Content) -> Variable {
    let descriptor = Descriptor {
        content,
        rank,
        mark: Mark::NONE,
        copy: OptVariable::NONE,
    };

    let var = subs.fresh(descriptor);

    pools.get_mut(rank).push(var);

    var
}

fn register_with_known_var(
    subs: &mut Subs,
    var: Variable,
    rank: Rank,
    pools: &mut Pools,
    content: Content,
) {
    let descriptor = Descriptor {
        content,
        rank,
        mark: Mark::NONE,
        copy: OptVariable::NONE,
    };

    subs.set(var, descriptor);

    pools.get_mut(rank).push(var);
}<|MERGE_RESOLUTION|>--- conflicted
+++ resolved
@@ -367,14 +367,9 @@
                         // then we copy from that module's Subs into our own. If the value
                         // is being looked up in this module, then we use our Subs as both
                         // the source and destination.
-<<<<<<< HEAD
                         let actual = deep_copy_var_in(subs, rank, pools, var, arena);
-
-=======
-                        let actual = deep_copy_var(subs, rank, pools, var);
-
                         let expectation = &constraints.expectations[expectation_index.index()];
->>>>>>> 76b4e7ec
+
                         let expected = type_to_var(
                             subs,
                             rank,
