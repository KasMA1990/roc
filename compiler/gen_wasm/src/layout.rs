--- conflicted
+++ resolved
@@ -49,6 +49,7 @@
                     I128 | U128 => Self::StackMemory {
                         size,
                         alignment_bytes,
+                        format: StackMemoryFormat::Int128,
                     },
                 }
             }
@@ -64,24 +65,19 @@
                     F128 => Self::StackMemory {
                         size,
                         alignment_bytes,
+                        format: StackMemoryFormat::Float128,
                     },
                 }
             }
 
+            Layout::Builtin(Decimal) => Self::StackMemory {
+                size,
+                alignment_bytes,
+                format: StackMemoryFormat::Decimal,
+            },
+
             Layout::Builtin(
-<<<<<<< HEAD
-                Decimal
-                | Str
-                | Dict(_, _)
-                | Set(_)
-                | List(_)
-                | EmptyStr
-                | EmptyList
-                | EmptyDict
-                | EmptySet,
-=======
                 Str | Dict(_, _) | Set(_) | List(_) | EmptyStr | EmptyList | EmptyDict | EmptySet,
->>>>>>> dbf5a1b8
             )
             | Layout::Struct(_)
             | Layout::LambdaSet(_)
@@ -89,24 +85,6 @@
                 size,
                 alignment_bytes,
                 format: StackMemoryFormat::Aggregate,
-            },
-
-            Layout::Builtin(Int128) => Self::StackMemory {
-                size,
-                alignment_bytes,
-                format: StackMemoryFormat::Int128,
-            },
-
-            Layout::Builtin(Decimal) => Self::StackMemory {
-                size,
-                alignment_bytes,
-                format: StackMemoryFormat::Decimal,
-            },
-
-            Layout::Builtin(Float128) => Self::StackMemory {
-                size,
-                alignment_bytes,
-                format: StackMemoryFormat::Float128,
             },
 
             Layout::Union(
