--- conflicted
+++ resolved
@@ -6055,47 +6055,28 @@
             {
                 bd.position_at_end(throw_block);
 
-<<<<<<< HEAD
-                let func = env
-                    .module
-                    .get_function("roc_builtins.utils.expect_failed")
-                    .unwrap();
-                let callable = CallableValue::try_from(func).unwrap();
-                let start_line = context.i32_type().const_int(0, false);
-                let end_line = context.i32_type().const_int(0, false);
-                let start_col = context.i16_type().const_int(0, false);
-                let end_col = context.i16_type().const_int(0, false);
-
-                bd.build_call(
-                    callable,
-                    &[
-                        start_line.into(),
-                        end_line.into(),
-                        start_col.into(),
-                        end_col.into(),
-                    ],
-                    "call_expect_failed",
-                );
-
-                bd.build_unconditional_branch(then_block);
-=======
                 match env.target_info.ptr_width() {
                     roc_target::PtrWidth::Bytes8 => {
-                        let fn_ptr_type = context
-                            .void_type()
-                            .fn_type(&[], false)
-                            .ptr_type(AddressSpace::Generic);
-                        let fn_addr = env
-                            .ptr_int()
-                            .const_int(expect_failed as *const () as u64, false);
-                        let func: PointerValue<'ctx> = bd.build_int_to_ptr(
-                            fn_addr,
-                            fn_ptr_type,
-                            "cast_expect_failed_addr_to_ptr",
+                        let func = env
+                            .module
+                            .get_function("roc_builtins.utils.expect_failed")
+                            .unwrap();
+                        let callable = CallableValue::try_from(func).unwrap();
+                        let start_line = context.i32_type().const_int(0, false);
+                        let end_line = context.i32_type().const_int(0, false);
+                        let start_col = context.i16_type().const_int(0, false);
+                        let end_col = context.i16_type().const_int(0, false);
+
+                        bd.build_call(
+                            callable,
+                            &[
+                                start_line.into(),
+                                end_line.into(),
+                                start_col.into(),
+                                end_col.into(),
+                            ],
+                            "call_expect_failed",
                         );
-                        let callable = CallableValue::try_from(func).unwrap();
-
-                        bd.build_call(callable, &[], "call_expect_failed");
 
                         bd.build_unconditional_branch(then_block);
                     }
@@ -6104,7 +6085,6 @@
                         throw_exception(env, "An expectation failed!");
                     }
                 }
->>>>>>> 8633cedf
             }
 
             bd.position_at_end(then_block);
