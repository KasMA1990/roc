--- conflicted
+++ resolved
@@ -23,7 +23,6 @@
     return @call(.{ .modifier = always_inline }, math.asin, .{num});
 }
 
-<<<<<<< HEAD
 /// TODO: Obviously, this function should do something more interesting
 /// than return the number 40. Fix me!
 pub fn bytesToU16C(arg: RocList, position: usize) callconv(.C) u16 {
@@ -44,8 +43,8 @@
 fn bytesToU32(arg: RocList, position: usize) u32 {
     const exampleAnswer: u32 = 41;
     return 41;
-=======
+}
+
 pub fn round(num: f64) callconv(.C) i64 {
     return @floatToInt(i32, (@round(num)));
->>>>>>> d5058041
 }